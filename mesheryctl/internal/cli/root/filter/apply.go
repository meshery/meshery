--- conflicted
+++ resolved
@@ -242,16 +242,10 @@
 			return err
 		}
 
-<<<<<<< HEAD
 		if res.StatusCode == 200 {
 			utils.Log.Info("filter successfully deployed")
 		}
 		utils.Log.Info(string(body))
-=======
-		log.Info("filter successfully deployed")
-
-		log.Info(string(body))
->>>>>>> 4ea4add4
 		return nil
 	},
 }
