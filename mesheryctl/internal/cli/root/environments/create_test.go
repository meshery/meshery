package environments

import (
	"path/filepath"
	"runtime"
	"testing"

	"github.com/layer5io/meshery/mesheryctl/pkg/utils"
	"github.com/stretchr/testify/assert"
)

func TestCreateEnvironment(t *testing.T) {
<<<<<<< HEAD

	utils.SetupContextEnv(t)

	// Set up the mock server for handling requests
	utils.StartMockery(t)
	defer utils.StopMockery(t)

	testContext := utils.NewTestHelper(t)

=======
	// Get current directory
>>>>>>> a3066542
	_, filename, _, ok := runtime.Caller(0)
	if !ok {
		t.Fatal("Not able to get current working directory")
	}
	currDir := filepath.Dir(filename)
<<<<<<< HEAD
	fixturesDir := filepath.Join(currDir, "fixtures")
	testdataDir := filepath.Join(currDir, "testdata")

	tests := []struct {
		Name             string
		Args             []string
		Token            string
		URL              string
		Fixture          string
		ExpectedResponse string
		ExpectedError    bool
	}{
		{
			Name:             "Missing name Flag",
			Args:             []string{"create", "--name", "", "--orgID", "1234", "--description", "This is a test environment"},
			URL:              testContext.BaseURL + "/api/environments",
			ExpectedResponse: "create.environment.without.any.flag.golden",
			ExpectedError:    true,
		},
		{
			Name:             "Missing orgID Flag",
			Args:             []string{"create", "--name", "test", "--orgID", "", "--description", "This is a test environment"},
			URL:              testContext.BaseURL + "/api/environments",
			ExpectedResponse: "create.environment.without.any.flag.golden",
			ExpectedError:    true,
		},
		{
			Name:             "Missing description Flag",
			Args:             []string{"create", "--orgID", "1234", "--name", "test", "--description", ""},
			URL:              testContext.BaseURL + "/api/environments",
			ExpectedResponse: "create.environment.without.any.flag.golden",
			ExpectedError:    true,
		},
		{
			Name:             "Create Environment Successfully",
			Args:             []string{"create", "--orgID", "3f8319e0-33a9-4736-b248-12nm3kiuh3yu", "--name", "test-environment", "--description", "This is a test environment"},
			URL:              testContext.BaseURL + "/api/environments",
=======

	// Test scenarios for environment creation
	tests := []utils.MesheryCommamdTest{
		{
			Name:             "Create environment without arguments",
			Args:             []string{"create"},
			URL:              "/api/environments",
			HttpMethod:       "POST",
			Fixture:          "",
			ExpectedResponse: "create.environment.without.name.golden",
			ExpectError:      true,
		},
		{
			Name:             "Create environment successfully",
			Args:             []string{"create", "--name", testConstants["environmentName"], "--description", "integration test", "--orgID", testConstants["orgID"]},
			URL:              "/api/environments",
			HttpMethod:       "POST",
			HttpStatusCode:   200,
>>>>>>> a3066542
			Fixture:          "create.environment.response.golden",
			Token:            utils.GetMesheryTokenPath(),
			ExpectedResponse: "create.environment.success.golden",
			ExpectedError:    false,
		},
	}

<<<<<<< HEAD
	for _, tt := range tests {
		t.Run(tt.Name, func(t *testing.T) {
			if tt.Fixture != "" {
				apiResponse := utils.NewGoldenFile(t, tt.Fixture, fixturesDir).Load()
				utils.TokenFlag = tt.Token

				// mock response
				httpmock.RegisterResponder("POST", tt.URL,
					httpmock.NewStringResponder(200, apiResponse))

			}
			// Expected response
			golden := utils.NewGoldenFile(t, tt.ExpectedResponse, testdataDir)

			b := utils.SetupMeshkitLoggerTesting(t, false)
			EnvironmentCmd.SetArgs(tt.Args)
			EnvironmentCmd.SetOut(b)
			err := EnvironmentCmd.Execute()

			if err != nil {
				if tt.ExpectedError {
					expectedResponse := golden.Load()
					utils.Equals(t, expectedResponse, err.Error())
					return
				}
				t.Fatal(err)
			}

			output := b.String()
			actualResponse := output
			expectedResponse := golden.Load()
			assert.Equal(t, expectedResponse, actualResponse)

		})
	}
	t.Log("Create test passed")
=======
	// Run tests
	utils.InvokeMesheryctlTestCommand(t, update, EnvironmentCmd, tests, currDir, "environments")
>>>>>>> a3066542
}<|MERGE_RESOLUTION|>--- conflicted
+++ resolved
@@ -10,7 +10,6 @@
 )
 
 func TestCreateEnvironment(t *testing.T) {
-<<<<<<< HEAD
 
 	utils.SetupContextEnv(t)
 
@@ -20,34 +19,26 @@
 
 	testContext := utils.NewTestHelper(t)
 
-=======
-	// Get current directory
->>>>>>> a3066542
 	_, filename, _, ok := runtime.Caller(0)
 	if !ok {
 		t.Fatal("Not able to get current working directory")
 	}
 	currDir := filepath.Dir(filename)
-<<<<<<< HEAD
 	fixturesDir := filepath.Join(currDir, "fixtures")
 	testdataDir := filepath.Join(currDir, "testdata")
 
+	// Test scenarios for environment creation
 	tests := []struct {
 		Name             string
 		Args             []string
+		URL              string
+		Method           string
+		Fixture          string
+		RequestBody      string
+		ExpectedResponse string
 		Token            string
-		URL              string
-		Fixture          string
-		ExpectedResponse string
-		ExpectedError    bool
+		ExpectError      bool
 	}{
-		{
-			Name:             "Missing name Flag",
-			Args:             []string{"create", "--name", "", "--orgID", "1234", "--description", "This is a test environment"},
-			URL:              testContext.BaseURL + "/api/environments",
-			ExpectedResponse: "create.environment.without.any.flag.golden",
-			ExpectedError:    true,
-		},
 		{
 			Name:             "Missing orgID Flag",
 			Args:             []string{"create", "--name", "test", "--orgID", "", "--description", "This is a test environment"},
@@ -66,26 +57,6 @@
 			Name:             "Create Environment Successfully",
 			Args:             []string{"create", "--orgID", "3f8319e0-33a9-4736-b248-12nm3kiuh3yu", "--name", "test-environment", "--description", "This is a test environment"},
 			URL:              testContext.BaseURL + "/api/environments",
-=======
-
-	// Test scenarios for environment creation
-	tests := []utils.MesheryCommamdTest{
-		{
-			Name:             "Create environment without arguments",
-			Args:             []string{"create"},
-			URL:              "/api/environments",
-			HttpMethod:       "POST",
-			Fixture:          "",
-			ExpectedResponse: "create.environment.without.name.golden",
-			ExpectError:      true,
-		},
-		{
-			Name:             "Create environment successfully",
-			Args:             []string{"create", "--name", testConstants["environmentName"], "--description", "integration test", "--orgID", testConstants["orgID"]},
-			URL:              "/api/environments",
-			HttpMethod:       "POST",
-			HttpStatusCode:   200,
->>>>>>> a3066542
 			Fixture:          "create.environment.response.golden",
 			Token:            utils.GetMesheryTokenPath(),
 			ExpectedResponse: "create.environment.success.golden",
@@ -93,7 +64,6 @@
 		},
 	}
 
-<<<<<<< HEAD
 	for _, tt := range tests {
 		t.Run(tt.Name, func(t *testing.T) {
 			if tt.Fixture != "" {
@@ -130,8 +100,4 @@
 		})
 	}
 	t.Log("Create test passed")
-=======
-	// Run tests
-	utils.InvokeMesheryctlTestCommand(t, update, EnvironmentCmd, tests, currDir, "environments")
->>>>>>> a3066542
 }