--- conflicted
+++ resolved
@@ -17,11 +17,6 @@
 import (
 	"fmt"
 
-<<<<<<< HEAD
-	"github.com/pkg/errors"
-
-=======
->>>>>>> a882b0ad
 	"github.com/layer5io/meshery/mesheryctl/pkg/utils"
 	"github.com/pkg/errors"
 
@@ -54,7 +49,6 @@
 mesheryctl perf result -o json
 mesheryctl perf result -o yaml
 	`,
-<<<<<<< HEAD
 	PersistentPreRunE: func(cmd *cobra.Command, args []string) error {
 		err := utils.PersistHealthCheck(cmd, args)
 		if err != nil {
@@ -62,9 +56,6 @@
 		}
 		return nil
 	},
-=======
-
->>>>>>> a882b0ad
 	RunE: func(cmd *cobra.Command, args []string) error {
 		if ok := utils.IsValidSubcommand(availableSubcommands, args[0]); !ok {
 			availableSubCmds := []string{"apply", "profile", "result"}
