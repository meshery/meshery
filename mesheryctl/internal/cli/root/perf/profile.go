--- conflicted
+++ resolved
@@ -52,22 +52,9 @@
 			return ErrMesheryConfig(err)
 		}
 
-<<<<<<< HEAD
-		// set default tokenpath for command.
-		if tokenPath == "" {
-			tokenPath = constants.GetCurrentAuthToken()
-		}
-
 		// handles spaces in args if quoted args passed
 		for i, arg := range args {
 			args[i] = strings.ReplaceAll(arg, " ", "%20")
-=======
-		profileURL := mctlCfg.GetBaseMesheryURL() + "/api/user/performance/profiles"
-
-		if len(args) > 0 {
-			// Merge args to get profile-name
-			searchString = strings.Join(args, "%20")
->>>>>>> 66e6352c
 		}
 		// Merge args to get profile-name
 		searchString = strings.Join(args, "%20")
@@ -140,19 +127,11 @@
 		url = url + "&search=" + searchString
 	}
 
-<<<<<<< HEAD
 	log.Debug(url)
 
-	req, _ := http.NewRequest("GET", url, nil)
-
-	err := utils.AddAuthDetails(req, tokenPath)
-	if err != nil {
-		return nil, nil, ErrAttachAuthToken(err)
-=======
-	req, err := utils.NewRequest("GET", tempURL, nil)
-	if err != nil {
-		return nil, nil, nil, err
->>>>>>> 66e6352c
+	req, err := utils.NewRequest("GET", url, nil)
+	if err != nil {
+		return nil, nil, err
 	}
 
 	resp, err := client.Do(req)
