package system

import (
	"bytes"
	"fmt"
	"os"
	"testing"

	"github.com/layer5io/meshery/mesheryctl/internal/cli/root/config"
	"github.com/layer5io/meshery/mesheryctl/pkg/utils"
	"github.com/sirupsen/logrus"
	"github.com/spf13/pflag"
	"github.com/spf13/viper"
	"github.com/stretchr/testify/assert"
)

var b *bytes.Buffer

func SetupContextEnv(t *testing.T) {
	path, err := os.Getwd()
	if err != nil {
		t.Error("unable to locate meshery directory")
	}
	viper.Reset()
	viper.SetConfigFile(path + "/../../../../pkg/utils/TestConfig.yaml")
	//fmt.Println(viper.ConfigFileUsed())
	err = viper.ReadInConfig()
	if err != nil {
		t.Errorf("unable to read configuration from %v, %v", viper.ConfigFileUsed(), err.Error())
	}

	mctlCfg, err = config.GetMesheryCtl(viper.GetViper())
	if err != nil {
		t.Error("error processing config", err)
	}
}

func SetupFunc() {
	//fmt.Println(viper.AllKeys())
	b = bytes.NewBufferString("")
	logrus.SetOutput(b)
	utils.SetupLogrusFormatter()
	SystemCmd.SetOut(b)
}

func BreakupFunc() {
	viewCmd.Flags().VisitAll(setFlagValueAsUndefined)
}

func setFlagValueAsUndefined(flag *pflag.Flag) {
	_ = flag.Value.Set("")
}

func PrintSetChannel(stable, Edge string) string {
	var ctx config.Context
	return fmt.Sprintf("Channel set to %s-%s", ctx.Channel, ctx.Version)
}

type CmdTestInput struct {
	Name             string
	Args             []string
	ExpectedResponse string
}

func TestViewCmd(t *testing.T) {
	SetupContextEnv(t)
	tests := []CmdTestInput{
		{
			Name:             "view without any parameter",
			Args:             []string{"channel", "view"},
			ExpectedResponse: PrintChannelAndVersionToStdout(mctlCfg.Contexts["local"], "local") + "\n\n",
		},
		{
			Name:             "view with context override",
			Args:             []string{"channel", "view", "-c", "gke"},
			ExpectedResponse: PrintChannelAndVersionToStdout(mctlCfg.Contexts["gke"], "gke") + "\n\n",
		},
	}

	for _, tt := range tests {
		t.Run(tt.Name, func(t *testing.T) {
			SetupFunc()
			SystemCmd.SetArgs(tt.Args)
			err = SystemCmd.Execute()
			if err != nil {
				t.Error(err)
			}

			actualResponse := b.String()
			expectedResponse := tt.ExpectedResponse
			assert.Equal(t, expectedResponse, actualResponse)
			BreakupFunc()
		})
	}
}

<<<<<<< HEAD
=======
func TestSwitchCmd(t *testing.T) {
	SetupContextEnv(t)
	tests := []CmdTestInput{
		{
			Name:             "Test Switch",
			Args:             []string{"channel", "switch", "-y", "stable|latest"},
			ExpectedResponse: PrintChannelAndVersionToStdout(mctlCfg.Contexts["local"], "stable"+"latest"),
		},
	}
	for _, tt := range tests {
		t.Run(tt.Name, func(t *testing.T) {
			SetupFunc()
			SystemCmd.SetArgs(tt.Args)
			err = SystemCmd.Execute()
			if err != nil {
				t.Error(err)
			}

			actualResponse := b.String()
			expectedResponse := tt.ExpectedResponse
			assert.Equal(t, expectedResponse, actualResponse)
			BreakupFunc()
		})
	}
}

>>>>>>> f5f9397d
func TestSetCmd(t *testing.T) {
	tests := []CmdTestInput{
		{
			Name:             "Set Channel",
			Args:             []string{"channel", "set", "-c", "local", "latest"},
			ExpectedResponse: PrintSetChannel("stable", "latest"),
		},
	}
	for _, tt := range tests {
		t.Run(tt.Name, func(t *testing.T) {
			SetupFunc()
			SystemCmd.SetArgs(tt.Args)
			err = SystemCmd.Execute()
			if err != nil {
				t.Error(err)
			}

			actualResponse := b.String()
			expectedResponse := tt.ExpectedResponse
			assert.Equal(t, expectedResponse, actualResponse)
			BreakupFunc()
		})
	}
}<|MERGE_RESOLUTION|>--- conflicted
+++ resolved
@@ -94,35 +94,6 @@
 	}
 }
 
-<<<<<<< HEAD
-=======
-func TestSwitchCmd(t *testing.T) {
-	SetupContextEnv(t)
-	tests := []CmdTestInput{
-		{
-			Name:             "Test Switch",
-			Args:             []string{"channel", "switch", "-y", "stable|latest"},
-			ExpectedResponse: PrintChannelAndVersionToStdout(mctlCfg.Contexts["local"], "stable"+"latest"),
-		},
-	}
-	for _, tt := range tests {
-		t.Run(tt.Name, func(t *testing.T) {
-			SetupFunc()
-			SystemCmd.SetArgs(tt.Args)
-			err = SystemCmd.Execute()
-			if err != nil {
-				t.Error(err)
-			}
-
-			actualResponse := b.String()
-			expectedResponse := tt.ExpectedResponse
-			assert.Equal(t, expectedResponse, actualResponse)
-			BreakupFunc()
-		})
-	}
-}
-
->>>>>>> f5f9397d
 func TestSetCmd(t *testing.T) {
 	tests := []CmdTestInput{
 		{
