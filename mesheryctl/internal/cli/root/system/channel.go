--- conflicted
+++ resolved
@@ -99,15 +99,12 @@
 	Use:   "set [stable|stable-version|edge|edge-version]",
 	Short: "set release channel and version",
 	Long:  `Set release channel and version of context in focus`,
-<<<<<<< HEAD
-	Args:  checkChannelArg(1),
-=======
 	Example: `
 // Subscribe to release channel or version
 mesheryctl system channel set [stable|stable-version|edge|edge-version]
 	`,
-	Args: cobra.ExactArgs(1),
->>>>>>> 7d66814f
+  Args:  checkChannelArg(1),
+
 	RunE: func(cmd *cobra.Command, args []string) error {
 
 		mctlCfg, err = config.GetMesheryCtl(viper.GetViper())
@@ -174,15 +171,11 @@
 	Use:   "switch [stable|stable-version|edge|edge-version]",
 	Short: "switch release channel and version",
 	Long:  `Switch release channel and version of context in focus`,
-<<<<<<< HEAD
-	Args:  checkChannelArg(1),
-=======
-	Example: `
+  Example: `
 // Switch between release channels
 mesheryctl system channel switch [stable|stable-version|edge|edge-version]
 	`,
-	Args: cobra.ExactArgs(1),
->>>>>>> 7d66814f
+	Args:  checkChannelArg(1),
 	PreRunE: func(cmd *cobra.Command, args []string) error {
 		//Check prerequisite
 		hcOptions := &HealthCheckOptions{
