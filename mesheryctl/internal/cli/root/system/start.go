// Copyright 2020 Layer5, Inc.
//
// Licensed under the Apache License, Version 2.0 (the "License");
// you may not use this file except in compliance with the License.
// You may obtain a copy of the License at
//
//     http://www.apache.org/licenses/LICENSE-2.0
//
// Unless required by applicable law or agreed to in writing, software
// distributed under the License is distributed on an "AS IS" BASIS,
// WITHOUT WARRANTIES OR CONDITIONS OF ANY KIND, either express or implied.
// See the License for the specific language governing permissions and
// limitations under the License.

package system

import (
	"bufio"
	"context"
	"fmt"
	"os"
	"os/exec"
	"path/filepath"
	"strconv"
	"strings"
	"time"

	"github.com/pkg/errors"

	"github.com/layer5io/meshery/mesheryctl/internal/cli/root/config"
	"github.com/layer5io/meshery/mesheryctl/pkg/utils"

	"github.com/docker/docker/api/types"
	"github.com/docker/docker/client"
	log "github.com/sirupsen/logrus"
	"github.com/spf13/cobra"
	"github.com/spf13/viper"

	meshkitutils "github.com/layer5io/meshkit/utils"
	meshkitkube "github.com/layer5io/meshkit/utils/kubernetes"
)

var (
	skipUpdateFlag bool
)

// startCmd represents the start command
var startCmd = &cobra.Command{
	Use:   "start",
	Short: "Start Meshery",
	Long:  `Start Meshery and each of its service mesh adapters.`,
	Args:  cobra.NoArgs,
	PreRunE: func(cmd *cobra.Command, args []string) error {
		//Check prerequisite

		err := RunPreflightHealthChecks(true, cmd.Use)
		if err != nil {
			cmd.SilenceUsage = true

		}

		return err

	},
	RunE: func(cmd *cobra.Command, args []string) error {
		if err := start(); err != nil {
			return errors.Wrap(err, utils.SystemError("failed to start Meshery"))

		}
		return nil

	},
}

func start() error {
	if _, err := os.Stat(utils.MesheryFolder); os.IsNotExist(err) {
		if err := os.Mkdir(utils.MesheryFolder, 0777); err != nil {
			return errors.Wrapf(err, utils.SystemError(fmt.Sprintf("failed to make %s directory", utils.MesheryFolder)))
		}
	}

	kubeClient, err := meshkitkube.New([]byte(""))
	if err != nil {
		return err
	}

	err = utils.CreateManifestsFolder()

	if err != nil {
		return err
	}

	// Get viper instance used for context
	mctlCfg, err := config.GetMesheryCtl(viper.GetViper())
	if err != nil {
		return errors.Wrap(err, "error processing config")
	}
	// get the platform, channel and the version of the current context
	// if a temp context is set using the -c flag, use it as the current context
	currCtx, err := mctlCfg.SetCurrentContext(tempContext)
	if err != nil {
		return err
	}

	if utils.PlatformFlag != "" {
		currCtx.Platform = utils.PlatformFlag
		err := utils.ChangePlatform(mctlCfg.CurrentContext, currCtx)

		if err != nil {
			return err
		}
	}

	currPlatform := currCtx.Platform
	RequestedAdapters := currCtx.Adapters // Requested Adapters / Services

	// Deploy to platform specified in the config.yaml
	switch currPlatform {
	case "docker":

		// download the docker-compose.yaml file corresponding to the current version
		if err := utils.DownloadDockerComposeFile(currCtx, true); err != nil {
			return errors.Wrapf(err, utils.SystemError(fmt.Sprintf("failed to download %s file", utils.DockerComposeFile)))
		}

		// Viper instance used for docker compose
		utils.ViperCompose.SetConfigFile(utils.DockerComposeFile)
		err = utils.ViperCompose.ReadInConfig()
		if err != nil {
			return err
		}

		compose := &utils.DockerCompose{}
		err = utils.ViperCompose.Unmarshal(&compose)
		if err != nil {
			return err
		}

		//changing the port mapping in docker compose
		services := compose.Services // Current Services
		//extracting the custom user port from config.yaml
		userPort := strings.Split(currCtx.Endpoint, ":")
		//extracting container port from the docker-compose
		containerPort := strings.Split(services["meshery"].Ports[0], ":")
		userPortMapping := userPort[len(userPort)-1] + ":" + containerPort[len(containerPort)-1]
		services["meshery"].Ports[0] = userPortMapping

		RequiredService := []string{"meshery", "watchtower"}

		AllowedServices := map[string]utils.Service{}
		for _, v := range RequestedAdapters {
			if services[v].Image == "" {
				log.Fatalf("Invalid adapter specified %s", v)
			}

			temp, ok := services[v]
			if !ok {
				return errors.New("unable to extract adapter version")
			}

			spliter := strings.Split(temp.Image, ":")
			temp.Image = fmt.Sprintf("%s:%s-%s", spliter[0], currCtx.Channel, "latest")
			services[v] = temp
			AllowedServices[v] = services[v]
		}

		for _, v := range RequiredService {
			if v == "watchtower" {
				AllowedServices[v] = services[v]
				continue
			}

			temp, ok := services[v]
			if !ok {
				return errors.New("unable to extract meshery version")
			}

			spliter := strings.Split(temp.Image, ":")
			temp.Image = fmt.Sprintf("%s:%s-%s", spliter[0], currCtx.Channel, "latest")
			if v == "meshery" {
				temp.Image = fmt.Sprintf("%s:%s-%s", spliter[0], currCtx.Channel, currCtx.Version)
			}
			services[v] = temp
			AllowedServices[v] = services[v]
		}

		utils.ViperCompose.Set("services", AllowedServices)
		err = utils.ViperCompose.WriteConfig()
		if err != nil {
			return err
		}

		//fmt.Println("Services", services);
		//fmt.Println("RequiredAdapters", RequestedAdapters);
		//fmt.Println("AllowedServices", AllowedServices);
		//fmt.Println("version", utils.ViperCompose.GetString("version")) // Works here

		//////// FLAGS
		// Control whether to pull for new Meshery container images
		if skipUpdateFlag {
			log.Info("Skipping Meshery update...")
		} else {
			err := utils.UpdateMesheryContainers()
			if err != nil {
				return errors.Wrap(err, utils.SystemError("failed to update Meshery containers"))
			}
		}

		// Reset Meshery config file to default settings
		if utils.ResetFlag {
			err := resetMesheryConfig()
			if err != nil {
				return errors.Wrap(err, utils.SystemError("failed to reset meshery config"))
			}
		}

		var endpoint meshkitutils.HostPort

		userResponse := false

		//skip asking confirmation if -y flag used or host in meshconfig is already localhost
		if utils.SilentFlag || strings.HasSuffix(userPort[1], "localhost") {
			userResponse = true
		} else {
			// ask user for confirmation
			userResponse = utils.AskForConfirmation("The endpoint address will be changed to localhost. Are you sure you want to continue?")
		}

		if userResponse {
			endpoint.Address = utils.EndpointProtocol + "://localhost"
			currCtx.Endpoint = endpoint.Address + ":" + userPort[len(userPort)-1]

			err = utils.ChangeConfigEndpoint(mctlCfg.CurrentContext, currCtx)
			if err != nil {
				return err
			}
		} else {
			endpoint.Address = userPort[0]
		}

		tempPort, err := strconv.Atoi(userPort[len(userPort)-1])
		if err != nil {
			return err
		}
		endpoint.Port = int32(tempPort)

		log.Info("Starting Meshery...")
		start := exec.Command("docker-compose", "-f", utils.DockerComposeFile, "up", "-d")
		start.Stdout = os.Stdout
		start.Stderr = os.Stderr

		if err := start.Run(); err != nil {
			return errors.Wrap(err, utils.SystemError("failed to run meshery server"))
		}

		checkFlag := 0 //flag to check

		//connection to docker-client
		cli, err := client.NewClientWithOpts(client.FromEnv)
		if err != nil {
			return errors.Wrap(err, utils.SystemError("failed to create new env client"))
		}

		containers, err := cli.ContainerList(context.Background(), types.ContainerListOptions{})
		if err != nil {
			return errors.Wrap(err, utils.SystemError("failed to fetch the list of containers"))
		}

		var mockEndpoint *meshkitutils.MockOptions
		mockEndpoint = nil

		res := meshkitutils.TcpCheck(&endpoint, mockEndpoint)
		if res {
			return errors.New("the endpoint is not accessible")
		}

		//check for container meshery_meshery_1 running status
		for _, container := range containers {
			if container.Names[0] == "/meshery_meshery_1" {
				//check flag to check successful deployment
				checkFlag = 0
				break
			} else {
				checkFlag = 1
			}
		}

		//if meshery_meshery_1 failed to start showing logs
		//code for logs
		if checkFlag == 1 {
			log.Info("Starting Meshery logging . . .")
			cmdlog := exec.Command("docker-compose", "-f", utils.DockerComposeFile, "logs", "-f")
			cmdReader, err := cmdlog.StdoutPipe()
			if err != nil {
				return errors.Wrap(err, utils.SystemError("failed to create stdout pipe"))
			}
			scanner := bufio.NewScanner(cmdReader)
			go func() {
				for scanner.Scan() {
					log.Println(scanner.Text())
				}
			}()
			if err := cmdlog.Start(); err != nil {
				return errors.Wrap(err, utils.SystemError("failed to start logging"))
			}
			if err := cmdlog.Wait(); err != nil {
				return errors.Wrap(err, utils.SystemError("failed to wait for command to execute"))
			}
		}

	case "kubernetes":

		version := currCtx.Version
		serviceType := currCtx.ServiceType
		if version == "latest" {
			if currCtx.Channel == "edge" {
				version = "master"
			} else {
				version, err = utils.GetLatestStableReleaseTag()
				if err != nil {
					return err
				}
			}
		}

		// fetch the manifest files corresponding to the version specified
		manifests, err := utils.FetchManifests(version)

		if err != nil {
			return err
		}
		// path to the manifest files ~/.meshery/manifests
		manifestFiles := filepath.Join(utils.MesheryFolder, utils.ManifestsFolder)

		// change version in meshery-deployment manifest
		err = utils.ChangeManifestVersion(utils.MesheryDeployment, version, filepath.Join(manifestFiles, utils.MesheryDeployment))
		if err != nil {
			return err
		}

		err = utils.ChangeManifestServiceType(utils.MesheryService, serviceType, filepath.Join(manifestFiles, utils.MesheryService))
		if err != nil {
			return err
		}

		// downloaded required files successfully now apply the manifest files
		log.Info("Starting Meshery...")

		// apply the adapters mentioned in the config.yaml file to the Kubernetes cluster
		err = utils.ApplyManifestFiles(manifests, RequestedAdapters, kubeClient, false, false)

		if err != nil {
			return err
		}

		log.Info("...Meshery deployed on Kubernetes.")

		clientset := kubeClient.KubeClient

		var opts meshkitkube.ServiceOptions
		opts.Name = "meshery"
		opts.Namespace = utils.MesheryNamespace
		opts.APIServerURL = kubeClient.RestConfig.Host

		var endpoint *meshkitutils.Endpoint

		deadline := time.Now().Add(3 * time.Second)

		//polling for endpoint to be available within the three second deadline
		for !(time.Now().After(deadline)) {
			endpoint, err = meshkitkube.GetServiceEndpoint(context.TODO(), clientset, &opts)
			if err == nil {
				break
			} else {
				time.Sleep(1 * time.Second)
			}
		}

		if err != nil {
			return err
		}

<<<<<<< HEAD
		if serviceType == "ClusterIP" {
			currCtx.Endpoint = utils.EndpointProtocol + "://" + endpoint.Internal.Address + ":" + strconv.Itoa(int(endpoint.Internal.Port))
			log.Info("Meshery is deployed in your cluster internally at " + currCtx.Endpoint)
		} else {
			currCtx.Endpoint = utils.EndpointProtocol + "://" + endpoint.External.Address + ":" + strconv.Itoa(int(endpoint.External.Port))
=======
		currCtx.Endpoint = utils.EndpointProtocol + "://" + endpoint.External.Address + ":" + strconv.Itoa(int(endpoint.External.Port))
>>>>>>> 2cab8834

			err = utils.ChangeConfigEndpoint(mctlCfg.CurrentContext, currCtx)
			if err != nil {
				return err
			}

<<<<<<< HEAD
			err = utils.NavigateToBrowser(currCtx.Endpoint)
			if err != nil {
				return err
			}

			log.Info("Opening Meshery in your browser. If Meshery does not open, please point your browser to " + currCtx.Endpoint + " to access Meshery.")
		}

=======
>>>>>>> 2cab8834
		// switch to default case if the platform specified is not supported
	default:
		return errors.New(fmt.Sprintf("the platform %s is not supported currently. The supported platforms are:\ndocker\nkubernetes\nPlease check %s/config.yaml file.", currPlatform, utils.MesheryFolder))
	}

	err = utils.DownloadOperatorManifest()

	if err != nil {
		return err
	}

	err = utils.ApplyOperatorManifest(kubeClient, false, false)

	if err != nil {
		return err
	}

	log.Info("Opening Meshery in your browser. If Meshery does not open, please point your browser to " + currCtx.Endpoint + " to access Meshery.")

	err = utils.NavigateToBrowser(currCtx.Endpoint)
	if err != nil {
		return err
	}

	return nil
}

func init() {
	startCmd.PersistentFlags().StringVarP(&utils.PlatformFlag, "platform", "p", "", "platform to deploy Meshery to.")
	startCmd.Flags().BoolVarP(&skipUpdateFlag, "skip-update", "", false, "(optional) skip checking for new Meshery's container images.")
	startCmd.Flags().BoolVarP(&utils.ResetFlag, "reset", "", false, "(optional) reset Meshery's configuration file to default settings.")
}<|MERGE_RESOLUTION|>--- conflicted
+++ resolved
@@ -380,32 +380,18 @@
 			return err
 		}
 
-<<<<<<< HEAD
 		if serviceType == "ClusterIP" {
 			currCtx.Endpoint = utils.EndpointProtocol + "://" + endpoint.Internal.Address + ":" + strconv.Itoa(int(endpoint.Internal.Port))
 			log.Info("Meshery is deployed in your cluster internally at " + currCtx.Endpoint)
 		} else {
 			currCtx.Endpoint = utils.EndpointProtocol + "://" + endpoint.External.Address + ":" + strconv.Itoa(int(endpoint.External.Port))
-=======
-		currCtx.Endpoint = utils.EndpointProtocol + "://" + endpoint.External.Address + ":" + strconv.Itoa(int(endpoint.External.Port))
->>>>>>> 2cab8834
 
 			err = utils.ChangeConfigEndpoint(mctlCfg.CurrentContext, currCtx)
 			if err != nil {
 				return err
 			}
-
-<<<<<<< HEAD
-			err = utils.NavigateToBrowser(currCtx.Endpoint)
-			if err != nil {
-				return err
-			}
-
-			log.Info("Opening Meshery in your browser. If Meshery does not open, please point your browser to " + currCtx.Endpoint + " to access Meshery.")
-		}
-
-=======
->>>>>>> 2cab8834
+		}
+
 		// switch to default case if the platform specified is not supported
 	default:
 		return errors.New(fmt.Sprintf("the platform %s is not supported currently. The supported platforms are:\ndocker\nkubernetes\nPlease check %s/config.yaml file.", currPlatform, utils.MesheryFolder))
