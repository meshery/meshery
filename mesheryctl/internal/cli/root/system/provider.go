// Copyright 2023 Layer5, Inc.
//
// Licensed under the Apache License, Version 2.0 (the "License");
// you may not use this file except in compliance with the License.
// You may obtain a copy of the License at
//
//     http://www.apache.org/licenses/LICENSE-2.0
//
// Unless required by applicable law or agreed to in writing, software
// distributed under the License is distributed on an "AS IS" BASIS,
// WITHOUT WARRANTIES OR CONDITIONS OF ANY KIND, either express or implied.
// See the License for the specific language governing permissions and
// limitations under the License.

package system

import (
	"fmt"
	"os"
	"sort"

	"github.com/layer5io/meshery/mesheryctl/internal/cli/root/config"
	"github.com/layer5io/meshery/mesheryctl/pkg/utils"
	"github.com/pkg/errors"
	log "github.com/sirupsen/logrus"
	"github.com/spf13/cobra"
	"github.com/spf13/viper"
)

var (
	showProviderForAllContext bool
	forceSetProvider          bool
)

// PrintProviderToStdout to return provider details for a context
func PrintProviderToStdout(ctx config.Context, contextName string) string {
	return fmt.Sprintf("Context: %v\nProvider: %v", contextName, ctx.Provider)
}

var viewProviderCmd = &cobra.Command{
	Use:   "view",
	Short: "view provider",
	Long:  "View provider of context in focus",
	Example: `
// View current provider
mesheryctl system provider view
	`,
	RunE: func(cmd *cobra.Command, args []string) error {
		if len(args) != 0 {
			return errors.New(utils.SystemProviderSubError("this command takes no arguments\n", "view"))
		}
		mctlCfg, err := config.GetMesheryCtl(viper.GetViper())
		if err != nil {
			log.Fatalln(err, "error processing config")
		}
		focusedContext := tempContext
		if focusedContext == "" {
			focusedContext = mctlCfg.CurrentContext
		}

		if showProviderForAllContext {
			for k, v := range mctlCfg.Contexts {
				log.Println(PrintProviderToStdout(v, k))
				log.Println()
			}
			log.Printf("Current Context: %v", focusedContext)
			return nil
		}

		err = mctlCfg.SetCurrentContext(focusedContext)
		if err != nil {
			return err
		}

		currCtx, err := mctlCfg.GetCurrentContext()
		if err != nil {
			return err
		}
		log.Print(PrintProviderToStdout(*currCtx, focusedContext))
		log.Println()
		return nil
	},
}

// listProviderCmd represents the list command
var listProviderCmd = &cobra.Command{
	Use:   "list",
	Short: "list available providers",
	Long:  "List current provider and available providers",
	Example: `
// List all available providers
mesheryctl system provider list
	`,
	SilenceUsage: true,
	RunE: func(cmd *cobra.Command, args []string) error {
		if len(args) != 0 {
			return errors.New(utils.SystemProviderSubError("this command takes no arguments\n", "list"))
		}

		mctlCfg, err := config.GetMesheryCtl(viper.GetViper())
		if err != nil {
			log.Fatalln(err, "error processing config")
		}

		focusedContext := tempContext
		if focusedContext == "" {
			focusedContext = mctlCfg.CurrentContext
		}

		err = mctlCfg.SetCurrentContext(focusedContext)
		if err != nil {
			return err
		}

		currCtx, err := mctlCfg.GetCurrentContext()
		if err != nil {
			return err
		}

		log.Printf("Current provider: %s\n", currCtx.Provider)

		providers, err := utils.GetProviderInfo(mctlCfg)
		if err != nil {
			log.Fatalln("unable to fetch providers\nStart Meshery or see https://docs.meshery.io/extensibility/providers#types-of-providers")
		}

		log.Print("Available providers:\n")

		//sorting the contexts to get a consistent order on each subsequent run
		keys := make([]string, 0, len(providers))
		for k := range providers {
			keys = append(keys, k)
		}
		sort.Strings(keys)

		for _, k := range keys {
			log.Printf("- %s", k)
		}

		if currCtx.Provider == "" {
			if tempContext == "" {
				log.Print("\nRun `mesheryctl system provider set [provider]` to set the provider")
			} else {
				log.Printf("\nRun `mesheryctl system provider set [provider] --context %s` to set the provider", tempContext)
			}
		}
		log.Println()
		return nil
	},
}

var setProviderCmd = &cobra.Command{
	Use:   "set [provider]",
	Short: "set provider",
	Long:  "Set provider of context in focus. Run `mesheryctl system provider list` to see the available providers.",
	Example: `
// Set provider
mesheryctl system provider set [provider]
	`,
	Args: func(_ *cobra.Command, args []string) error {
		const errMsg = "Usage: mesheryctl system provider set [provider]\nRun 'mesheryctl system provider list' to see the available providers\n"
		if len(args) == 0 {
			return fmt.Errorf("provider not specified\n\n%v", errMsg)
		} else if len(args) > 1 {
			return fmt.Errorf("too many arguments\n\n%v", errMsg)
		}
		return nil
	},
	RunE: func(cmd *cobra.Command, args []string) error {

		mctlCfg, err := config.GetMesheryCtl(viper.GetViper())
		if err != nil {
			log.Fatalln(err, "error processing config")
		}

		focusedContext := tempContext
		if focusedContext == "" {
			focusedContext = mctlCfg.CurrentContext
		}

		err = mctlCfg.SetCurrentContext(focusedContext)
		if err != nil {
			return err
		}

		currCtx, err := mctlCfg.GetCurrentContext()
		if err != nil {
			return err
		}

		provider := args[0]

		if !forceSetProvider {
			// Verify provider
			availableProviders, err := utils.GetProviderInfo(mctlCfg)
			if err != nil {
				log.Fatalln("unable to verify provider\nStart Meshery or see https://docs.meshery.io/extensibility/providers#types-of-providers\n\nRun `mesheryctl system provider set [provider] --force` to force set the provider")
			}
<<<<<<< HEAD
=======

>>>>>>> f4cdec1a
			keys := make([]string, 0, len(availableProviders))
			isValidProvider := false

			for k := range availableProviders {
				if provider == k {
					isValidProvider = true
				}
				keys = append(keys, k)
			}

			if !isValidProvider {
				log.Error("invalid provider\nPlease specify a valid provider\n")

				log.Print("Available providers:\n")
				//sorting the contexts to get a consistent order on each subsequent run
				sort.Strings(keys)
				for _, k := range keys {
					log.Printf("- %s", k)
				}
				os.Exit(1)
			}

		}

		currCtx.Provider = provider

		mctlCfg.Contexts[focusedContext] = *currCtx
		viper.Set("contexts", mctlCfg.Contexts)
		err = viper.WriteConfig()
		if err != nil {
			return err
		}

		log.Infof("Provider set to %s", currCtx.Provider)
		return nil
	},
}

var switchProviderCmd = &cobra.Command{
	Use:   "switch [provider]",
	Short: "switch provider and redeploy",
	Long:  "Switch provider of context in focus and redeploy Meshery. Run `mesheryctl system provider list` to see the available providers.",
	Example: `
// Switch provider and redeploy Meshery
mesheryctl system provider switch [provider]
	`,
	Args: func(_ *cobra.Command, args []string) error {
		const errMsg = "Usage: mesheryctl system provider switch [provider]\nRun 'mesheryctl system provider list' to see the available providers\n"
		if len(args) == 0 {
			return fmt.Errorf("provider not specified\n\n%v", errMsg)
		} else if len(args) > 1 {
			return fmt.Errorf("too many arguments.\n\n%v", errMsg)
		}
		return nil
	},
	PreRunE: func(cmd *cobra.Command, args []string) error {
		//Check prerequisite
		hcOptions := &HealthCheckOptions{
			IsPreRunE:  true,
			PrintLogs:  false,
			Subcommand: cmd.Use,
		}
		hc, err := NewHealthChecker(hcOptions)
		if err != nil {
			return errors.Wrapf(err, "failed to initialize healthchecker")
		}
		return hc.RunPreflightHealthChecks()
	},
	RunE: func(cmd *cobra.Command, args []string) error {
		userResponse := false

		mctlCfg, err = config.GetMesheryCtl(viper.GetViper())
		if err != nil {
			log.Fatalln(err, "error processing config")
		}

		focusedContext := tempContext
		if focusedContext == "" {
			focusedContext = mctlCfg.CurrentContext
		}

		//skip asking confirmation if -y flag used
		if utils.SilentFlag {
			userResponse = true
		} else {
			// ask user for confirmation
			userResponse = utils.AskForConfirmation("The Meshery deployment in context '" + focusedContext + "' will be replaced with a new Meshery deployment with provider set to '" + args[0] + "'. Are you sure you want to continue")
		}

		if !userResponse {
			return errors.New("provider switch aborted")
		}

		err = setProviderCmd.RunE(cmd, args)
		if err != nil {
			return err
		}
		err = restartCmd.RunE(cmd, args)
		if err != nil {
			return err
		}
		return nil
	},
}

// resetProviderCmd represents the reset command
var resetProviderCmd = &cobra.Command{
	Use:   "reset",
	Short: "reset provider to default",
	Long:  "Reset provider of context in focus to default (No provider set)",
	Example: `
// Reset provider to default
mesheryctl system provider reset
	`,
	SilenceUsage: true,
	RunE: func(cmd *cobra.Command, args []string) error {
		if len(args) != 0 {
			return errors.New(utils.SystemProviderSubError("this command takes no arguments.\n", "reset"))
		}

		mctlCfg, err := config.GetMesheryCtl(viper.GetViper())
		if err != nil {
			log.Fatalln(err, "error processing config")
		}

		focusedContext := tempContext
		if focusedContext == "" {
			focusedContext = mctlCfg.CurrentContext
		}

		err = mctlCfg.SetCurrentContext(focusedContext)
		if err != nil {
			return err
		}

		currCtx, err := mctlCfg.GetCurrentContext()
		if err != nil {
			return err
		}

		currCtx.Provider = ""

		mctlCfg.Contexts[focusedContext] = *currCtx
		viper.Set("contexts", mctlCfg.Contexts)
		err = viper.WriteConfig()
		if err != nil {
			return err
		}

		log.Infof("Provider reset to default (No provider set)")
		return nil
	},
}

// providerCmd represents the provider command
var providerCmd = &cobra.Command{
	Use:   "provider",
	Short: "Switch between providers",
	Long:  `Enforce a provider. Choose between available Meshery providers`,
	Example: `
// To view provider
mesheryctl system provider view
// To list all available providers
mesheryctl system provider list
// To set a provider
mesheryctl system provider set [provider]
// To switch provider and redeploy Meshery
mesheryctl system provider switch [provider]
// To reset provider to default
mesheryctl system provider reset
	`,
	RunE: func(cmd *cobra.Command, args []string) error {
		if len(args) == 0 {
			return errors.New(utils.SystemProviderSubError("please specify a flag or subcommand. Use 'mesheryctl system provider --help' to display user guide.\n", "provider"))
		}
		if ok := utils.IsValidSubcommand(availableSubcommands, args[0]); !ok {
			return errors.New(utils.SystemProviderSubError(fmt.Sprintf("'%s' is an invalid subcommand. Please provide required options from [view]. Use 'mesheryctl system provider --help' to display usage guide.\n", args[0]), "provider"))
		}
		_, err := config.GetMesheryCtl(viper.GetViper())
		if err != nil {
			log.Fatalln(err, "error processing config")
		}
		err = viewProviderCmd.RunE(cmd, args)
		if err != nil {
			return err
		}
		err = cmd.Usage()
		if err != nil {
			return err
		}
		return nil
	},
}

func init() {
	viewProviderCmd.Flags().BoolVarP(&showProviderForAllContext, "all", "a", false, "Show provider for all contexts")
	setProviderCmd.Flags().BoolVarP(&forceSetProvider, "force", "f", false, "Force set provider")
	providerCmd.AddCommand(viewProviderCmd, listProviderCmd, setProviderCmd, switchProviderCmd, resetProviderCmd)
}<|MERGE_RESOLUTION|>--- conflicted
+++ resolved
@@ -196,10 +196,7 @@
 			if err != nil {
 				log.Fatalln("unable to verify provider\nStart Meshery or see https://docs.meshery.io/extensibility/providers#types-of-providers\n\nRun `mesheryctl system provider set [provider] --force` to force set the provider")
 			}
-<<<<<<< HEAD
-=======
-
->>>>>>> f4cdec1a
+      
 			keys := make([]string, 0, len(availableProviders))
 			isValidProvider := false
 
