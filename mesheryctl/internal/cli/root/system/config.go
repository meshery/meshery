// Copyright Meshery Authors
//
// Licensed under the Apache License, Version 2.0 (the "License");
// you may not use this file except in compliance with the License.
// You may obtain a copy of the License at
//
//     http://www.apache.org/licenses/LICENSE-2.0
//
// Unless required by applicable law or agreed to in writing, software
// distributed under the License is distributed on an "AS IS" BASIS,
// WITHOUT WARRANTIES OR CONDITIONS OF ANY KIND, either express or implied.
// See the License for the specific language governing permissions and
// limitations under the License.

package system

import (
	"encoding/json"
	"fmt"
	"io"
	"os"
	"os/exec"
	"bufio"
	"strings"
	"path/filepath"

	"github.com/meshery/meshery/mesheryctl/internal/cli/pkg/api"

	"github.com/meshery/meshery/mesheryctl/internal/cli/root/config"

	"github.com/meshery/meshery/mesheryctl/pkg/utils"
	"github.com/pkg/errors"
	log "github.com/sirupsen/logrus"

	"github.com/spf13/cobra"
	"github.com/spf13/viper"

	meshkitkube "github.com/meshery/meshkit/utils/kubernetes"
)

func getContexts(configFile string) ([]string, error) {

	mctlCfg, err := config.GetMesheryCtl(viper.GetViper())
	if err != nil {
		utils.Log.Error(err)
		return nil, nil
	}

	// GETCONTEXTS endpoint points to the URL return the contexts available
	GETCONTEXTS := mctlCfg.GetBaseMesheryURL() + "/api/system/kubernetes/contexts"

	req, err := utils.UploadFileWithParams(GETCONTEXTS, nil, utils.ParamName, configFile)
	if err != nil {
		return nil, ErrUploadFileParams(err)
	}

	// Preserve the multipart Content-Type header when sending via the api client.
	headers := map[string]string{
		"Content-Type": req.Header.Get("Content-Type"),
	}

	res, err := api.Add("api/system/kubernetes/contexts", req.Body, headers)
	if err != nil {
		return nil, err
	}
	defer res.Body.Close()
	body, err := io.ReadAll(res.Body)
	if err != nil {
		return nil, utils.ErrReadResponseBody(err)
	}

	log.Debugf("Get context API response: %s", string(body))
	var results []map[string]interface{}
	err = json.Unmarshal(body, &results)
	if err != nil {
		return nil, utils.ErrUnmarshal(err)
	}

	if results == nil {
		errstr := "Error unmarshalling the context info, check " + configFile + " file"
		return nil, errors.New(errstr)
	}

	var contextNames []string
	for _, ctx := range results {
		ctxname, ok := ctx["name"].(string)
		if !ok {
			errstr := "Invalid context name: context name should be a string"
			return nil, errors.New(errstr)
		}
		contextNames = append(contextNames, ctxname)
	}
	log.Debugf("Available contexts: %s", contextNames)
	return contextNames, nil
}

func setContext(configFile, cname string) error {
	extraParams1 := map[string]string{
		"contextName": cname,
	}
	mctlCfg, err := config.GetMesheryCtl(viper.GetViper())
	if err != nil {
		utils.Log.Error(err)
		return nil
	}

	// SETCONTEXT endpoint points to set context
	SETCONTEXT := mctlCfg.GetBaseMesheryURL() + "/api/system/kubernetes"
	req, err := utils.UploadFileWithParams(SETCONTEXT, extraParams1, utils.ParamName, configFile)
	if err != nil {
		return ErrUploadFileParams(err)
	}
	headers := map[string]string{
		"Content-Type": req.Header.Get("Content-Type"),
	}
	res, err := api.Add("api/system/kubernetes", req.Body, headers)
	if err != nil {
		return utils.ErrRequestResponse(err)
	}
	defer res.Body.Close()
	defer res.Body.Close()

	body, err := io.ReadAll(res.Body)
	if err != nil {
		return utils.ErrReadResponseBody(err)
	}
	// TODO: Pretty print the output
	log.Debugf("Set context API response: %s", string(body))
	return nil
}

var aksConfigCmd = &cobra.Command{
	Use:   "aks",
	Short: "Configure Meshery to use AKS cluster",
	Long:  `Configure Meshery to connect to AKS cluster`,
	Example: `
// Configure Meshery to connect to AKS cluster using auth token
mesheryctl system config aks --token auth.json

// Configure Meshery to connect to AKS cluster (if session is logged in using login subcommand)
mesheryctl system config aks
	`,
	Args: func(cmd *cobra.Command, args []string) error {
		if len(args) >= 1 {
			return errors.New("more than one config name provided")
		}
		return nil
	},
	RunE: func(cmd *cobra.Command, args []string) error {
		aksCheck := exec.Command("az", "version")
		aksCheck.Stdout = os.Stdout
		aksCheck.Stderr = os.Stderr
		err := aksCheck.Run()
		if err != nil {
			log.Fatalf("Azure CLI not found. Please install Azure CLI and try again. \nSee https://docs.microsoft.com/en-us/cli/azure/install-azure-cli ")
		}
		log.Info("Configuring Meshery to access AKS...")
		var resourceGroup, aksName string

		// Prompt user for Azure resource name
		fmt.Print("Please enter the Azure resource group name:")
		_, err = fmt.Scanf("%s", &resourceGroup)
		if err != nil {
			log.Warnf("Error reading Azure resource group name: %s", err.Error())
			fmt.Print("Please enter the Azure resource group name:")
			_, err = fmt.Scanf("%s", &resourceGroup)
			if err != nil {
				log.Fatalf("Error reading Azure resource group name: %s", err.Error())
			}
		}

		// Prompt user for AKS cluster name
		fmt.Print("Please enter the AKS cluster name:")
		_, err = fmt.Scanf("%s", &aksName)
		if err != nil {
			log.Warnf("Error reading AKS cluster name: %s", err.Error())
			fmt.Print("Please enter the AKS cluster name:")
			_, err = fmt.Scanf("%s", &aksName)
			if err != nil {
				log.Fatalf("Error reading AKS cluster name: %s", err.Error())
			}
		}

		// Build the Azure CLI syntax to fetch cluster config in kubeconfig.yaml file
		aksCmd := exec.Command("az", "aks", "get-credentials", "--resource-group", resourceGroup, "--name", aksName, "--file", utils.ConfigPath)
		aksCmd.Stdout = os.Stdout
		aksCmd.Stderr = os.Stderr
		// Write AKS compatible config to the filesystem
		err = aksCmd.Run()
		if err != nil {
			log.Fatalf("Error generating kubeconfig: %s", err.Error())
			return err
		}
		log.Debugf("AKS configuration is written to: %s", utils.ConfigPath)

		// set the token in the chosen context
		setToken()
		return nil
	},
}

var eksConfigCmd = &cobra.Command{
	Use:   "eks",
	Short: "Configure Meshery to use EKS cluster",
	Long:  `Configure Meshery to connect to EKS cluster`,
	Example: `
// Configure Meshery to connect to EKS cluster using auth token
mesheryctl system config eks --token auth.json

// Configure Meshery to connect to EKS cluster (if session is logged in using login subcommand)
mesheryctl system config eks
	`,
	Args: func(cmd *cobra.Command, args []string) error {
		if len(args) >= 1 {
			return errors.New("more than one config name provided")
		}
		return nil
	},
	RunE: func(cmd *cobra.Command, args []string) error {
		eksCheck := exec.Command("aws", "--version")
		eksCheck.Stdout = os.Stdout
		eksCheck.Stderr = os.Stderr
		err := eksCheck.Run()
		if err != nil {
			log.Fatalf("AWS CLI not found. Please install AWS CLI and try again. \nSee https://docs.aws.amazon.com/cli/latest/reference/ ")
		}
		log.Info("Configuring Meshery to access EKS...")
		var regionName, clusterName string

		// Prompt user for AWS region name
		fmt.Print("Please enter the AWS region name:")
		_, err = fmt.Scanf("%s", &regionName)
		if err != nil {
			log.Warnf("Error reading AWS region name: %s", err.Error())
			fmt.Print("Please enter the AWS region name:")
			_, err = fmt.Scanf("%s", &regionName)
			if err != nil {
				log.Fatalf("Error reading AWS region name: %s", err.Error())
			}
		}

		// Prompt user for AWS cluster name
		fmt.Print("Please enter the AWS cluster name:")
		_, err = fmt.Scanf("%s", &clusterName)
		if err != nil {
			log.Warnf("Error reading AWS cluster name: %s", err.Error())
			fmt.Print("Please enter the AWS cluster name:")
			_, err = fmt.Scanf("%s", &clusterName)
			if err != nil {
				log.Fatalf("Error reading AWS cluster name: %s", err.Error())
			}
		}

		// Build the aws CLI syntax to fetch cluster config in kubeconfig.yaml file
		eksCmd := exec.Command("aws", "eks", "--region", regionName, "update-kubeconfig", "--name", clusterName, "--kubeconfig", utils.ConfigPath)
		eksCmd.Stdout = os.Stdout
		eksCmd.Stderr = os.Stderr
		// Write EKS compatible config to the filesystem
		err = eksCmd.Run()
		if err != nil {
			log.Fatalf("Error generating kubeconfig: %s", err.Error())
			return err
		}
		log.Debugf("EKS configuration is written to: %s", utils.ConfigPath)

		// set the token in the chosen context
		setToken()
		return nil
	},
}

var gkeConfigCmd = &cobra.Command{
	Use:   "gke",
	Short: "Configure Meshery to use GKE cluster",
	Long:  `Configure Meshery to connect to GKE cluster`,
	Example: `
// Configure Meshery to connect to GKE cluster using auth token
mesheryctl system config gke --token auth.json

// Configure Meshery to connect to GKE cluster (if session is logged in using login subcommand)
mesheryctl system config gke
	`,
	Args: func(cmd *cobra.Command, args []string) error {
		if len(args) >= 1 {
			return errors.New("more than one config name provided")
		}
		return nil
	},
	RunE: func(cmd *cobra.Command, args []string) error {
		// TODO: move the GenerateConfigGKE logic to meshkit/client-go
		log.Info("Configuring Meshery to access GKE...")
		SAName := "sa-meshery-" + utils.StringWithCharset(8)
		if err := utils.GenerateConfigGKE(utils.ConfigPath, SAName, "default"); err != nil {
			log.Fatal("Error generating config:", err)
			return err
		}
		log.Debugf("GKE configuration is written to: %s", utils.ConfigPath)

		// set the token in the chosen context
		setToken()
		return nil
	},
}

var minikubeConfigCmd = &cobra.Command{
	Use:   "minikube",
	Short: "Configure Meshery to use minikube cluster",
	Long:  `Configure Meshery to connect to minikube cluster`,
	Example: `
// Configure Meshery to connect to minikube cluster using auth token
mesheryctl system config minikube --token auth.json

// Configure Meshery to connect to minikube cluster (if session is logged in using login subcommand)
mesheryctl system config minikube
	`,
	Args: func(cmd *cobra.Command, args []string) error {
		if len(args) >= 1 {
			return errors.New("more than one config name provided")
		}
		return nil
	},
	RunE: func(cmd *cobra.Command, args []string) error {
		log.Info("Configuring Meshery to access Minikube...")
		// Get the config from the default config path
		if _, err = os.Stat(utils.KubeConfig); err != nil {
			log.Fatal("Could not find the default kube config:", err)
			return err
		}

		// Minifies and flattens kubeconfig and writes it to kubeconfig.yaml
		_, _, err := meshkitkube.ProcessConfig(utils.KubeConfig, utils.ConfigPath)
		if err != nil {
			log.Fatal("Error writing config to file:", err)
			return err
		}

		log.Infof("A flattened Minikube kubeconfig file available at: %s", utils.ConfigPath)
		log.Info("A new Meshery connection has been created. Run `mesheryctl connnection list` for details.")

		// set the token in the chosen context
		setToken()
		return nil
	},
}

var okeConfigCmd = &cobra.Command{
	Use:   "oke",
	Short: "Prepare a kubeconfig for Meshery to connect to an OKE cluster",
	Long:  `Using the Oracle Cloud Infrastructure CLI, prepare a kubeconfig for Meshery to connect to an Oracle Kubernetes Engine cluster`,
	Example: `
// Prepare a kubeconfig for Meshery to create a connection to an Oracle Kubernetes Engine (OKE) cluster.
mesheryctl system config oke

// Optionally, use a specific Meshery API token other than the token specified in your current context.
mesheryctl system config oke --token auth.json
	`,
	Args: func(cmd *cobra.Command, args []string) error {
		if len(args) >= 1 {
			return errors.New("more than one config name provided")
		}
		return nil
	},
	RunE: func(cmd *cobra.Command, args []string) error {
		okeCheck := exec.Command("oci", "--version")
		err := okeCheck.Run()
		if err != nil {
			log.Fatalf("OCI CLI not found. Please install OCI CLI and try again. \nSee https://docs.oracle.com/en-us/iaas/Content/API/SDKDocs/cliinstall.htm ")
		}

		okeConfigCheck := exec.Command("oci", "os", "ns", "get")
		err = okeConfigCheck.Run()
		if err != nil {
			log.Fatalf("OCI CLI not configured. Please configure OCI CLI using 'oci setup config' and try again. \nSee https://docs.oracle.com/en-us/iaas/Content/API/SDKDocs/cliinstall.htm#configfile ")
		}

		log.Info("Configuring Meshery to access OKE...")
		var clusterId, region string

		// Prompt user for OKE cluster id
		scanner := bufio.NewScanner(os.Stdin)

		for {
			fmt.Print("Please enter the cluster id:")
			if scanner.Scan() {
				clusterId = strings.TrimSpace(scanner.Text())
			}

			if err != nil {
				log.Warnf("Error reading cluster id: %s", err.Error())
				continue
			}
			idParts := strings.Split(clusterId, ".")
			if len(idParts) == 5 && idParts[0] == "ocid1" {
				break
			}
			log.Warn("Incorrect cluster id format")
		}

		// Prompt user for OKE cluster region
		fmt.Print("Please enter the cluster region (press Enter to skip):")
		
		if scanner.Scan() {
			region = strings.TrimSpace(scanner.Text())
		}
		if err := scanner.Err(); err != nil {
			log.Warnf("could not read region: %v", err)
		}
		if region == "" {
			log.Info("No region provided. Proceeding without region...")
		}

		//get the cluster name from the cluster id
		nameCommand := exec.Command("oci", "ce", "cluster", "get", "--cluster-id", clusterId, "--query", "data.name", "--raw-output")
		nameCommandOutput, err := nameCommand.Output()
		if err != nil {
			log.Fatalf("Error getting cluster name: %s", err.Error())
			return err
		}

		// Prompt user for config path
		clusterName := strings.TrimSpace(string(nameCommandOutput))

		
		defaultConfigPath := filepath.Join(utils.MesheryFolder, "config", "kubeconfig-oke-"+clusterName+".yaml")

		log.Print("press enter to use default")
		fmt.Printf("config path [%s]:", strings.TrimSpace(defaultConfigPath))

		var configPath string
		if scanner.Scan() {
			inputPath := strings.TrimSpace(scanner.Text())
			if inputPath != "" {
				configPath = inputPath
			} else {
				configPath = defaultConfigPath
			}
		} else {
			configPath = defaultConfigPath
		}

		// Build the oci CLI syntax to fetch cluster config in kubeconfig.yaml file
		okeCmd := exec.Command("oci", "ce", "cluster", "create-kubeconfig", "--cluster-id", clusterId, "--overwrite", "--file", configPath)
		if region != "" {
			okeCmd.Args = append(okeCmd.Args, "--region", region)
		}
		okeCmd.Stdout = os.Stdout
		okeCmd.Stderr = os.Stderr
		// Write OKE compatible config to the filesystem
		err = okeCmd.Run()
		if err != nil {
			log.Fatalf("Error generating kubeconfig: %s", err.Error())
			return err
		}
		log.Debugf("OKE configuration is written to: %s", configPath)

		// set the token in the chosen context
		setToken()
		return nil
	},
}

var configCmd = &cobra.Command{
	Use:        "config",
	Short:      "Configure Meshery",
	Long:       `Configure the Kubernetes cluster used by Meshery.`,
	Deprecated: "Please use 'mesheryctl connection create --type <k8s-type>' instead.",
	Args: func(_ *cobra.Command, args []string) error {
		const errMsg = `Usage: mesheryctl system config [aks|eks|gke|minikube|oke]
Example: mesheryctl system config eks
Description: Configure the Kubernetes cluster used by Meshery.
NOTE: This command is deprecated. Please use 'mesheryctl connection create --type <k8s-type>' instead.`
		if len(args) == 0 {
			return fmt.Errorf("name of kubernetes cluster to configure Meshery not provided\n\n%v", errMsg)
		} else if len(args) > 1 {
			return fmt.Errorf("expected one argument received multiple arguments")
		}
		return nil
	},
	Example: `
<<<<<<< HEAD
// Set configuration according to k8s cluster
mesheryctl system config [aks|eks|gke|minikube|oke]
=======
// Set configuration according to k8s cluster (DEPRECATED: use 'mesheryctl connection create' instead)
mesheryctl system config [aks|eks|gke|minikube]
>>>>>>> 3f4d5e8e

// Path to token for authenticating to Meshery API (optional, can be done alternatively using "login")
mesheryctl system config --token "~/Downloads/auth.json"

// NEW: Use the connection create command instead
mesheryctl connection create --type [aks|eks|gke|minikube]
	`,
	RunE: func(cmd *cobra.Command, args []string) error {

		if ok := utils.IsValidSubcommand(availableSubcommands, args[0]); !ok {
			return errors.New(utils.SystemError(fmt.Sprintf("invalid command: \"%s\".", args[0])))
		}
		return nil
	},
}

func init() {
	availableSubcommands = []*cobra.Command{
		aksConfigCmd,
		eksConfigCmd,
		gkeConfigCmd,
		minikubeConfigCmd,
		okeConfigCmd,
	}

	aksConfigCmd.Flags().StringVarP(&utils.TokenFlag, "token", "t", "", "Path to token for authenticating to Meshery API")
	eksConfigCmd.Flags().StringVarP(&utils.TokenFlag, "token", "t", "", "Path to token for authenticating to Meshery API")
	gkeConfigCmd.Flags().StringVarP(&utils.TokenFlag, "token", "t", "", "Path to token for authenticating to Meshery API")
	minikubeConfigCmd.Flags().StringVarP(&utils.TokenFlag, "token", "t", "", "Path to token for authenticating to Meshery API")
	okeConfigCmd.Flags().StringVarP(&utils.TokenFlag, "token", "t", "", "Path to token for authenticating to Meshery API")

	configCmd.AddCommand(availableSubcommands...)
}

// Given the token path, get the context and set the token in the chosen context
func setToken() {
	log.Debugf("Token path: %s", utils.TokenFlag)
	contexts, err := getContexts(utils.ConfigPath)
	if err != nil {
		log.Fatalf("%v", err.Error())
	}
	if len(contexts) < 1 {
		log.Fatalf("Error getting context: %s", fmt.Errorf("no contexts found"))
	}
	choosenCtx := contexts[0]
	if len(contexts) > 1 {
		fmt.Println("List of available contexts: ")
		for i, ctx := range contexts {
			fmt.Printf("(%d) %s \n", i+1, ctx)
		}
		var choice int
		fmt.Print("Enter choice (number): ")
		_, err = fmt.Scanf("%d", &choice)
		if err != nil {
			log.Fatalf("Error reading input:  %s", err.Error())
		}
		choosenCtx = contexts[choice-1]
	}

	log.Debugf("Chosen context : %s out of the %d available contexts", choosenCtx, len(contexts))
	err = setContext(utils.ConfigPath, choosenCtx)
	if err != nil {
		log.Fatalf("Error setting context: %s", err.Error())
	}
}<|MERGE_RESOLUTION|>--- conflicted
+++ resolved
@@ -477,13 +477,9 @@
 		return nil
 	},
 	Example: `
-<<<<<<< HEAD
-// Set configuration according to k8s cluster
+// Set configuration according to k8s cluster (DEPRECATED: use 'mesheryctl connection create' instead)
 mesheryctl system config [aks|eks|gke|minikube|oke]
-=======
-// Set configuration according to k8s cluster (DEPRECATED: use 'mesheryctl connection create' instead)
-mesheryctl system config [aks|eks|gke|minikube]
->>>>>>> 3f4d5e8e
+
 
 // Path to token for authenticating to Meshery API (optional, can be done alternatively using "login")
 mesheryctl system config --token "~/Downloads/auth.json"
