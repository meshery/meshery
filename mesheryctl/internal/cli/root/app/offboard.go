package app

import (
	"bytes"
	"encoding/json"
	"fmt"
	"io"
	"net/http"
	"os"

	"github.com/asaskevich/govalidator"
	"github.com/layer5io/meshery/mesheryctl/internal/cli/root/config"
	"github.com/layer5io/meshery/mesheryctl/pkg/utils"
	"github.com/layer5io/meshery/models"
	"github.com/pkg/errors"
	"github.com/spf13/cobra"
	"github.com/spf13/viper"
)

var offboardCmd = &cobra.Command{
	Use:   "offboard",
	Short: "Offboard application",
	Long:  `Offboard application will trigger undeploy of application`,
	Args:  cobra.MinimumNArgs(0),
	Example: `
// Offboard application by providing file path
mesheryctl app offboard -f [filepath]
	`,
	RunE: func(cmd *cobra.Command, args []string) error {
<<<<<<< HEAD
		if len(args) == 0 {
			const errMsg=`Usage: mesheryctl app offboard -f [filepath]`
			return fmt.Errorf("no file path provided \n\n%v", errMsg)
		} 
=======
		var req *http.Request
		var err error
		client := &http.Client{}

>>>>>>> dd742dcb
		mctlCfg, err := config.GetMesheryCtl(viper.GetViper())
		if err != nil {
			return errors.Wrap(err, "error processing config")
		}

		deployURL := mctlCfg.GetBaseMesheryURL() + "/api/application/deploy"
		patternURL := mctlCfg.GetBaseMesheryURL() + "/api/pattern"

		// Read file
		if !govalidator.IsURL(file) {
			content, err := os.ReadFile(file)
			if err != nil {
				return errors.New(utils.SystemError(fmt.Sprintf("failed to read file %s", file)))
			}

			appFile = string(content)
		} else {
			utils.Log.Info("URLs are not currently supported")
		}

		// Convert App File into Pattern File
		jsonValues, _ := json.Marshal(map[string]interface{}{
			"K8sManifest": appFile,
		})

		req, err = utils.NewRequest("POST", patternURL, bytes.NewBuffer(jsonValues))
		if err != nil {
<<<<<<< HEAD
			return errors.New(utils.AppError(fmt.Sprintf("failed to read file %s", file)))
=======
			return err
>>>>>>> dd742dcb
		}

		resp, err := client.Do(req)
		if err != nil {
			return err
		}
		defer resp.Body.Close()

		var response []*models.MesheryPattern
		// bad api call
		if resp.StatusCode != 200 {
			return errors.Errorf("Response Status Code %d, possible Server Error", resp.StatusCode)
		}

		body, err := io.ReadAll(resp.Body)
		if err != nil {
			return errors.Wrap(err, utils.PerfError("failed to read response body"))
		}

		err = json.Unmarshal(body, &response)
		if err != nil {
			return errors.Wrap(err, "failed to unmarshal response body")
		}

		utils.Log.Debug("application file converted to pattern file")

		patternFile := response[0].PatternFile

		req, err = utils.NewRequest("DELETE", deployURL, bytes.NewBuffer([]byte(patternFile)))
		if err != nil {
			return err
		}

		res, err := client.Do(req)
		if err != nil {
			return err
		}

		defer res.Body.Close()
		body, err = io.ReadAll(res.Body)
		if err != nil {
			return err
		}

		if res.StatusCode == 200 {
			utils.Log.Info("app successfully offboarded")
		}
		utils.Log.Info(string(body))

		return nil
	},
}

func init() {
	offboardCmd.Flags().StringVarP(&file, "file", "f", "", "Path to app file")
}<|MERGE_RESOLUTION|>--- conflicted
+++ resolved
@@ -27,17 +27,10 @@
 mesheryctl app offboard -f [filepath]
 	`,
 	RunE: func(cmd *cobra.Command, args []string) error {
-<<<<<<< HEAD
 		if len(args) == 0 {
 			const errMsg=`Usage: mesheryctl app offboard -f [filepath]`
 			return fmt.Errorf("no file path provided \n\n%v", errMsg)
 		} 
-=======
-		var req *http.Request
-		var err error
-		client := &http.Client{}
-
->>>>>>> dd742dcb
 		mctlCfg, err := config.GetMesheryCtl(viper.GetViper())
 		if err != nil {
 			return errors.Wrap(err, "error processing config")
@@ -47,58 +40,13 @@
 		patternURL := mctlCfg.GetBaseMesheryURL() + "/api/pattern"
 
 		// Read file
-		if !govalidator.IsURL(file) {
-			content, err := os.ReadFile(file)
-			if err != nil {
-				return errors.New(utils.SystemError(fmt.Sprintf("failed to read file %s", file)))
-			}
-
-			appFile = string(content)
-		} else {
-			utils.Log.Info("URLs are not currently supported")
+		fileReader, err := os.Open(file)
+		if err != nil {
+			return errors.New(utils.AppError(fmt.Sprintf("failed to read file %s", file)))
 		}
 
-		// Convert App File into Pattern File
-		jsonValues, _ := json.Marshal(map[string]interface{}{
-			"K8sManifest": appFile,
-		})
-
-		req, err = utils.NewRequest("POST", patternURL, bytes.NewBuffer(jsonValues))
-		if err != nil {
-<<<<<<< HEAD
-			return errors.New(utils.AppError(fmt.Sprintf("failed to read file %s", file)))
-=======
-			return err
->>>>>>> dd742dcb
-		}
-
-		resp, err := client.Do(req)
-		if err != nil {
-			return err
-		}
-		defer resp.Body.Close()
-
-		var response []*models.MesheryPattern
-		// bad api call
-		if resp.StatusCode != 200 {
-			return errors.Errorf("Response Status Code %d, possible Server Error", resp.StatusCode)
-		}
-
-		body, err := io.ReadAll(resp.Body)
-		if err != nil {
-			return errors.Wrap(err, utils.PerfError("failed to read response body"))
-		}
-
-		err = json.Unmarshal(body, &response)
-		if err != nil {
-			return errors.Wrap(err, "failed to unmarshal response body")
-		}
-
-		utils.Log.Debug("application file converted to pattern file")
-
-		patternFile := response[0].PatternFile
-
-		req, err = utils.NewRequest("DELETE", deployURL, bytes.NewBuffer([]byte(patternFile)))
+		client := &http.Client{}
+		req, err := utils.NewRequest("DELETE", mctlCfg.GetBaseMesheryURL()+"/api/application/deploy", fileReader)
 		if err != nil {
 			return err
 		}
