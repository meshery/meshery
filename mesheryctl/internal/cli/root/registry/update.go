--- conflicted
+++ resolved
@@ -15,7 +15,7 @@
 package registry
 
 import (
-	// "bytes"
+	"bytes"
 	"encoding/json"
 	"errors"
 	"fmt"
@@ -141,7 +141,6 @@
 	version           string
 }
 
-<<<<<<< HEAD
 func updateRegistryComponents(
 	components map[string]map[string][]ComponentCSV,
 	modelToCompUpdateTracker *store.GenerticThreadSafeStore[[]compUpdateTracker],
@@ -154,29 +153,6 @@
 		// If user gave a relative path, join with pwd
 		pwd, _ := os.Getwd()
 		modelLocPath = filepath.Join(pwd, modelLocation)
-=======
-func InvokeCompUpdate() error {
-	utils.Log.UpdateLogOutput(logFile)
-
-	defer func() {
-		_ = logFile.Close()
-		utils.Log.UpdateLogOutput(os.Stdout)
-
-		// Additionally log the summary to the terminal
-		utils.Log.Info(fmt.Sprintf("Updated %d models and %d components", totalAggregateModel, totalAggregateComponents))
-		utils.Log.Info("refer ", logDirPath, " for detailed registry update logs")
-
-		totalAggregateModel = 0
-		totalAggregateComponents = 0
-	}()
-	modelToCompUpdateTracker := store.NewGenericThreadSafeStore[[]compUpdateTracker]()
-
-	url := GoogleSpreadSheetURL + spreadsheeetID
-
-	componentCSVHelper, err := meshkitRegistryUtils.NewComponentCSVHelper(url, "Components", sheetGID, componentCSVFilePath)
-	if err != nil {
-		return err
->>>>>>> 6b75299a
 	}
 	utils.Log.Debugf("looking for models at %v", modelLocPath)
 
@@ -222,7 +198,6 @@
 				versionPath := filepath.Join(modelPath, content.Name(), "v1.0.0") // remove the hard coded definition version, add just for testing
 				utils.Log.Infof("Looking for components in %s", versionPath)
 
-<<<<<<< HEAD
 				entries, _ := os.ReadDir(versionPath)
 				availableComponentsPerModelPerVersion += len(entries)
 
@@ -238,10 +213,6 @@
 					err = json.Unmarshal(componentByte, &componentDef)
 					if err != nil {
 						utils.Log.Error(ErrUpdateComponent(err, modelNameFromCSV, c.Component))
-=======
-				if content.IsDir() {
-					if mutils.FindIndexInSlice(content.Name(), ExcludeDirs) != -1 {
->>>>>>> 6b75299a
 						continue
 					}
 
@@ -276,7 +247,6 @@
 							continue
 						}
 
-<<<<<<< HEAD
 						if bytes.Equal(existingData, newData) {
 							utils.Log.Info("No changes detected for ", componentDef.Component.Kind)
 							continue
@@ -287,19 +257,12 @@
 								continue
 							}
 							totalCompsUpdatedPerModelPerVersion++
-=======
-						_, err = os.Stat(compPath)
-
-						if err != nil {
-							utils.Log.Error(err)
-							continue
 						}
 
 						err = mutils.WriteJSONToFile[comp.ComponentDefinition](compPath, componentDef)
 						if err != nil {
 							utils.Log.Error(err)
 							continue
->>>>>>> 6b75299a
 						}
 						totalCompsUpdatedPerModelPerVersion++
 					}
