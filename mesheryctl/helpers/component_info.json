{
  "name": "mesheryctl",
  "type": "client",
<<<<<<< HEAD
  "next_error_code": 1118
=======
  "next_error_code": 1119
>>>>>>> 380160d2
}<|MERGE_RESOLUTION|>--- conflicted
+++ resolved
@@ -1,9 +1,5 @@
 {
   "name": "mesheryctl",
   "type": "client",
-<<<<<<< HEAD
-  "next_error_code": 1118
-=======
   "next_error_code": 1119
->>>>>>> 380160d2
 }