package utils

import (
	"bufio"
	"bytes"
	"encoding/json"
	"fmt"
	"io"
	"math/rand"
	"mime/multipart"
	"net/http"
	"net/url"
	"os"
	"os/exec"
	"path/filepath"
	"regexp"
	"strconv"
	"strings"
	"time"

	"github.com/briandowns/spinner"
	"github.com/layer5io/meshery/mesheryctl/internal/cli/root/config"
	"github.com/layer5io/meshery/server/models"
	"github.com/layer5io/meshkit/logger"
	"github.com/layer5io/meshkit/utils"
	"github.com/olekukonko/tablewriter"
	"github.com/pkg/browser"
	"github.com/pkg/errors"
	"github.com/spf13/cobra"
	"github.com/spf13/viper"
	"gopkg.in/yaml.v2"

	log "github.com/sirupsen/logrus"
)

const (
	// Meshery Docker Deployment URLs
	dockerComposeWebURL         = "https://api.github.com/repos/docker/compose/releases/latest"
	defaultDockerComposeVersion = "1.24.1/docker-compose"
	dockerComposeBinaryURL      = "https://github.com/docker/compose/releases/download/"
	dockerComposeBinary         = "/usr/local/bin/docker-compose"

	// Meshery Kubernetes Deployment URLs
	baseConfigURL = "https://raw.githubusercontent.com/layer5io/meshery-operator/master/config/"
	OperatorURL   = baseConfigURL + "manifests/default.yaml"
	BrokerURL     = baseConfigURL + "samples/meshery_v1alpha1_broker.yaml"
	MeshsyncURL   = baseConfigURL + "samples/meshery_v1alpha1_meshsync.yaml"

	// Documentation URLs
	docsBaseURL       = "https://docs.meshery.io/"
	rootUsageURL      = docsBaseURL + "reference/mesheryctl"
	perfUsageURL      = docsBaseURL + "reference/mesheryctl/perf"
	systemUsageURL    = docsBaseURL + "reference/mesheryctl/system"
	systemStopURL     = docsBaseURL + "reference/mesheryctl/system/stop"
	systemUpdateURL   = docsBaseURL + "reference/mesheryctl/system/update"
	systemResetURL    = docsBaseURL + "reference/mesheryctl/system/reset"
	systemStatusURL   = docsBaseURL + "reference/mesheryctl/system/status"
	systemRestartURL  = docsBaseURL + "reference/mesheryctl/system/restart"
	meshUsageURL      = docsBaseURL + "reference/mesheryctl/mesh"
	expUsageURL       = docsBaseURL + "reference/mesheryctl/exp"
	filterUsageURL    = docsBaseURL + "reference/mesheryctl/filter"
	filterImportURL   = docsBaseURL + "reference/mesheryctl/filter/import"
	filterDeleteURL   = docsBaseURL + "reference/mesheryctl/filter/delete"
	filterListURL     = docsBaseURL + "reference/mesheryctl/filter/list"
	filterViewURL     = docsBaseURL + "reference/mesheryctl/filter/view"
	patternUsageURL   = docsBaseURL + "reference/mesheryctl/pattern"
	appUsageURL       = docsBaseURL + "reference/mesheryctl/app"
	contextDeleteURL  = docsBaseURL + "reference/mesheryctl/system/context/delete"
	contextViewURL    = docsBaseURL + "reference/mesheryctl/system/context/view"
	contextCreateURL  = docsBaseURL + "reference/mesheryctl/system/context/create"
	contextUsageURL   = docsBaseURL + "reference/mesheryctl/system/context"
	channelUsageURL   = docsBaseURL + "reference/mesheryctl/system/channel"
	channelSetURL     = docsBaseURL + "reference/mesheryctl/system/channel/set"
	channelSwitchURL  = docsBaseURL + "reference/mesheryctl/system/channel/switch"
	channelViewURL    = docsBaseURL + "reference/mesheryctl/system/channel/view"
	providerUsageURL  = docsBaseURL + "reference/mesheryctl/system/provider"
	providerViewURL   = docsBaseURL + "reference/mesheryctl/system/provider/view"
	providerListURL   = docsBaseURL + "reference/mesheryctl/system/provider/list"
	providerSetURL    = docsBaseURL + "reference/mesheryctl/system/provider/set"
	providerResetURL  = docsBaseURL + "reference/mesheryctl/system/provider/reset"
	providerSwitchURL = docsBaseURL + "reference/mesheryctl/system/provider/switch"
	tokenUsageURL     = docsBaseURL + "reference/mesheryctl/system/token"

	// Meshery Server Location
	EndpointProtocol = "http"
)

type cmdType string

const (
	cmdRoot           cmdType = "root"
	cmdPerf           cmdType = "perf"
	cmdMesh           cmdType = "mesh"
	cmdSystem         cmdType = "system"
	cmdSystemStop     cmdType = "system stop"
	cmdSystemUpdate   cmdType = "system update"
	cmdSystemReset    cmdType = "system reset"
	cmdSystemStatus   cmdType = "system status"
	cmdSystemRestart  cmdType = "system restart"
	cmdExp            cmdType = "exp"
	cmdFilter         cmdType = "filter"
	cmdFilterImport   cmdType = "filter import"
	cmdFilterDelete   cmdType = "filter delete"
	cmdFilterList     cmdType = "filter list"
	cmdFilterView     cmdType = "filter view"
	cmdPattern        cmdType = "pattern"
	cmdApp            cmdType = "app"
	cmdContext        cmdType = "context"
	cmdContextDelete  cmdType = "delete"
	cmdContextCreate  cmdType = "create"
	cmdContextView    cmdType = "context view"
	cmdChannel        cmdType = "channel"
	cmdChannelSet     cmdType = "channel set"
	cmdChannelSwitch  cmdType = "channel switch"
	cmdChannelView    cmdType = "channel view"
	cmdProvider       cmdType = "provider"
	cmdProviderSet    cmdType = "provider set"
	cmdProviderSwitch cmdType = "provider switch"
	cmdProviderView   cmdType = "provider view"
	cmdProviderList   cmdType = "provider list"
	cmdProviderReset  cmdType = "provider reset"
	cmdToken          cmdType = "token"
)

const (
	HelmChartURL          = "https://meshery.io/charts/"
	HelmChartName         = "meshery"
	HelmChartOperatorName = "meshery-operator"
)

var (
	// ResetFlag indicates if a reset is required
	ResetFlag bool
	// SkipResetFlag indicates if fetching the updated manifest files is required
	SkipResetFlag bool
	// MesheryDefaultHost is the default host on which Meshery is exposed
	MesheryDefaultHost = "localhost"
	// MesheryDefaultPort is the default port on which Meshery is exposed
	MesheryDefaultPort = 9081
	// MesheryEndpoint is the default URL in which Meshery is exposed
	MesheryEndpoint = fmt.Sprintf("http://%s:%v", MesheryDefaultHost, MesheryDefaultPort)
	// MesheryFolder is the default relative location of the meshery config
	// related configuration files.
	MesheryFolder = ".meshery"
	// DockerComposeFile is the default location within the MesheryFolder
	// where the docker compose file is located.
	DockerComposeFile = "meshery.yaml"
	// AuthConfigFile is the location of the auth file for performing perf testing
	AuthConfigFile = "auth.json"
	// DefaultConfigPath is the detail path to mesheryctl config
	DefaultConfigPath = "config.yaml"
	// MesheryNamespace is the namespace to which Meshery is deployed in the Kubernetes cluster
	MesheryNamespace = "meshery"
	// MesheryDeployment is the name of a Kubernetes manifest file required to setup Meshery
	// check https://github.com/layer5io/meshery/tree/master/install/deployment_yamls/k8s
	MesheryDeployment = "meshery-deployment.yaml"
	// MesheryService is the name of a Kubernetes manifest file required to setup Meshery
	// check https://github.com/layer5io/meshery/tree/master/install/deployment_yamls/k8s
	MesheryService = "meshery-service.yaml"
	//MesheryOperator is the file for default Meshery operator
	//check https://github.com/layer5io/meshery-operator/blob/master/config/manifests/default.yaml
	MesheryOperator = "default.yaml"
	//MesheryOperatorBroker is the file for the Meshery broker
	//check https://github.com/layer5io/meshery-operator/blob/master/config/samples/meshery_v1alpha1_broker.yaml
	MesheryOperatorBroker = "meshery_v1alpha1_broker.yaml"
	//MesheryOperatorMeshsync is the file for the Meshery Meshsync Operator
	//check https://github.com/layer5io/meshery-operator/blob/master/config/samples/meshery_v1alpha1_meshsync.yaml
	MesheryOperatorMeshsync = "meshery_v1alpha1_meshsync.yaml"
	// ServiceAccount is the name of a Kubernetes manifest file required to setup Meshery
	// check https://github.com/layer5io/meshery/tree/master/install/deployment_yamls/k8s
	ServiceAccount = "service-account.yaml"
	// To upload with param name
	ParamName = "k8sfile"
	// kubeconfig file name
	KubeConfigYaml = "kubeconfig.yaml"
	// ViperCompose is an instance of viper for docker-compose
	ViperCompose = viper.New()
	// ViperMeshconfig is an instance of viper for the meshconfig file
	ViperMeshconfig = viper.New()
	// SilentFlag skips waiting for user input and proceeds with default options
	SilentFlag bool
	// PlatformFlag sets the platform for the initial config file
	PlatformFlag string
	// Paths to kubeconfig files
	ConfigPath string
	KubeConfig string
	// KeepNamespace indicates if the namespace should be kept when Meshery is uninstalled
	KeepNamespace bool
	// TokenFlag sets token location passed by user with --token
	TokenFlag = "Not Set"
	// global logger variable
	Log logger.Handler
)

var CfgFile string

// TODO: add "meshery-perf" as a component

// ListOfComponents returns the list of components available
<<<<<<< HEAD
var ListOfComponents = []string{""}
=======
var ListOfComponents = []string{"meshery-app-mesh", "meshery-istio", "meshery-linkerd", "meshery-consul", "meshery-nsm", "meshery-kuma", "meshery-traefik-mesh", "meshery-nginx-sm", "meshery-cilium"}
>>>>>>> e2a994de

// TemplateContext is the template context provided when creating a config file
var TemplateContext = config.Context{
	Endpoint:   EndpointProtocol + "://localhost:9081",
	Token:      "default",
	Platform:   "kubernetes",
	Components: ListOfComponents,
	Channel:    "stable",
	Version:    "latest",
	Provider:   "Meshery",
}

// TemplateToken is the template token provided when creating a config file
var TemplateToken = config.Token{
	Name:     "default",
	Location: AuthConfigFile,
}

func BackupConfigFile(cfgFile string) {
	dir, file := filepath.Split(cfgFile)
	extension := filepath.Ext(file)
	bakLocation := filepath.Join(dir, file[:len(file)-len(extension)]+".bak.yaml")
	err := os.Rename(cfgFile, bakLocation)
	if err != nil {
		log.Fatal(err)
	}
	_, err = os.Create(cfgFile)
	if err != nil {
		log.Fatal(err)
	}
}

const tokenName = "token"
const providerName = "meshery-provider"

var seededRand = rand.New(
	rand.NewSource(time.Now().UnixNano()))

// StringWithCharset generates a random string with a given length
func StringWithCharset(length int) string {
	const charset = "abcdefghijklmnopqrstuvwxyz"
	// + "ABCDEFGHIJKLMNOPQRSTUVWXYZ0123456789"
	b := make([]byte, length)
	for i := range b {
		b[i] = charset[seededRand.Intn(len(charset))]
	}
	return string(b)
}

// SafeClose is a helper function help to close the io
func SafeClose(co io.Closer) {
	if cerr := co.Close(); cerr != nil {
		log.Error(cerr)
	}
}

func prereq() ([]byte, []byte, error) {
	ostype, err := exec.Command("uname", "-s").Output()
	if err != nil {
		return nil, nil, errors.Wrap(err, "could not find os type")
	}

	osarch, err := exec.Command("uname", "-m").Output()
	if err != nil {
		return nil, nil, errors.Wrap(err, "could not find os arch type")
	}

	return ostype, osarch, nil
}

// SetFileLocation to set absolute path
func SetFileLocation() error {
	// Find home directory.
	home, err := os.UserHomeDir()
	if err != nil {
		return errors.Wrap(err, "failed to get users home directory")
	}
	MesheryFolder = filepath.Join(home, MesheryFolder)
	DockerComposeFile = filepath.Join(MesheryFolder, DockerComposeFile)
	AuthConfigFile = filepath.Join(MesheryFolder, AuthConfigFile)
	DefaultConfigPath = filepath.Join(MesheryFolder, DefaultConfigPath)
	return nil
}

// NavigateToBroswer naviagtes to the endpoint displaying Meshery UI in the broswer.
func NavigateToBrowser(endpoint string) error {
	err := browser.OpenURL(endpoint)
	return err
}

// UploadFileWithParams returns a request configured to upload files with other values
func UploadFileWithParams(uri string, params map[string]string, paramName, path string) (*http.Request, error) {
	file, err := os.Open(path)
	if err != nil {
		return nil, err
	}
	fileContents, err := io.ReadAll(file)
	if err != nil {
		return nil, err
	}
	fi, err := file.Stat()
	if err != nil {
		return nil, err
	}
	if err = file.Close(); err != nil {
		return nil, err
	}

	body := new(bytes.Buffer)
	writer := multipart.NewWriter(body)
	part, err := writer.CreateFormFile(paramName, fi.Name())
	if err != nil {
		return nil, err
	}
	_, err = part.Write(fileContents)
	if err != nil {
		return nil, err
	}

	for key, val := range params {
		_ = writer.WriteField(key, val)
	}
	err = writer.Close()
	if err != nil {
		return nil, err
	}

	request, err := NewRequest("POST", uri, body)
	if err != nil {
		return nil, err
	}
	request.Header.Add("Content-Type", writer.FormDataContentType())
	return request, nil
}

// IsValidSubcommand checks if the passed subcommand is supported by the parent command
func IsValidSubcommand(available []*cobra.Command, sub string) bool {
	for _, s := range available {
		if sub == s.CalledAs() {
			return true
		}
	}
	return false
}

// ContentTypeIsHTML Checks if the response is an HTML resposnse
func ContentTypeIsHTML(resp *http.Response) bool {
	ctString := strings.Split(resp.Header.Get("Content-Type"), ";")
	if len(ctString) < 1 {
		return false
	}
	if ctString[0] == "text/html" {
		return true
	}
	return false
}

// UpdateMesheryContainers runs the update command for meshery client
func UpdateMesheryContainers() error {
	log.Info("Updating Meshery now...")

	start := exec.Command("docker-compose", "-f", DockerComposeFile, "pull")
	start.Stdout = os.Stdout
	start.Stderr = os.Stderr
	if err := start.Run(); err != nil {
		return errors.Wrap(err, SystemError("failed to start meshery"))
	}
	return nil
}

// AskForConfirmation asks the user for confirmation. A user must type in "yes" or "no" and then press enter. It has fuzzy matching, so "y", "Y", "yes", "YES", and "Yes" all count as confirmations. If the input is not recognized, it will ask again. The function does not return until it gets a valid response from the user.
func AskForConfirmation(s string) bool {
	reader := bufio.NewReader(os.Stdin)

	for {
		fmt.Printf("%s [y/n]? ", s)

		response, err := reader.ReadString('\n')
		if err != nil {
			log.Fatal(err)
		}

		response = strings.ToLower(strings.TrimSpace(response))

		if response == "y" || response == "yes" {
			return true
		} else if response == "n" || response == "no" {
			return false
		}
	}
}

// CreateConfigFile creates config file in Meshery Folder
func CreateConfigFile() error {
	if _, err := os.Stat(DefaultConfigPath); os.IsNotExist(err) {
		_, err := os.Create(DefaultConfigPath)
		if err != nil {
			return err
		}
	}
	return nil
}

// ValidateURL validates url provided for meshery backend to mesheryctl context
func ValidateURL(URL string) error {
	ParsedURL, err := url.ParseRequestURI(URL)
	if err != nil {
		return err
	}
	if ParsedURL.Scheme != "http" && ParsedURL.Scheme != "https" {
		return fmt.Errorf("%s is not a supported protocol", ParsedURL.Scheme)
	}
	return nil
}

// TruncateID shortens an id to 8 characters
func TruncateID(id string) string {
	ShortenedID := id[0:8]
	return ShortenedID
}

// PrintToTable prints the given data into a table format
func PrintToTable(header []string, data [][]string) {
	// The tables are formatted to look similar to how it looks in say `kubectl get deployments`
	table := tablewriter.NewWriter(os.Stdout)
	table.SetHeader(header) // The header of the table
	table.SetAutoFormatHeaders(true)
	table.SetHeaderAlignment(tablewriter.ALIGN_LEFT)
	table.SetAlignment(tablewriter.ALIGN_LEFT)
	table.SetCenterSeparator("")
	table.SetColumnSeparator("")
	table.SetRowSeparator("")
	table.SetHeaderLine(false)
	table.SetBorder(false)
	table.SetTablePadding("\t")
	table.SetNoWhiteSpace(true)
	table.AppendBulk(data) // The data in the table
	table.Render()         // Render the table
}

// PrintToTableWithFooter prints the given data into a table format but with a footer
func PrintToTableWithFooter(header []string, data [][]string, footer []string) {
	// The tables are formatted to look similar to how it looks in say `kubectl get deployments`
	table := tablewriter.NewWriter(os.Stdout)
	table.SetHeader(header) // The header of the table
	table.SetAutoFormatHeaders(true)
	table.SetHeaderAlignment(tablewriter.ALIGN_LEFT)
	table.SetAlignment(tablewriter.ALIGN_LEFT)
	table.SetCenterSeparator("")
	table.SetColumnSeparator("")
	table.SetRowSeparator("")
	table.SetHeaderLine(false)
	table.SetBorder(false)
	table.SetTablePadding("\t")
	table.SetNoWhiteSpace(true)
	table.AppendBulk(data) // The data in the table
	table.SetFooter(footer)
	table.Render() // Render the table
}

// StringContainedInSlice returns the index in which a string is a substring in a list of strings
func StringContainedInSlice(str string, slice []string) int {
	for index, ele := range slice {
		// Return index even if only a part of the string is present
		if strings.Contains(ele, str) {
			return index
		}
	}
	return -1
}

// StringInSlice checks if a string is present in a slice
func StringInSlice(str string, slice []string) bool {
	for _, ele := range slice {
		if ele == str {
			return true
		}
	}
	return false
}

// GetID returns a array of IDs from meshery server endpoint /api/{configurations}
func GetID(configuration string) ([]string, error) {
	url := MesheryEndpoint + "/api/" + configuration + "?page_size=10000"
	configType := configuration + "s"
	var idList []string
	req, err := NewRequest("GET", url, nil)
	if err != nil {
		return idList, err
	}

	res, err := MakeRequest(req)
	if err != nil {
		return idList, err
	}

	defer res.Body.Close()
	body, err := io.ReadAll(res.Body)
	if err != nil {
		return idList, err
	}
	var dat map[string]interface{}
	if err = json.Unmarshal(body, &dat); err != nil {
		return idList, errors.Wrap(err, "failed to unmarshal response body")
	}
	if dat == nil {
		return idList, errors.New("no data found")
	}
	if dat[configType] == nil {
		return idList, errors.New("no results found")
	}
	for _, config := range dat[configType].([]interface{}) {
		idList = append(idList, config.(map[string]interface{})["id"].(string))
	}
	return idList, nil
}

// GetName returns a of name:id from meshery server endpoint /api/{configurations}
func GetName(configuration string) (map[string]string, error) {
	url := MesheryEndpoint + "/api/" + configuration + "?page_size=10000"
	configType := configuration + "s"
	nameIdMap := make(map[string]string)
	req, err := NewRequest("GET", url, nil)
	if err != nil {
		return nameIdMap, err
	}

	res, err := MakeRequest(req)
	if err != nil {
		return nameIdMap, err
	}

	defer res.Body.Close()
	body, err := io.ReadAll(res.Body)
	if err != nil {
		return nameIdMap, err
	}
	var dat map[string]interface{}
	if err = json.Unmarshal(body, &dat); err != nil {
		return nameIdMap, errors.Wrap(err, "failed to unmarshal response body")
	}
	if dat == nil {
		return nameIdMap, errors.New("no data found")
	}
	if dat[configType] == nil {
		return nameIdMap, errors.New("no results found")
	}
	for _, config := range dat[configType].([]interface{}) {
		nameIdMap[config.(map[string]interface{})["name"].(string)] = config.(map[string]interface{})["id"].(string)
	}
	return nameIdMap, nil
}

// Delete configuration from meshery server endpoint /api/{configurations}/{id}
func DeleteConfiguration(baseUrl, id, configuration string) error {
	url := baseUrl + "/api/" + configuration + "/" + id
	req, err := NewRequest("DELETE", url, nil)
	if err != nil {
		return err
	}

	_, err = MakeRequest(req)
	if err != nil {
		return err
	}
	return nil
}

// ValidId - Check if args is a valid ID or a valid ID prefix and returns the full ID
func ValidId(args string, configuration string) (string, bool, error) {
	isID := false
	configID, err := GetID(configuration)
	if err == nil {
		for _, id := range configID {
			if strings.HasPrefix(id, args) {
				args = id
			}
		}
	}
	isID, err = regexp.MatchString("^[a-fA-F0-9]{8}-[a-fA-F0-9]{4}-4[a-fA-F0-9]{3}-[8|9|aA|bB][a-fA-F0-9]{3}-[a-fA-F0-9]{12}$", args)
	if err != nil {
		return "", false, err
	}
	return args, isID, nil
}

// ValidId - Check if args is a valid name or a valid name prefix and returns the full name and ID
func ValidName(args string, configuration string) (string, string, bool, error) {
	isName := false
	nameIdMap, err := GetName(configuration)

	if err != nil {
		return "", "", false, err
	}

	fullName := ""
	ID := ""

	for name := range nameIdMap {
		if strings.HasPrefix(name, args) {
			fullName = name
			ID = nameIdMap[name]
			isName = true
		}
	}

	return fullName, ID, isName, nil
}

// AskForInput asks the user for an input and checks if it is in the available values
func AskForInput(prompt string, allowed []string) string {
	reader := bufio.NewReader(os.Stdin)

	for {
		fmt.Printf("%s %s: ", prompt, allowed)

		response, err := reader.ReadString('\n')
		if err != nil {
			log.Fatal(err)
		}

		response = strings.ToLower(strings.TrimSpace(response))

		if StringInSlice(response, allowed) {
			return response
		}
		log.Fatalf("Invalid respose %s. Allowed responses %s", response, allowed)
	}
}

// ParseURLGithub checks URL and returns raw repo, path, error
func ParseURLGithub(URL string) (string, string, error) {
	// GitHub URL:
	// - https://github.com/layer5io/meshery/blob/master/.goreleaser.yml
	// - https://raw.githubusercontent.com/layer5io/meshery/master/.goreleaser.yml
	parsedURL, err := url.Parse(URL)
	if err != nil {
		return "", "", fmt.Errorf("failed to retrieve file from URL: %s", URL)
	}
	host := parsedURL.Host
	path := parsedURL.Path
	path = strings.Replace(path, "/blob/", "/", 1)
	paths := strings.Split(path, "/")
	if host == "github.com" {
		if len(paths) < 5 {
			return "", "", fmt.Errorf("failed to retrieve file from URL: %s", URL)
		}
		resURL := "https://" + host + strings.Join(paths[:4], "/")
		return resURL, strings.Join(paths[4:], "/"), nil
	} else if host == "raw.githubusercontent.com" {
		if len(paths) < 5 {
			return "", "", fmt.Errorf("failed to retrieve file from URL: %s", URL)
		}
		resURL := "https://" + "raw.githubusercontent.com" + path
		return resURL, "", nil
	}
	return URL, "", errors.New("only github urls are supported")
}

// PrintToTableInStringFormat prints the given data into a table format but return as a string
func PrintToTableInStringFormat(header []string, data [][]string) string {
	// The tables are formatted to look similar to how it looks in say `kubectl get deployments`
	tableString := &strings.Builder{}
	table := tablewriter.NewWriter(tableString)
	table.SetHeader(header) // The header of the table
	table.SetAutoFormatHeaders(true)
	table.SetHeaderAlignment(tablewriter.ALIGN_LEFT)
	table.SetAlignment(tablewriter.ALIGN_LEFT)
	table.SetCenterSeparator("")
	table.SetColumnSeparator("")
	table.SetRowSeparator("")
	table.SetHeaderLine(false)
	table.SetBorder(false)
	table.SetTablePadding("\t")
	table.SetNoWhiteSpace(true)
	table.AppendBulk(data) // The data in the table
	table.Render()         // Render the table

	return tableString.String()
}

func CreateDefaultSpinner(suffix string, finalMsg string) *spinner.Spinner {
	s := spinner.New(spinner.CharSets[11], 100*time.Millisecond)

	s.Suffix = " " + suffix
	s.FinalMSG = finalMsg + "\n"
	return s
}

func GetSessionData(mctlCfg *config.MesheryCtlConfig) (*models.Preference, error) {
	path := mctlCfg.GetBaseMesheryURL() + "/api/system/sync"
	method := "GET"
	client := &http.Client{}
	req, err := NewRequest(method, path, nil)
	if err != nil {
		return nil, err
	}

	res, err := client.Do(req)
	if err != nil {
		return nil, err
	}
	defer res.Body.Close()

	body, err := io.ReadAll(res.Body)
	if err != nil {
		return nil, err
	}

	prefs := &models.Preference{}
	err = utils.Unmarshal(string(body), prefs)
	if err != nil {
		return nil, errors.New("Failed to process JSON data. Please sign into Meshery")
	}

	return prefs, nil
}

// ContainsStringPrefix takes a string slice and a string and returns true if it is present
func ContainsStringPrefix(arr []string, str string) bool {
	for _, el := range arr {
		if strings.HasPrefix(el, str) {
			return true
		}
	}

	return false
}

// TransformYAML takes in:
//
//	yamlByt - YAML Byte slice that needs to be modified
//	transform - function that will be executed on that value, the returned value will replace the current value
//	keys - takes in a series of keys which are supposed to be nested, numbers can also be passed to access an array
func TransformYAML(yamlByt []byte, transform func(interface{}) (interface{}, error), keys ...string) ([]byte, error) {
	var data map[string]interface{}

	err := yaml.Unmarshal(yamlByt, &data)
	if err != nil {
		return nil, err
	}

	data = RecursiveCastMapStringInterfaceToMapStringInterface(data)

	val, ok := MapGet(data, keys...)
	if !ok {
		return nil, fmt.Errorf("invalid path")
	}

	transformed, err := transform(val)
	if err != nil {
		return nil, err
	}

	MapSet(data, transformed, keys...)

	return yaml.Marshal(data)
}

// MapGet takes in the map keys - each key goes one level deeper in the map
func MapGet(mp map[string]interface{}, key ...string) (interface{}, bool) {
	if mp == nil {
		return nil, false
	}

	if len(key) == 0 {
		return mp, true
	}

	if len(key) == 1 {
		val, ok := mp[key[0]]
		return val, ok
	}

	val, ok := mp[key[0]]
	if !ok {
		return mp, false
	}

	switch v := val.(type) {
	case map[string]interface{}:
		return MapGet(v, key[1:]...)
	case []interface{}:
		// Check if we can find key in the nested structure
		if len(key) < 2 {
			return mp, false
		}

		// Check if the key[1] is of type uint, if it is then
		keyNum, err := strconv.Atoi(key[1])
		if err != nil {
			return mp, false
		}

		if keyNum >= len(v) {
			return mp, false
		}

		valMapM, ok := v[keyNum].(map[string]interface{})
		if !ok {
			return mp, false
		}

		return MapGet(valMapM, key[2:]...)
	case []map[string]interface{}:
		// Check if we can find key in the nested structure
		if len(key) < 2 {
			return mp, false
		}

		// Check if the key[1] is of type uint, if it is then
		keyNum, err := strconv.Atoi(key[1])
		if err != nil {
			return mp, false
		}

		if keyNum >= len(v) {
			return mp, false
		}

		return MapGet(v[keyNum], key[2:]...)
	}

	return mp, true
}

// MapSet takes in the map that needs to be manipulated, the value that needs to
// be assgined to be assigned and the key - each key goes one level deeper in the map
func MapSet(mp map[string]interface{}, value interface{}, key ...string) {
	var _mapSet func(map[string]interface{}, interface{}, ...string) map[string]interface{}

	_mapSet = func(mp map[string]interface{}, value interface{}, key ...string) map[string]interface{} {
		if mp == nil {
			return nil
		}

		if len(key) == 0 {
			return mp
		}

		if len(key) == 1 {
			mp[key[0]] = value
			return mp
		}

		val, ok := mp[key[0]]
		if !ok {
			return mp
		}

		switch v := val.(type) {
		case map[string]interface{}:
			mp[key[0]] = _mapSet(v, value, key[1:]...)
			return mp
		case []interface{}:
			// Check if we can find key in the nested structure
			if len(key) < 2 {
				return mp
			}

			// Check if the key[1] is of type uint, if it is then
			keyNum, err := strconv.Atoi(key[1])
			if err != nil {
				return mp
			}

			if keyNum >= len(v) {
				return mp
			}

			valMapM, ok := v[keyNum].(map[string]interface{})
			if !ok {
				return mp
			}

			v[keyNum] = _mapSet(valMapM, value, key[2:]...)

			mp[key[0]] = v

			return mp
		case []map[string]interface{}:
			// Check if we can find key in the nested structure
			if len(key) < 2 {
				return mp
			}

			// Check if the key[1] is of type uint, if it is then
			keyNum, err := strconv.Atoi(key[1])
			if err != nil {
				return mp
			}

			if keyNum >= len(v) {
				return mp
			}

			v[keyNum] = _mapSet(v[keyNum], value, key[2:]...)

			mp[key[0]] = v

			return mp
		}

		return mp
	}

	_mapSet(mp, value, key...)
}

// RecursiveCastMapStringInterfaceToMapStringInterface will convert a
// map[string]interface{} recursively => map[string]interface{}
func RecursiveCastMapStringInterfaceToMapStringInterface(in map[string]interface{}) map[string]interface{} {
	res := ConvertMapInterfaceMapString(in)
	out, ok := res.(map[string]interface{})
	if !ok {
		fmt.Println("failed to cast")
	}

	return out
}

// ConvertMapInterfaceMapString converts map[interface{}]interface{} => map[string]interface{}
//
// It will also convert []interface{} => []string
func ConvertMapInterfaceMapString(v interface{}) interface{} {
	switch x := v.(type) {
	case map[interface{}]interface{}:
		m := map[string]interface{}{}
		for k, v2 := range x {
			switch k2 := k.(type) {
			case string:
				m[k2] = ConvertMapInterfaceMapString(v2)
			default:
				m[fmt.Sprint(k)] = ConvertMapInterfaceMapString(v2)
			}
		}
		v = m

	case []interface{}:
		for i, v2 := range x {
			x[i] = ConvertMapInterfaceMapString(v2)
		}

	case map[string]interface{}:
		for k, v2 := range x {
			x[k] = ConvertMapInterfaceMapString(v2)
		}
	}

	return v
}

// SetOverrideValues returns the value overrides based on current context to install/upgrade helm chart
func SetOverrideValues(ctx *config.Context, mesheryImageVersion string) map[string]interface{} {
	// first initialize all the components' "enabled" field to false
	// this matches to the components listed in install/kubernetes/helm/meshery/values.yaml
	valueOverrides := map[string]interface{}{
		"meshery-istio": map[string]interface{}{
			"enabled": false,
		},
		"meshery-cilium": map[string]interface{}{
			"enabled": false,
		},
		"meshery-linkerd": map[string]interface{}{
			"enabled": false,
		},
		"meshery-consul": map[string]interface{}{
			"enabled": false,
		},
		"meshery-kuma": map[string]interface{}{
			"enabled": false,
		},
		"meshery-nsm": map[string]interface{}{
			"enabled": false,
		},
		"meshery-nginx-sm": map[string]interface{}{
			"enabled": false,
		},
		"meshery-traefik-mesh": map[string]interface{}{
			"enabled": false,
		},
		"meshery-app-mesh": map[string]interface{}{
			"enabled": false,
		},
	}

	// set the "enabled" field to true only for the components listed in the context
	for _, component := range ctx.GetComponents() {
		if _, ok := valueOverrides[component]; ok {
			valueOverrides[component] = map[string]interface{}{
				"enabled": true,
			}
		}
	}

	// set the meshery image version
	valueOverrides["image"] = map[string]interface{}{
		"tag": ctx.GetChannel() + "-" + mesheryImageVersion,
	}

	// set the provider
	if ctx.GetProvider() != "" {
		valueOverrides["env"] = map[string]interface{}{
			"PROVIDER": ctx.GetProvider(),
		}
	}

	// disable the operator
	if ctx.GetOperatorStatus() == "disabled" {
		if _, ok := valueOverrides["env"]; !ok {
			valueOverrides["env"] = map[string]interface{}{}
		}
		envOverrides := valueOverrides["env"].(map[string]interface{})
		envOverrides["DISABLE_OPERATOR"] = "'true'"
	}

	return valueOverrides
}

// CheckFileExists checks if the given file exists in system or not
func CheckFileExists(name string) (bool, error) {
	_, err := os.Stat(name)
	if err == nil {
		return true, nil
	}
	if errors.Is(err, os.ErrNotExist) {
		return false, fmt.Errorf("%s does not exist", name)
	}
	return false, errors.Wrap(err, fmt.Sprintf("Failed to read/fetch the file %s", name))
}<|MERGE_RESOLUTION|>--- conflicted
+++ resolved
@@ -197,11 +197,7 @@
 // TODO: add "meshery-perf" as a component
 
 // ListOfComponents returns the list of components available
-<<<<<<< HEAD
-var ListOfComponents = []string{""}
-=======
-var ListOfComponents = []string{"meshery-app-mesh", "meshery-istio", "meshery-linkerd", "meshery-consul", "meshery-nsm", "meshery-kuma", "meshery-traefik-mesh", "meshery-nginx-sm", "meshery-cilium"}
->>>>>>> e2a994de
+var ListOfComponents = []string{}
 
 // TemplateContext is the template context provided when creating a config file
 var TemplateContext = config.Context{
