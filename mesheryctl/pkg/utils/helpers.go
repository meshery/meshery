package utils

import (
	"bytes"
	"encoding/json"
	"fmt"
	"io"
	"io/ioutil"
	"math/rand"
	"mime/multipart"
	"net/http"
	"os"
	"os/exec"
	"path"
	"runtime"
	"strings"
	"time"

	"github.com/pkg/errors"
	"github.com/spf13/cobra"

	log "github.com/sirupsen/logrus"
)

const (
	dockerComposeWebURL         = "https://api.github.com/repos/docker/compose/releases/latest"
	defaultDockerComposeVersion = "1.24.1/docker-compose"
	dockerComposeBinaryURL      = "https://github.com/docker/compose/releases/download/"
	dockerComposeBinary         = "/usr/local/bin/docker-compose"

	// Usage URLs
	rootUsageURL   = "https://meshery.layer5.io/docs/guides/mesheryctl#global-commands-and-flags"
	perfUsageURL   = "https://meshery.layer5.io/docs/guides/mesheryctl#performance-management"
	systemUsageURL = "https://meshery.layer5.io/docs/guides/mesheryctl#meshery-lifecycle-management"
	meshUsageURL   = "https://meshery.layer5.io/docs/guides/mesheryctl#service-mesh-lifecycle-management"
)

type cmdType string

const (
	cmdRoot   cmdType = "root"
	cmdPerf   cmdType = "perf"
	cmdMesh   cmdType = "mesh"
	cmdSystem cmdType = "system"
)

var (
	// ResetFlag indicates if a reset is required
	ResetFlag bool
	// MesheryFolder is the default relative location of the meshery config
	// related configuration files.
	MesheryFolder = ".meshery"
	// DockerComposeFile is the default location within the MesheryFolder
	// where the docker compose file is located?
	DockerComposeFile = "meshery.yaml"
	// AuthConfigFile is the location of the auth file for performing perf testing
	AuthConfigFile = "auth.json"
)

const tokenName = "token"
const providerName = "meshery-provider"

var seededRand = rand.New(
	rand.NewSource(time.Now().UnixNano()))

// StringWithCharset generates a random string with a given length
func StringWithCharset(length int) string {
	const charset = "abcdefghijklmnopqrstuvwxyz"
	// + "ABCDEFGHIJKLMNOPQRSTUVWXYZ0123456789"
	b := make([]byte, length)
	for i := range b {
		b[i] = charset[seededRand.Intn(len(charset))]
	}
	return string(b)
}

// SafeClose is a helper function help to close the io
func SafeClose(co io.Closer) {
	if cerr := co.Close(); cerr != nil {
		log.Error(cerr)
	}
}

// DownloadFile from url and save to configured file location
func DownloadFile(filepath string, url string) error {
	// Get the data
	resp, err := http.Get(url)
	if err != nil {
		return errors.Wrapf(err, "failed to make GET request to %s", url)
	}
	defer func() {
		_ = resp.Body.Close()
	}()
	// Create the file
	out, err := os.Create(filepath)
	if err != nil {
		return errors.Wrapf(err, "failed to create file %s", filepath)
	}
	defer func() {
		_ = out.Close()
	}()
	// Write the body to file
	_, err = io.Copy(out, resp.Body)
	if err != nil {
		return errors.Wrap(err, "failed to copy response body")
	}

	return nil
}

func prereq() ([]byte, []byte, error) {
	ostype, err := exec.Command("uname", "-s").Output()
	if err != nil {
		return nil, nil, errors.Wrap(err, "could not find os type")
	}

	osarch, err := exec.Command("uname", "-m").Output()
	if err != nil {
		return nil, nil, errors.Wrap(err, "could not find os arch type")
	}

	return ostype, osarch, nil
}

// SetFileLocation to set absolute path
func SetFileLocation() error {
	// Find home directory.
	home, err := os.UserHomeDir()
	if err != nil {
		return errors.Wrap(err, "failed to get users home directory")
	}
	MesheryFolder = path.Join(home, MesheryFolder)
	DockerComposeFile = path.Join(MesheryFolder, DockerComposeFile)
	AuthConfigFile = path.Join(MesheryFolder, AuthConfigFile)
	return nil
}

//PreReqCheck prerequisites check
func PreReqCheck() error {
	//Check for installed docker-compose on client system
	if err := exec.Command("docker-compose", "-v").Run(); err != nil {
		log.Info("Docker-Compose is not installed")
		//No auto installation of Docker-compose for windows
		if runtime.GOOS == "windows" {
			return errors.Wrap(err, "please install docker-compose")
		}
		err = installprereq()
		if err != nil {
			return errors.Wrap(err, "failed to install prerequisites")
		}
	}
	return nil
}

func installprereq() error {
	log.Info("Attempting Docker-Compose installation...")
	ostype, osarch, err := prereq()
	if err != nil {
		return errors.Wrap(err, "failed to get prerequisites")
	}

	osdetails := strings.TrimRight(string(ostype), "\r\n") + "-" + strings.TrimRight(string(osarch), "\r\n")

	dockerComposeBinaryURL := dockerComposeBinaryURL
	//checks for the latest docker-compose
	resp, err := http.Get(dockerComposeWebURL)
	if err != nil {
		dockerComposeBinaryURL = dockerComposeBinaryURL + defaultDockerComposeVersion
	} else {
		var dat map[string]interface{}
		body, err := ioutil.ReadAll(resp.Body)
		if err != nil {
			return errors.Wrap(err, "failed to read response body")
		}
		if err := json.Unmarshal(body, &dat); err != nil {
			return errors.Wrap(err, "failed to unmarshal json into object")
		}
		num := dat["tag_name"]
		dockerComposeBinaryURL = fmt.Sprintf(dockerComposeBinaryURL+"%v/docker-compose", num)
	}
	dockerComposeBinaryURL = dockerComposeBinaryURL + "-" + osdetails
	if err := DownloadFile(dockerComposeBinary, dockerComposeBinaryURL); err != nil {
		return errors.Wrapf(err, "failed to download %s from %s", dockerComposeBinary, dockerComposeBinaryURL)
	}
	if err := exec.Command("chmod", "+x", dockerComposeBinary).Run(); err != nil {
		return errors.Wrap(err, "failed to execute command")
	}
	log.Info("Prerequisite Docker Compose is installed.")
	return nil
}

// IsMesheryRunning checks if the meshery server containers are up and running
func IsMesheryRunning() bool {
	op, err := exec.Command("docker-compose", "-f", DockerComposeFile, "ps").Output()
	if err != nil {
		return false
	}
	return strings.Contains(string(op), "meshery")
}

<<<<<<< HEAD
// AddAuthDetails Adds authentication cookies to the request
func AddAuthDetails(req *http.Request, filepath string) error {
	file, err := ioutil.ReadFile(filepath)
	if err != nil {
		log.Errorf("File read failed : %v", err.Error())
		return err
	}
	var tokenObj map[string]string
	if err := json.Unmarshal(file, &tokenObj); err != nil {
		log.Errorf("Token file invalid : %v", err.Error())
		return err
	}
	req.AddCookie(&http.Cookie{
		Name:     tokenName,
		Value:    tokenObj[tokenName],
		HttpOnly: true,
	})
	req.AddCookie(&http.Cookie{
		Name:     providerName,
		Value:    tokenObj[providerName],
		HttpOnly: true,
	})
	return nil
}

// UpdateAuthDetails checks gets the token (old/refreshed) from meshery server and writes it back to the config file
func UpdateAuthDetails(filepath string) error {
	// TODO: get this from the global config
	req, err := http.NewRequest("GET", "http://localhost:9081/api/user", bytes.NewBuffer([]byte("")))
	if err != nil {
		return err
	}
	if err := AddAuthDetails(req, filepath); err != nil {
		return err
	}

	client := &http.Client{}
	resp, err := client.Do(req)
	defer SafeClose(resp.Body)

	if err != nil {
		return err
	}

	data, err := ioutil.ReadAll(resp.Body)
	if err != nil {
		return err
	}

	return ioutil.WriteFile(filepath, data, os.ModePerm)
}

// UploadFileWithParams returns a request configured to upload files with other values
func UploadFileWithParams(uri string, params map[string]string, paramName, path string) (*http.Request, error) {
	file, err := os.Open(path)
	if err != nil {
		return nil, err
	}
	fileContents, err := ioutil.ReadAll(file)
	if err != nil {
		return nil, err
	}
	fi, err := file.Stat()
	if err != nil {
		return nil, err
	}
	if err = file.Close(); err != nil {
		return nil, err
	}

	body := new(bytes.Buffer)
	writer := multipart.NewWriter(body)
	part, err := writer.CreateFormFile(paramName, fi.Name())
	if err != nil {
		return nil, err
	}
	_, err = part.Write(fileContents)
	if err != nil {
		return nil, err
	}

	for key, val := range params {
		_ = writer.WriteField(key, val)
	}
	err = writer.Close()
	if err != nil {
		return nil, err
	}

	request, err := http.NewRequest("POST", uri, body)
	if err != nil {
		return nil, err
	}
	request.Header.Add("Content-Type", writer.FormDataContentType())
	return request, nil
=======
// RootError returns a formatted error message with a link to 'root' command usage page at
// in addition to the error message
func RootError(msg string) string {
	return formatError(msg, cmdRoot)
}

// PerfError returns a formatted error message with a link to 'perf' command usage page at
// in addition to the error message
func PerfError(msg string) string {
	return formatError(msg, cmdPerf)
}

// SystemError returns a formatted error message with a link to 'system' command usage page
// in addition to the error message
func SystemError(msg string) string {
	return formatError(msg, cmdSystem)
}

// MeshError returns a formatted error message with a link to 'mesh' command usage page
// in addition to the error message
//func MeshError(msg string) string {
//	return formatError(msg, cmdMesh)
//}

// formatError returns a formatted error message with a link to the meshery command URL
func formatError(msg string, cmd cmdType) string {
	switch cmd {
	case cmdRoot:
		return fmt.Sprintf("%s\nSee %s for usage details\n", msg, rootUsageURL)
	case cmdPerf:
		return fmt.Sprintf("%s\nSee %s for usage details\n", msg, perfUsageURL)
	case cmdMesh:
		return fmt.Sprintf("%s\nSee %s for usage details\n", msg, meshUsageURL)
	case cmdSystem:
		return fmt.Sprintf("%s\nSee %s for usage details\n", msg, systemUsageURL)
	}
	return fmt.Sprintf("%s\n", msg)
}

// IsValidSubcommand checks if the passed subcommand is supported by the parent command
func IsValidSubcommand(available []*cobra.Command, sub string) bool {
	for _, s := range available {
		if sub == s.CalledAs() {
			return true
		}
	}
	return false
>>>>>>> b83115be
}<|MERGE_RESOLUTION|>--- conflicted
+++ resolved
@@ -198,7 +198,6 @@
 	return strings.Contains(string(op), "meshery")
 }
 
-<<<<<<< HEAD
 // AddAuthDetails Adds authentication cookies to the request
 func AddAuthDetails(req *http.Request, filepath string) error {
 	file, err := ioutil.ReadFile(filepath)
@@ -294,7 +293,8 @@
 	}
 	request.Header.Add("Content-Type", writer.FormDataContentType())
 	return request, nil
-=======
+}
+
 // RootError returns a formatted error message with a link to 'root' command usage page at
 // in addition to the error message
 func RootError(msg string) string {
@@ -342,5 +342,4 @@
 		}
 	}
 	return false
->>>>>>> b83115be
 }