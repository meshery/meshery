--- conflicted
+++ resolved
@@ -157,11 +157,7 @@
 }
 
 // setup logrus formatter and return the buffer in which commands output is to be set.
-<<<<<<< HEAD
-func SetupLogrusGrabTesting(_ *testing.T, verbose bool) *bytes.Buffer {
-=======
 func SetupLogrusGrabTesting(_ *testing.T, _ bool) *bytes.Buffer {
->>>>>>> f4cdec1a
 	b := bytes.NewBufferString("")
 	logrus.SetOutput(b)
 	SetupLogrusFormatter()
