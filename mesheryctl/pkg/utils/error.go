--- conflicted
+++ resolved
@@ -11,51 +11,33 @@
 // https://docs.meshery.io/project/contributing/contributing-error
 // https://github.com/meshery/meshkit/blob/master/errors/errors.go
 var (
-<<<<<<< HEAD
-	ErrFailRequestCode             = "1000"
-	ErrInvalidTokenCode            = "1001"
-	ErrFailReqStatusCode           = "1002"
-	ErrAttachAuthTokenCode         = "1003"
-	ErrUnmarshalCode               = "1004"
-	ErrFileReadCode                = "1005"
-	ErrCreatingRequestCode         = "1006"
-	ErrMarhallingCode              = "1007"
-	ErrReadResponseBodyCode        = "1008"
-	ErrParsingUrlCode              = "1009"
-	ErrNotFoundCode                = "1010"
-	ErrUnauthenticatedCode         = "1011"
-	ErrInvalidFileCode             = "1012"
-	ErrInvalidNameOrIDCode         = "1013"
-	ErrInvalidAPIResponseCode      = "1014"
+	ErrFailRequestCode             = "replace_me"
+	ErrInvalidTokenCode            = "replace_me"
+	ErrFailReqStatusCode           = "replace_me"
+	ErrAttachAuthTokenCode         = "replace_me"
+	ErrUnmarshalCode               = "replace_me"
+	ErrFileReadCode                = "replace_me"
+	ErrCreatingRequestCode         = "replace_me"
+	ErrMarshalCode                 = "replace_me"
+	ErrReadResponseBodyCode        = "replace_me"
+	ErrParsingUrlCode              = "replace_me"
+	ErrNotFoundCode                = "replace_me"
+	ErrUnauthenticatedCode         = "replace_me"
+	ErrInvalidFileCode             = "replace_me"
+	ErrInvalidNameOrIDCode         = "replace_me"
+	ErrInvalidAPIResponseCode      = "replace_me"
+	ErrReadConfigFileCode          = "replace_me"
+	ErrMarshalIndentCode           = "replace_me"
+	ErrLoadConfigCode              = "replace_me"
+	ErrResponseStatusBodyCode      = "replace_me"
+	ErrResponseStatusCode          = "replace_me"
+	ErrJSONToYAMLCode              = "replace_me"
+	ErrOutFormatFlagCode           = "replace_me"
+	ErrInvalidAPICallCode          = "replace_me"
+	ErrParseGithubFileCode         = "replace_me"
+	ErrReadTokenCode               = "replace_me"
+	ErrRequestResponseCode         = "replace_me"
 	ErrGetKubectlClientVersionCode = "replace_me"
-=======
-	ErrFailRequestCode        = "replace_me"
-	ErrInvalidTokenCode       = "replace_me"
-	ErrFailReqStatusCode      = "replace_me"
-	ErrAttachAuthTokenCode    = "replace_me"
-	ErrUnmarshalCode          = "replace_me"
-	ErrFileReadCode           = "replace_me"
-	ErrCreatingRequestCode    = "replace_me"
-	ErrMarshalCode            = "replace_me"
-	ErrReadResponseBodyCode   = "replace_me"
-	ErrParsingUrlCode         = "replace_me"
-	ErrNotFoundCode           = "replace_me"
-	ErrUnauthenticatedCode    = "replace_me"
-	ErrInvalidFileCode        = "replace_me"
-	ErrInvalidNameOrIDCode    = "replace_me"
-	ErrInvalidAPIResponseCode = "replace_me"
-	ErrReadConfigFileCode     = "replace_me"
-	ErrMarshalIndentCode      = "replace_me"
-	ErrLoadConfigCode         = "replace_me"
-	ErrResponseStatusBodyCode = "replace_me"
-	ErrResponseStatusCode     = "replace_me"
-	ErrJSONToYAMLCode         = "replace_me"
-	ErrOutFormatFlagCode      = "replace_me"
-	ErrInvalidAPICallCode     = "replace_me"
-	ErrParseGithubFileCode    = "replace_me"
-	ErrReadTokenCode          = "replace_me"
-	ErrRequestResponseCode    = "replace_me"
->>>>>>> db401113
 )
 
 // RootError returns a formatted error message with a link to 'root' command usage page at
@@ -439,14 +421,6 @@
 }
 
 func ErrInvalidAPIResponse(err error) error {
-<<<<<<< HEAD
-	return errors.New(ErrInvalidAPIResponseCode, errors.Fatal, []string{"Invalid API response encountered"}, []string{"Invalid API response encountered", err.Error()}, []string{}, []string{})
-}
-
-func ErrGetKubectlClientVersion(err error) error {
-	return errors.New(ErrGetKubectlClientVersionCode, errors.Alert, []string{"Error fetching kubectl client version"}, []string{"Error fetching kubectl client version", err.Error()},
-		[]string{"You do not have the kubectl binary or you do not have permission to run kubectl command to fetch the version"}, []string{"Install the kubectl binary by referring to instructions in the kubernetes docs"})
-=======
 	return errors.New(ErrInvalidAPIResponseCode, errors.Fatal,
 		[]string{"Invalid API response encountered"},
 		[]string{"Invalid API response encountered: " + err.Error()},
@@ -484,5 +458,9 @@
 		[]string{"Unable to create a response from request" + err.Error()},
 		[]string{"Error occurred while generating a response"},
 		[]string{"Check your network connection and the status of Meshery Server via `mesheryctl system status`."})
->>>>>>> db401113
+}
+
+func ErrGetKubectlClientVersion(err error) error {
+	return errors.New(ErrGetKubectlClientVersionCode, errors.Alert, []string{"Error fetching kubectl client version"}, []string{"Error fetching kubectl client version", err.Error()},
+		[]string{"You do not have the kubectl binary or you do not have permission to run kubectl command to fetch the version"}, []string{"Install the kubectl binary by referring to instructions in the kubernetes docs"})
 }