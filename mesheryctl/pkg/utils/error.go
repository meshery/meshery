package utils

import (
	"fmt"
	"strconv"

	"github.com/layer5io/meshkit/errors"
)

// Please reference the following before contributing an error code:
// https://docs.meshery.io/project/contributing/contributing-error
// https://github.com/meshery/meshkit/blob/master/errors/errors.go
var (
	ErrFailRequestCode        = "mesheryctl-1090"
	ErrInvalidTokenCode       = "mesheryctl-1091"
	ErrFailReqStatusCode      = "mesheryctl-1092"
	ErrAttachAuthTokenCode    = "mesheryctl-1093"
	ErrUnmarshalCode          = "mesheryctl-1094"
	ErrFileReadCode           = "mesheryctl-1095"
	ErrCreatingRequestCode    = "mesheryctl-1096"
	ErrMarshalCode            = "mesheryctl-1097"
	ErrReadResponseBodyCode   = "mesheryctl-1098"
	ErrParsingUrlCode         = "mesheryctl-1099"
	ErrNotFoundCode           = "mesheryctl-1100"
	ErrUnauthenticatedCode    = "mesheryctl-1101"
	ErrInvalidFileCode        = "mesheryctl-1102"
	ErrInvalidNameOrIDCode    = "mesheryctl-1103"
	ErrInvalidAPIResponseCode = "mesheryctl-1104"
	ErrReadConfigFileCode     = "mesheryctl-1105"
	ErrMarshalIndentCode      = "mesheryctl-1106"
	ErrLoadConfigCode         = "mesheryctl-1107"
	ErrResponseStatusBodyCode = "mesheryctl-1108"
	ErrResponseStatusCode     = "mesheryctl-1109"
	ErrJSONToYAMLCode         = "mesheryctl-1110"
	ErrOutFormatFlagCode      = "mesheryctl-1111"
	ErrParseGithubFileCode    = "mesheryctl-1112"
	ErrReadTokenCode          = "mesheryctl-1113"
	ErrRequestResponseCode    = "mesheryctl-1114"
	ErrMarshalStructToCSVCode = "mesheryctl-1115"
	ErrAppendToSheetCode      = "mesheryctl-1116"
<<<<<<< HEAD
	ErrInvalidArgumentCode    = "mesheryctl-1117"
=======
	ErrBadRequestCode         = "mesheryctl-1117"
	ErrInvalidArgumentCode    = "mesheryctl-1118"
>>>>>>> 380160d2
)

// RootError returns a formatted error message with a link to 'root' command usage page at
// in addition to the error message
func RootError(msg string) string {
	return formatError(msg, cmdRoot)
}

// PerfError returns a formatted error message with a link to 'perf' command usage page at
// in addition to the error message
func PerfError(msg string) string {
	return formatError(msg, cmdPerf)
}

// SystemError returns a formatted error message with a link to 'system' command usage page
// in addition to the error message
func SystemError(msg string) string {
	return formatError(msg, cmdSystem)
}

// SystemTokenError returns a formatted error message with a link to 'token' command usage page
// in addition to the error message
func SystemTokenError(msg string) string {
	return formatError(msg, cmdToken)
}

func SystemLifeCycleError(msg string, cmd string) string {
	switch cmd {
	case "stop":
		return formatError(msg, cmdSystemStop)
	case "update":
		return formatError(msg, cmdSystemUpdate)
	case "reset":
		return formatError(msg, cmdSystemReset)
	case "status":
		return formatError(msg, cmdSystemStatus)
	case "restart":
		return formatError(msg, cmdSystemRestart)
	default:
		return formatError(msg, cmdSystem)
	}
}

// SystemContextSubError returns a formatted error message with a link to `context` command usage page
// in addition to the error message
func SystemContextSubError(msg string, cmd string) string {
	switch cmd {
	case "delete":
		return formatError(msg, cmdContextDelete)
	case "create":
		return formatError(msg, cmdContextCreate)
	case "view":
		return formatError(msg, cmdContextView)
	default:
		return formatError(msg, cmdContext)
	}
}

// SystemChannelSubError returns a formatted error message with a link to `channel` command usage page
// in addition to the error message
func SystemChannelSubError(msg string, cmd string) string {
	switch cmd {
	case "switch":
		return formatError(msg, cmdChannelSwitch)
	case "view":
		return formatError(msg, cmdChannelView)
	case "set":
		return formatError(msg, cmdChannelSet)
	default:
		return formatError(msg, cmdChannel)
	}
}

// SystemProviderSubError returns a formatted error message with a link to `provider` command usage page
// in addition to the error message
func SystemProviderSubError(msg string, cmd string) string {
	switch cmd {
	case "switch":
		return formatError(msg, cmdProviderSwitch)
	case "view":
		return formatError(msg, cmdProviderView)
	case "set":
		return formatError(msg, cmdProviderSet)
	case "list":
		return formatError(msg, cmdProviderList)
	case "reset":
		return formatError(msg, cmdProviderReset)
	default:
		return formatError(msg, cmdProvider)
	}
}

// SystemProviderSubError returns a formatted error message with a link to `provider` command usage page
// in addition to the error message
func SystemModelSubError(msg string, cmd string) string {
	switch cmd {
	case "list":
		return formatError(msg, cmdModelList)
	case "view":
		return formatError(msg, cmdModelView)
	default:
		return formatError(msg, cmdModel)
	}
}

func RegistryError(msg string, cmd string) string {
	switch cmd {
	case "publish":
		return formatError(msg, cmdRegistryPublish)
	default:
		return formatError(msg, cmdRegistry)
	}
}

// MeshError returns a formatted error message with a link to 'mesh' command usage page in addition to the error message
func MeshError(msg string) string {
	return formatError(msg, cmdMesh)
}

// ExpError returns a formatted error message with a link to 'exp' command usage page in addition to the error message
func ExpError(msg string) string {
	return formatError(msg, cmdExp)
}

// FilterError returns a formatted error message with a link to 'filter' command usage page in addition to the error message
func FilterError(msg string) string {
	return formatError(msg, cmdFilter)
}

// FilterImportError returns a formatted error message with a link to 'filter import' command usage page in addition to the error message
func FilterImportError(msg string) string {
	return formatError(msg, cmdFilterImport)
}

// FilterDeleteError returns a formatted error message with a link to 'filter delete' command usage page in addition to the error message
func FilterDeleteError(msg string) string {
	return formatError(msg, cmdFilterDelete)
}

// FilterListError returns a formatted error message with a link to 'filter list' command usage page in addition to the error message
func FilterListError(msg string) string {
	return formatError(msg, cmdFilterList)
}

// FilterViewError returns a formatted error message with a link to 'filter view' command usage page in addition to the error message
func FilterViewError(msg string) string {
	return formatError(msg, cmdFilterView)
}

// PatternError returns a formatted error message with a link to 'pattern' command usage page in addition to the error message
func PatternError(msg string) string {
	return formatError(msg, cmdPattern)
}

// PatternViewError returns a formatted error message with a link to the 'pattern view' commad usage page in addition to the error message
func PatternViewError(msg string) string {
	return formatError(msg, cmdPatternView)
}

// formatError returns a formatted error message with a link to the meshery command URL
func formatError(msg string, cmd cmdType) string {
	switch cmd {
	case cmdRoot:
		return fmt.Sprintf("%s\nSee %s for usage details\n", msg, rootUsageURL)
	case cmdPerf:
		return fmt.Sprintf("%s\nSee %s for usage details\n", msg, perfUsageURL)
	case cmdMesh:
		return fmt.Sprintf("%s\nSee %s for usage details\n", msg, meshUsageURL)
	case cmdSystem:
		return fmt.Sprintf("%s\nSee %s for usage details\n", msg, systemUsageURL)
	case cmdSystemStop:
		return fmt.Sprintf("%s\nSee %s for usage details\n", msg, systemStopURL)
	case cmdSystemUpdate:
		return fmt.Sprintf("%s\nSee %s for usage details\n", msg, systemUpdateURL)
	case cmdSystemReset:
		return fmt.Sprintf("%s\nSee %s for usage details\n", msg, systemResetURL)
	case cmdSystemStatus:
		return fmt.Sprintf("%s\nSee %s for usage details\n", msg, systemStatusURL)
	case cmdSystemRestart:
		return fmt.Sprintf("%s\nSee %s for usage details\n", msg, systemRestartURL)
	case cmdExp:
		return fmt.Sprintf("%s\nSee %s for usage details\n", msg, expUsageURL)
	case cmdFilter:
		return fmt.Sprintf("%s\nSee %s for usage details\n", msg, filterUsageURL)
	case cmdFilterImport:
		return fmt.Sprintf("%s\nSee %s for usage details\n", msg, filterImportURL)
	case cmdFilterDelete:
		return fmt.Sprintf("%s\nSee %s for usage details\n", msg, filterDeleteURL)
	case cmdFilterList:
		return fmt.Sprintf("%s\nSee %s for usage details\n", msg, filterListURL)
	case cmdFilterView:
		return fmt.Sprintf("%s\nSee %s for usage details\n", msg, filterViewURL)
	case cmdPattern:
		return fmt.Sprintf("%s\nSee %s for usage details\n", msg, patternUsageURL)
	case cmdPatternView:
		return fmt.Sprintf("%s\nSee %s for usage details\n", msg, patternViewURL)
	case cmdContextDelete:
		return fmt.Sprintf("%s\nSee %s for usage details\n", msg, contextDeleteURL)
	case cmdContextCreate:
		return fmt.Sprintf("%s\nSee %s for usage details\n", msg, contextCreateURL)
	case cmdContextView:
		return fmt.Sprintf("%s\nSee %s for usage details\n", msg, contextViewURL)
	case cmdContext:
		return fmt.Sprintf("%s\nSee %s for usage details\n", msg, contextUsageURL)
	case cmdChannelSwitch:
		return fmt.Sprintf("%s\nSee %s for usage details\n", msg, channelSwitchURL)
	case cmdChannelView:
		return fmt.Sprintf("%s\nSee %s for usage details\n", msg, channelViewURL)
	case cmdChannelSet:
		return fmt.Sprintf("%s\nSee %s for usage details\n", msg, channelSetURL)
	case cmdChannel:
		return fmt.Sprintf("%s\nSee %s for usage details\n", msg, channelUsageURL)
	case cmdProviderView:
		return fmt.Sprintf("%s\nSee %s for usage details\n", msg, providerViewURL)
	case cmdProviderList:
		return fmt.Sprintf("%s\nSee %s for usage details\n", msg, providerListURL)
	case cmdProviderSet:
		return fmt.Sprintf("%s\nSee %s for usage details\n", msg, providerSetURL)
	case cmdProviderSwitch:
		return fmt.Sprintf("%s\nSee %s for usage details\n", msg, providerSwitchURL)
	case cmdProviderReset:
		return fmt.Sprintf("%s\nSee %s for usage details\n", msg, providerResetURL)
	case cmdProvider:
		return fmt.Sprintf("%s\nSee %s for usage details\n", msg, providerUsageURL)
	case cmdToken:
		return fmt.Sprintf("%s\nSee %s for usage details\n", msg, tokenUsageURL)
	case cmdModel:
		return fmt.Sprintf("%s\nSee %s for usage details\n", msg, modelUsageURL)
	case cmdModelList:
		return fmt.Sprintf("%s\nSee %s for usage details\n", msg, modelListURL)
	case cmdModelView:
		return fmt.Sprintf("%s\nSee %s for usage details\n", msg, modelViewURL)
	case cmdRegistry:
		return fmt.Sprintf("%s\nSee %s for usage details\n", msg, registryUsageURL)
	default:
		return fmt.Sprintf("%s\n", msg)
	}
}

func ErrFailRequest(err error) error {
	return errors.New(ErrFailRequestCode, errors.Alert,
		[]string{"Failed to make a request"},
		[]string{err.Error()},
		[]string{"Meshery server is not reachable."},
		[]string{"Ensure your Kubernetes cluster is running and your network connection is active. You can also try running 'mesheryctl system restart'."})
}

func ErrUnauthenticated() error {
	return errors.New(ErrUnauthenticatedCode, errors.Alert, []string{"Unauthenticated User"},
		[]string{"Access to this resource is unauthorized."},
		[]string{"You haven't logged in to Meshery."},
		[]string{"To proceed, log in using `mesheryctl system login`."})
}

func ErrInvalidToken() error {
	return errors.New(ErrInvalidTokenCode, errors.Alert,
		[]string{"Invalid authentication Token"},
		[]string{"The authentication token has expired or is invalid."},
		[]string{"The token in auth.json has expired or is invalid."},
		[]string{"Provide a valid user token by logging in with `mesheryctl system login`."})
}

func ErrUnmarshal(err error) error {
	return errors.New(ErrUnmarshalCode, errors.Alert,
		[]string{"Error unmarshalling response"},
		[]string{"Unable to process JSON response from server.\n" + err.Error()},
		[]string{"The JSON format from the response body is not valid."},
		[]string{"Ensure a valid JSON is provided for processing."})
}

func ErrFileRead(err error) error {
	return errors.New(ErrFileReadCode, errors.Alert,
		[]string{"File read error"},
		[]string{err.Error()},
		[]string{"The provided file is not present or has an invalid path."},
		[]string{"To proceed, provide a valid file path with a valid file."})
}

func ErrCreatingRequest(err error) error {
	return errors.New(ErrCreatingRequestCode, errors.Fatal,
		[]string{"Error occurred while making an HTTP request."},
		[]string{err.Error()},
		[]string{"Meshery is not running or there is a network issue."},
		[]string{"Check your network connection and verify the status of the Meshery server using `mesheryctl system status`."})
}

func ErrMarshal(err error) error {
	return errors.New(ErrMarshalCode, errors.Fatal,
		[]string{"Error while marshalling the content"},
		[]string{err.Error()},
		[]string{"The content provided for marshalling is invalid."},
		[]string{"Check the data structure you are providing for marshalling."})
}

func ErrReadResponseBody(err error) error {
	return errors.New(ErrReadResponseBodyCode, errors.Alert,
		[]string{"Failed to read response body from request"},
		[]string{err.Error()},
		[]string{"There might be connection failure with Meshery Server"},
		[]string{"Check the status via `mesheryctl system status`"})
}

func ErrParsingUrl(err error) error {
	return errors.New(ErrParsingUrlCode, errors.Fatal,
		[]string{"Error parsing the URL"},
		[]string{err.Error()},
		[]string{"The provided URL does not exist or the relative path is incorrect."},
		[]string{"Double-check the correctness of the URL you have inputted."})
}

func ErrNotFound(err error) error {
	return errors.New(ErrNotFoundCode, errors.Fatal,
		[]string{"Item Not Found"},
		[]string{err.Error()},
		[]string{"The item you are searching for is not present."},
		[]string{"Check whether the item is present."})
}

func ErrInvalidFile(err error) error {
	return errors.New(ErrInvalidFileCode, errors.Fatal,
		[]string{"Invalid File"},
		[]string{err.Error()},
		[]string{"File does not meet the criteria."},
		[]string{"Check the file's validity."})
}

func ErrInvalidNameOrID(err error) error {
	return errors.New(ErrInvalidNameOrIDCode, errors.Fatal,
		[]string{"Invalid Name or ID Provided"},
		[]string{err.Error()},
		[]string{"The provided Name or ID is either not present or invalid."},
		[]string{"Provide a valid Name or ID using the `list` command with the appropriate subcommand."})
}

func ErrAttachAuthToken(err error) error {
	return errors.New(ErrAttachAuthTokenCode, errors.Alert,
		[]string{"Authentication token Not Found"},
		[]string{"Authentication token not found: " + err.Error()},
		[]string{"The user is not logged in to generate a token."},
		[]string{"Log in with `mesheryctl system login` or supply a valid user token using the --token (or -t) flag."})
}

func ErrFailReqStatus(statusCode int) error {
	return errors.New(ErrFailReqStatusCode, errors.Alert,
		[]string{"Failed response server error"},
		[]string{"Response Status Code " + strconv.Itoa(statusCode) + ", possibly Server error"},
		[]string{"Invalid API call"},
		[]string{"Check your network connection and the status of Meshery Server via `mesheryctl system status`."})
}

func ErrMarshalIndent(err error) error {
	return errors.New(ErrMarshalIndentCode, errors.Alert,
		[]string{"Error indenting JSON body"},
		[]string{err.Error()},
		[]string{"Unable to format the JSON body filters due to invalid content"},
		[]string{"Check the data structure provided for proper formatting."})
}

func ErrResponseStatusBody(statusCode int, body string) error {
	return errors.New(ErrResponseStatusBodyCode, errors.Alert,
		[]string{"Incorrect status code"},
		[]string{"Server returned with status code: " + fmt.Sprint(statusCode) + "\n" + "Response: " + body},
		[]string{"Error occurred while generating a response body"},
		[]string{"Check your network connection and the status of Meshery Server via `mesheryctl system status`."})
}

func ErrResponseStatus(statusCode int) error {
	return errors.New(ErrResponseStatusCode, errors.Alert,
		[]string{"Incorrect status code"},
		[]string{"Server returned with status code: " + fmt.Sprint(statusCode)},
		[]string{"Error occurred while generating a response"},
		[]string{"Check your network connection and the status of Meshery Server via `mesheryctl system status`."})
}

func ErrJSONToYAML(err error) error {
	return errors.New(ErrJSONToYAMLCode, errors.Alert,
		[]string{"Failed to convert JSON to YAML"},
		[]string{"Error occurred while converting JSON to YAML: " + err.Error()},
		[]string{"The content provided for marshalling is invalid."},
		[]string{"Check the JSON structure you are providing for YAML conversion."})
}

func ErrOutFormatFlag() error {
	return errors.New(ErrOutFormatFlagCode, errors.Alert,
		[]string{"Invalid output format choice"},
		[]string{"Output format choice is invalid, use [json|yaml]"},
		[]string{"Invalid JSON or YAML content"},
		[]string{"Check the JSON or YAML structure."})
}

func ErrReadConfigFile(err error) error {
	return errors.New(ErrReadConfigFileCode, errors.Alert,
		[]string{"Unable to read meshconfig file"},
		[]string{"Unable to read the meshconfig file from the specified path: " + err.Error()},
		[]string{"The provided file is not present or has an invalid path"},
		[]string{"Provide a valid file path with a valid meshconfig file."})
}

func ErrInvalidAPIResponse(err error) error {
	return errors.New(ErrInvalidAPIResponseCode, errors.Fatal,
		[]string{"Invalid API response encountered"},
		[]string{"Invalid API response encountered: " + err.Error()},
		[]string{"Error occurred while generating a response body"},
		[]string{"Check your network connection and the status of Meshery Server via `mesheryctl system status`."})
}

func ErrLoadConfig(err error) error {
	return errors.New(ErrLoadConfigCode, errors.Alert,
		[]string{"Error processing config"},
		[]string{"Error processing config:" + err.Error()},
		[]string{"Unable to load meshconfig due to wrong configurations"},
		[]string{"Ensure your `config.yaml` file in your `.meshery` is valid, or run `mesheryctl system config`."})
}

func ErrParseGithubFile(err error, URL string) error {
	return errors.New(ErrParseGithubFileCode, errors.Alert,
		[]string{"Failed to parse github file"},
		[]string{"Failed to parse github file" + err.Error()},
		[]string{"Unable to retrieve file from URL: %s", URL},
		[]string{"Ensure you have a github url in file path"})
}

func ErrReadToken(err error) error {
	return errors.New(ErrReadTokenCode, errors.Alert,
		[]string{"Could not read token"},
		[]string{err.Error()},
		[]string{"Token file is invalid"},
		[]string{"Provide a valid user token by logging in with `mesheryctl system login`."})
}

func ErrRequestResponse(err error) error {
	return errors.New(ErrRequestResponseCode, errors.Alert,
		[]string{"Failed to handle request"},
		[]string{"Unable to create a response from request" + err.Error()},
		[]string{"Error occurred while generating a response"},
		[]string{"Check your network connection and the status of Meshery Server via `mesheryctl system status`."})
}

func ErrMarshalStructToCSV(err error) error {
	return errors.New(ErrMarshalStructToCSVCode, errors.Alert,
		[]string{"Failed to marshal struct to csv"},
		[]string{err.Error()},
		[]string{"The column names in your spreadsheet do not match the names in the struct.", " For example, the spreadsheet has a column named 'First Name' but the struct expects a column named 'firstname'. Please make sure the names match exactly."},
		[]string{"The column names in the spreadsheet do not match the names in the struct. Please make sure they are spelled exactly the same and use the same case (uppercase/lowercase).", "The value you are trying to convert is not of the expected type for the column. Please ensure it is a [number, string, date, etc.].", "The column names in your spreadsheet do not match the names in the struct. For example, the spreadsheet has a column named 'First Name' but the struct expects a column named 'firstname'. Please make sure the names match exactly."})
}

func ErrAppendToSheet(err error, id string) error {
	return errors.New(ErrAppendToSheetCode, errors.Alert,
		[]string{fmt.Sprintf("Failed to append data into sheet %s", id)},
		[]string{err.Error()},
		[]string{"Error occurred while appending to the spreadsheet", "The credential might be incorrect/expired"},
		[]string{"Ensure correct append range (A1 notation) is used", "Ensure correct credential is used"})
}

<<<<<<< HEAD
=======
func ErrBadRequest(err error) error {
	return errors.New(ErrBadRequestCode, errors.Alert,
		[]string{"Failed to delete the connection"},
		[]string{err.Error()},
		[]string{"Error occurred while deleting the connection"},
		[]string{"Check your network connection and the status of Meshery Server via `mesheryctl system status`."})
}

>>>>>>> 380160d2
func ErrInvalidArgument(err error) error {
	return errors.New(ErrInvalidArgumentCode, errors.Alert, []string{"Invalid Argument"}, []string{err.Error()}, []string{"Invalid Argument"}, []string{"Please check the arguments passed"})
}<|MERGE_RESOLUTION|>--- conflicted
+++ resolved
@@ -38,12 +38,8 @@
 	ErrRequestResponseCode    = "mesheryctl-1114"
 	ErrMarshalStructToCSVCode = "mesheryctl-1115"
 	ErrAppendToSheetCode      = "mesheryctl-1116"
-<<<<<<< HEAD
-	ErrInvalidArgumentCode    = "mesheryctl-1117"
-=======
 	ErrBadRequestCode         = "mesheryctl-1117"
 	ErrInvalidArgumentCode    = "mesheryctl-1118"
->>>>>>> 380160d2
 )
 
 // RootError returns a formatted error message with a link to 'root' command usage page at
@@ -498,8 +494,6 @@
 		[]string{"Ensure correct append range (A1 notation) is used", "Ensure correct credential is used"})
 }
 
-<<<<<<< HEAD
-=======
 func ErrBadRequest(err error) error {
 	return errors.New(ErrBadRequestCode, errors.Alert,
 		[]string{"Failed to delete the connection"},
@@ -508,7 +502,6 @@
 		[]string{"Check your network connection and the status of Meshery Server via `mesheryctl system status`."})
 }
 
->>>>>>> 380160d2
 func ErrInvalidArgument(err error) error {
 	return errors.New(ErrInvalidArgumentCode, errors.Alert, []string{"Invalid Argument"}, []string{err.Error()}, []string{"Invalid Argument"}, []string{"Please check the arguments passed"})
 }