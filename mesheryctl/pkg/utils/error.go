--- conflicted
+++ resolved
@@ -353,19 +353,6 @@
 	case cmdRelationships:
 		return formatUsageDetails(msg, relationshipUsageURL)
 	case cmdRelationshipGenerateDocs:
-<<<<<<< HEAD
-		return fmt.Sprintf("%s\nSee %s for usage details\n", msg, cmdRelationshipGenerateDocs)
-	case cmdCredential:
-		return fmt.Sprintf("%s\nSee %s for usage details\n", msg, credentialUsageURL)
-	case cmdCredentialList:
-		return fmt.Sprintf("%s\nSee %s for usage details\n", msg, credentialListURL)
-	case cmdCredentialCreate:
-		return fmt.Sprintf("%s\nSee %s for usage details\n", msg, credentialCreateURL)
-	case cmdCredentialDelete:
-		return fmt.Sprintf("%s\nSee %s for usage details\n", msg, credentialDeleteURL)
-	case cmdCredentialView:
-		return fmt.Sprintf("%s\nSee %s for usage details\n", msg, credentialViewURL)
-=======
 		return formatUsageDetails(msg, cmdRelationshipGenerateDocsURL)
 	case cmdComponent:
 		return formatUsageDetails(msg, componentUsageURL)
@@ -389,7 +376,6 @@
 		return formatUsageDetails(msg, expRelationshipViewURL)
 	case cmdExpRelationshipList:
 		return formatUsageDetails(msg, expRelationshipListURL)
->>>>>>> 6f013999
 	default:
 		return fmt.Sprintf("%s\n", msg)
 	}
