--- conflicted
+++ resolved
@@ -118,11 +118,7 @@
 	// Checking if Meshery is running with "make run-local" or "make run-fast"
 	resp, _ := http.Get("http://localhost:9081/api/server/version")
 
-<<<<<<< HEAD
-	if resp.StatusCode == 200 {
-=======
 	if resp != nil && resp.StatusCode == 200 {
->>>>>>> 220456db
 		return true, nil
 	}
 	switch currPlatform {
