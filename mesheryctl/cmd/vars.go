// Copyright 2019 The Meshery Authors
//
// Licensed under the Apache License, Version 2.0 (the "License");
// you may not use this file except in compliance with the License.
// You may obtain a copy of the License at
//
//     http://www.apache.org/licenses/LICENSE-2.0
//
// Unless required by applicable law or agreed to in writing, software
// distributed under the License is distributed on an "AS IS" BASIS,
// WITHOUT WARRANTIES OR CONDITIONS OF ANY KIND, either express or implied.
// See the License for the specific language governing permissions and
// limitations under the License.

package cmd

import (
<<<<<<< HEAD
	"archive/zip"
=======
	"encoding/json"
>>>>>>> 6353659e
	"fmt"
	"io"
	"io/ioutil"
	"net/http"
	"os"
	"os/exec"
	"path"
<<<<<<< HEAD
	"path/filepath"
	"strings"
=======
	"strings"

	log "github.com/sirupsen/logrus"
>>>>>>> 6353659e
)

const (
	url                         = "http://localhost:9081"
	fileURL                     = "https://raw.githubusercontent.com/layer5io/meshery/master/docker-compose.yaml"
	dockerComposeWebURL         = "https://api.github.com/repos/docker/compose/releases/latest"
	defaultDockerComposeVersion = "1.24.1/docker-compose"
	dockerComposeBinaryURL      = "https://github.com/docker/compose/releases/download/"
	dockerComposeBinary         = "/usr/local/bin/docker-compose"
	mesheryURL                  = "https://api.github.com/repos/layer5io/meshery/releases/latest"
	downloadMesheryURL          = "https://github.com/layer5io/meshery/releases/download"
)

// See setFileLocation function below.
var (
	mesheryFolder     = ".meshery"
	dockerComposeFile = "/meshery.yaml"
	mesherybinary     = "/meshery.zip"
)

func downloadFile(filepath string, url string) error {
	// Get the data
	resp, err := http.Get(url)
	if err != nil {
		return err
	}
	defer func() {
		_ = resp.Body.Close()
	}()
	// Create the file
	out, err := os.Create(filepath)
	if err != nil {
		return err
	}
	defer func() {
		_ = out.Close()
	}()
	// Write the body to file
	_, err = io.Copy(out, resp.Body)
	return err
}

func prereq() ([]byte, []byte) {
	ostype, err := exec.Command("uname", "-s").Output()
	if err != nil {
		log.Fatal("[ERROR] Please, install docker-compose. The error message: \n", err)
	}
	//fmt.Printf("%s\n", ostype)

	osarch, err := exec.Command("uname", "-m").Output()
	if err != nil {
		log.Fatal("[ERROR] Please, install docker-compose. The error message: \n", err)
	}
	//	fmt.Printf("%s\n", arch)
	return ostype, osarch
}

func setFileLocation() {
	// Find home directory.
	home, err := os.UserHomeDir()
	if err != nil {
		log.Fatal("[ERROR] Cannot determine location of $HOME")
	}
	mesheryFolder = path.Join(home, mesheryFolder)
	dockerComposeFile = path.Join(mesheryFolder, dockerComposeFile)
<<<<<<< HEAD
	mesherybinary = path.Join(mesheryFolder, mesherybinary)
}

func unzip(src string, dest string) ([]string, error) {

	var filenames []string

	r, err := zip.OpenReader(src)
	if err != nil {
		return filenames, err
	}
	defer func() {
		_ = r.Close()
	}()
	for _, f := range r.File {

		// Store filename/path for returning and using later on
		fpath := filepath.Join(dest, f.Name)

		// Check for ZipSlip. More Info: http://bit.ly/2MsjAWE
		if !strings.HasPrefix(fpath, filepath.Clean(dest)+string(os.PathSeparator)) {
			return filenames, fmt.Errorf("%s: illegal file path", fpath)
		}

		filenames = append(filenames, fpath)

		if f.FileInfo().IsDir() {
			// Make Folder
			err = os.MkdirAll(fpath, os.ModePerm)
			if err != nil {
				log.Fatal(err)
			}
			continue
		}

		// Make File
		if err = os.MkdirAll(filepath.Dir(fpath), os.ModePerm); err != nil {
			return filenames, err
		}

		outFile, err := os.OpenFile(fpath, os.O_WRONLY|os.O_CREATE|os.O_TRUNC, f.Mode())
		if err != nil {
			return filenames, err
		}

		rc, err := f.Open()
		if err != nil {
			return filenames, err
		}

		_, err = io.Copy(outFile, rc)

		// Close the file without defer to close before next iteration of loop
		err = outFile.Close()
		if err != nil {
			log.Fatal(err)
		}
		err = rc.Close()
		if err != nil {
			return filenames, err
		}
	}
	return filenames, nil
=======
}

//Pre-Flight Check
func preReqCheck() {
	//Check for installed docker-compose on client system
	if err := exec.Command("docker-compose", "-v").Run(); err != nil {
		log.Info("Docker-Compose is not installed")
		installprereq()
	}
}

func installprereq() {
	log.Info("Attempting Docker-Compose installation...")
	ostype, osarch := prereq()
	osdetails := strings.TrimRight(string(ostype), "\r\n") + "-" + strings.TrimRight(string(osarch), "\r\n")

	//checks for the latest docker-compose
	resp, err := http.Get(dockerComposeWebURL)
	dockerComposeBinaryURL := dockerComposeBinaryURL
	if err != nil {
		// download the default version as 1.24.1 if unable to fetch latest page data
		dockerComposeBinaryURL = dockerComposeBinaryURL + defaultDockerComposeVersion
	} else {
		var dat map[string]interface{}
		body, err := ioutil.ReadAll(resp.Body)
		if err != nil {
			log.Fatal(err)
		}
		if err := json.Unmarshal(body, &dat); err != nil {
			log.Fatal(err)
		}
		num := dat["tag_name"]
		dockerComposeBinaryURL = fmt.Sprintf(dockerComposeBinaryURL+"%v/docker-compose", num)
	}
	dockerComposeBinaryURL = dockerComposeBinaryURL + "-" + osdetails
	if err := downloadFile(dockerComposeBinary, dockerComposeBinaryURL); err != nil {
		log.Fatal(err)
	}
	if err := exec.Command("chmod", "+x", dockerComposeBinary).Run(); err != nil {
		log.Fatal(err)
	}
	log.Info("Prerequisite Docker Compose is installed.")
>>>>>>> 6353659e
}<|MERGE_RESOLUTION|>--- conflicted
+++ resolved
@@ -15,11 +15,8 @@
 package cmd
 
 import (
-<<<<<<< HEAD
 	"archive/zip"
-=======
 	"encoding/json"
->>>>>>> 6353659e
 	"fmt"
 	"io"
 	"io/ioutil"
@@ -27,14 +24,10 @@
 	"os"
 	"os/exec"
 	"path"
-<<<<<<< HEAD
 	"path/filepath"
 	"strings"
-=======
-	"strings"
 
 	log "github.com/sirupsen/logrus"
->>>>>>> 6353659e
 )
 
 const (
@@ -100,7 +93,6 @@
 	}
 	mesheryFolder = path.Join(home, mesheryFolder)
 	dockerComposeFile = path.Join(mesheryFolder, dockerComposeFile)
-<<<<<<< HEAD
 	mesherybinary = path.Join(mesheryFolder, mesherybinary)
 }
 
@@ -164,7 +156,6 @@
 		}
 	}
 	return filenames, nil
-=======
 }
 
 //Pre-Flight Check
@@ -207,5 +198,4 @@
 		log.Fatal(err)
 	}
 	log.Info("Prerequisite Docker Compose is installed.")
->>>>>>> 6353659e
 }