// Copyright 2019 The Meshery Authors
//
// Licensed under the Apache License, Version 2.0 (the "License");
// you may not use this file except in compliance with the License.
// You may obtain a copy of the License at
//
//     http://www.apache.org/licenses/LICENSE-2.0
//
// Unless required by applicable law or agreed to in writing, software
// distributed under the License is distributed on an "AS IS" BASIS,
// WITHOUT WARRANTIES OR CONDITIONS OF ANY KIND, either express or implied.
// See the License for the specific language governing permissions and
// limitations under the License.

package cmd

import (
	"encoding/json"
	"fmt"
	"github.com/artdarek/go-unzip"
	"io/ioutil"
	"net/http"
	"os"
	"os/exec"
<<<<<<< HEAD
	"os/user"
=======
>>>>>>> bfc7c2fd
	"runtime"

	log "github.com/sirupsen/logrus"
	"github.com/spf13/cobra"
)

// updateCmd represents the update command
var updateCmd = &cobra.Command{
	Use:   "update",
	Short: "Pull new Meshery images from Docker Hub.",
	Long:  `Poll Docker Hub for new Meshery container images and pulls if new image version(s) are available.`,
	Run: func(cmd *cobra.Command, args []string) {
		log.Info("Updating Meshery now...")
		/*
			///////////////////////////
			// 		https://github.com/layer5io/meshery/releases/download/v0.3.3/mesheryctl_0.3.3_Linux_x86_64.zip
			//		https://github.com/layer5io/meshery/releases/download/v0.3.3/mesheryctl_0.3.3_Windows_x86_64.zip
			//		https://github.com/layer5io/meshery/releases/download/v0.3.3/mesheryctl_0.3.3_Darwin_i386.zip
			///////////////////////////
		*/
		resp, err := http.Get(mesheryURL)
		downloadMesheryURL := downloadMesheryURL // "https://github.com/layer5io/meshery/releases/download"
		if err != nil {
			// download the default version as 1.24.1 if unable to fetch latest page data
			fmt.Print("error")
		} else {
			var dat map[string]interface{}
			body, err := ioutil.ReadAll(resp.Body)
			if err != nil {
				log.Fatal(err)
			}
			if err := json.Unmarshal(body, &dat); err != nil {
				log.Fatal(err)
			}
			num := dat["tag_name"]
			os := ""
			arch := ""

			if runtime.GOOS == "windows" {
				// Meshery running on Windows host
				os = "Windows"
			} else if runtime.GOOS == "linux" {
				// Meshery running on Linux host
				os = "Linux"
			} else {
				// Assume Meshery running on MacOS host
				os = "Darwin"
			}

			if runtime.GOARCH == "amd64" {
				// Meshery running on x86_64 host
				arch = "x86_64"
			} else {
				// Meshery running on i386 host
				arch = "i386"
			}

			version := fmt.Sprint("%v", num)
			downloadMesheryURL = fmt.Sprintf(downloadMesheryURL+"/%v/mesheryctl_%v_%v_%v.zip", num, version[3:], os, arch)
		}

		//download mesheryctl binary zip file
		fmt.Println(downloadMesheryURL)

		if err := downloadFile(mesherybinary, downloadMesheryURL); err != nil {
			log.Fatal("update cmd: ", err)
		}

		uz := unzip.New(mesherybinary, "/usr/local/bin/")
		err = uz.Extract()
		if err != nil {
			fmt.Println(err)
		}

		//Fetch latest version binary of mesheryctl
		resp, err := http.Get(mesheryURL)
		downloadMesheryURL := downloadMesheryURL
		if err != nil {
			log.Print("error")
		} else {
			var dat map[string]interface{}
			body, err := ioutil.ReadAll(resp.Body)
			if err != nil {
				log.Fatal(err)
			}
			if err := json.Unmarshal(body, &dat); err != nil {
				log.Fatal(err)
			}
			num := dat["tag_name"]
			os := ""
			arch := ""

			if runtime.GOOS == "windows" {
				// Meshery running on Windows host
				os = "Windows"
			} else if runtime.GOOS == "linux" {
				// Meshery running on Linux host
				os = "Linux"
			} else {
				// Assume Meshery running on MacOS host
				os = "Darwin"
			}

			if runtime.GOARCH == "amd64" {
				// Meshery running on x86_64 host
				arch = "x86_64"
			} else {
				// Meshery running on i386 host
				arch = "i386"
			}

			version := fmt.Sprint("%v", num)
			downloadMesheryURL = fmt.Sprintf(downloadMesheryURL+"/%v/mesheryctl_%v_%v_%v.zip", num, version[3:], os, arch)
		}

		//If sudo is needed to update mesheryctl
		user, err := user.Current()
		if err != nil {
			panic(err)
		}
		if user.Username == "root" {
			if _, err := os.Stat(mesheryFolder); os.IsNotExist(err) {
				_ = os.Mkdir(mesheryFolder, 0777)
			}
		}

		//download mehseryctl binary
		if err := downloadFile(mesherybinary, downloadMesheryURL); err != nil {
			log.Fatal("update cmd: ", err)
		}

		//Unzip mesheryctl binary
		uz := unzip.New(mesherybinary, "/usr/local/bin/")
		err = uz.Extract()
		if err != nil {
			log.Warn(err)
			log.Warn("skiping mesheryctl binary update!")
			//log.Warn("Unable to update mesheryctl: permission denied")
			//log.Println("Hint: try using sudo!")
		}

		//update docker image
		if _, err := os.Stat(dockerComposeFile); os.IsNotExist(err) {
			if err := downloadFile(dockerComposeFile, fileURL); err != nil {
				log.Fatal("update cmd: ", err)
			}
		}

		start := exec.Command("docker-compose", "-f", dockerComposeFile, "pull")
		start.Stdout = os.Stdout
		start.Stderr = os.Stderr
		if err := start.Run(); err != nil {
			log.Fatal(err)
		}

		log.Info("Meshery is now up-to-date")
	},
}

func init() {
	rootCmd.AddCommand(updateCmd)
}<|MERGE_RESOLUTION|>--- conflicted
+++ resolved
@@ -22,10 +22,7 @@
 	"net/http"
 	"os"
 	"os/exec"
-<<<<<<< HEAD
 	"os/user"
-=======
->>>>>>> bfc7c2fd
 	"runtime"
 
 	log "github.com/sirupsen/logrus"
@@ -35,72 +32,13 @@
 // updateCmd represents the update command
 var updateCmd = &cobra.Command{
 	Use:   "update",
-	Short: "Pull new Meshery images from Docker Hub.",
-	Long:  `Poll Docker Hub for new Meshery container images and pulls if new image version(s) are available.`,
+	Short: "Pull new Meshery images from Docker Hub and mesheryctl client.",
+	Long:  `Pull new Meshery images from Docker Hub. Pulls new mesheryctl client. This command may be executed while Meshery is running.`,
 	Run: func(cmd *cobra.Command, args []string) {
 		log.Info("Updating Meshery now...")
-		/*
-			///////////////////////////
-			// 		https://github.com/layer5io/meshery/releases/download/v0.3.3/mesheryctl_0.3.3_Linux_x86_64.zip
-			//		https://github.com/layer5io/meshery/releases/download/v0.3.3/mesheryctl_0.3.3_Windows_x86_64.zip
-			//		https://github.com/layer5io/meshery/releases/download/v0.3.3/mesheryctl_0.3.3_Darwin_i386.zip
-			///////////////////////////
-		*/
-		resp, err := http.Get(mesheryURL)
-		downloadMesheryURL := downloadMesheryURL // "https://github.com/layer5io/meshery/releases/download"
-		if err != nil {
-			// download the default version as 1.24.1 if unable to fetch latest page data
-			fmt.Print("error")
-		} else {
-			var dat map[string]interface{}
-			body, err := ioutil.ReadAll(resp.Body)
-			if err != nil {
-				log.Fatal(err)
-			}
-			if err := json.Unmarshal(body, &dat); err != nil {
-				log.Fatal(err)
-			}
-			num := dat["tag_name"]
-			os := ""
-			arch := ""
-
-			if runtime.GOOS == "windows" {
-				// Meshery running on Windows host
-				os = "Windows"
-			} else if runtime.GOOS == "linux" {
-				// Meshery running on Linux host
-				os = "Linux"
-			} else {
-				// Assume Meshery running on MacOS host
-				os = "Darwin"
-			}
-
-			if runtime.GOARCH == "amd64" {
-				// Meshery running on x86_64 host
-				arch = "x86_64"
-			} else {
-				// Meshery running on i386 host
-				arch = "i386"
-			}
-
-			version := fmt.Sprint("%v", num)
-			downloadMesheryURL = fmt.Sprintf(downloadMesheryURL+"/%v/mesheryctl_%v_%v_%v.zip", num, version[3:], os, arch)
-		}
-
-		//download mesheryctl binary zip file
-		fmt.Println(downloadMesheryURL)
-
-		if err := downloadFile(mesherybinary, downloadMesheryURL); err != nil {
-			log.Fatal("update cmd: ", err)
-		}
-
-		uz := unzip.New(mesherybinary, "/usr/local/bin/")
-		err = uz.Extract()
-		if err != nil {
-			fmt.Println(err)
-		}
 
 		//Fetch latest version binary of mesheryctl
+		version := "" //To store lateset mesheryctl version info
 		resp, err := http.Get(mesheryURL)
 		downloadMesheryURL := downloadMesheryURL
 		if err != nil {
@@ -137,40 +75,43 @@
 				arch = "i386"
 			}
 
-			version := fmt.Sprint("%v", num)
+			version = fmt.Sprint("%v", num)
 			downloadMesheryURL = fmt.Sprintf(downloadMesheryURL+"/%v/mesheryctl_%v_%v_%v.zip", num, version[3:], os, arch)
 		}
 
 		//If sudo is needed to update mesheryctl
 		user, err := user.Current()
 		if err != nil {
-			panic(err)
+			log.Fatal(err)
 		}
-		if user.Username == "root" {
+		if user.Username == "root" && os.Getenv("SUDO_USER") != "" {
 			if _, err := os.Stat(mesheryFolder); os.IsNotExist(err) {
 				_ = os.Mkdir(mesheryFolder, 0777)
 			}
 		}
 
 		//download mehseryctl binary
-		if err := downloadFile(mesherybinary, downloadMesheryURL); err != nil {
-			log.Fatal("update cmd: ", err)
-		}
-
-		//Unzip mesheryctl binary
-		uz := unzip.New(mesherybinary, "/usr/local/bin/")
-		err = uz.Extract()
-		if err != nil {
-			log.Warn(err)
-			log.Warn("skiping mesheryctl binary update!")
-			//log.Warn("Unable to update mesheryctl: permission denied")
-			//log.Println("Hint: try using sudo!")
+		if version != Build {
+			log.Info("Downloading latest mesheryctl..")
+			if err := downloadFile(mesherybinary, downloadMesheryURL); err != nil {
+				log.Warn("Unable to download mesheryctl release bundle: ", err)
+			} else {
+				//Unzip mesheryctl binary
+				uz := unzip.New(mesherybinary, "/usr/local/bin/")
+				err = uz.Extract()
+				if err != nil {
+					log.Warn(err)
+					log.Warn("Skipping mesheryctl binary update!")
+				}
+			}
+		} else {
+			log.Info("Latest mesheryctl already present!\nSkipping mesheryctl upgradation!")
 		}
 
 		//update docker image
 		if _, err := os.Stat(dockerComposeFile); os.IsNotExist(err) {
 			if err := downloadFile(dockerComposeFile, fileURL); err != nil {
-				log.Fatal("update cmd: ", err)
+				log.Fatal("Could not update Meshery containers: ", err)
 			}
 		}
 
