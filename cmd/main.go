--- conflicted
+++ resolved
@@ -1,178 +1,3 @@
-<<<<<<< HEAD
-package main
-
-import (
-	"context"
-	"net/http"
-	"os"
-	"os/signal"
-	"path"
-	"time"
-
-	"github.com/layer5io/meshery/helpers"
-
-	"github.com/layer5io/meshery/handlers"
-	"github.com/layer5io/meshery/models"
-	"github.com/layer5io/meshery/router"
-	"github.com/spf13/viper"
-
-	"github.com/sirupsen/logrus"
-
-	"github.com/vmihailenco/taskq/v3"
-	"github.com/vmihailenco/taskq/v3/memqueue"
-)
-
-var (
-	globalTokenForAnonymousResults string
-	version                        = "Not Set"
-	commitsha                      = "Not Set"
-)
-
-func main() {
-	if globalTokenForAnonymousResults != "" {
-		models.GlobalTokenForAnonymousResults = globalTokenForAnonymousResults
-	}
-
-	ctx := context.Background()
-
-	viper.AutomaticEnv()
-
-	viper.SetDefault("PORT", 8080)
-	viper.SetDefault("ADAPTER_URLS", "")
-	viper.SetDefault("BUILD", version)
-	viper.SetDefault("COMMITSHA", commitsha)
-
-	home, err := os.UserHomeDir()
-	if viper.GetString("USER_DATA_FOLDER") == "" {
-		if err != nil {
-			logrus.Fatalf("unable to retrieve the user's home directory: %v", err)
-		}
-		viper.SetDefault("USER_DATA_FOLDER", path.Join(home, ".meshery", "config"))
-	}
-	logrus.Infof("Using '%s' to store user data", viper.GetString("USER_DATA_FOLDER"))
-
-	if viper.GetString("KUBECONFIG_FOLDER") == "" {
-		if err != nil {
-			logrus.Fatalf("unable to retrieve the user's home directory: %v", err)
-		}
-		viper.SetDefault("KUBECONFIG_FOLDER", path.Join(home, ".kube"))
-	}
-	logrus.Infof("Using '%s' as the folder to look for kubeconfig file", viper.GetString("KUBECONFIG_FOLDER"))
-
-	if viper.GetBool("DEBUG") {
-		logrus.SetLevel(logrus.DebugLevel)
-	}
-	logrus.Infof("Log level: %s", logrus.GetLevel())
-
-	adapterURLs := viper.GetStringSlice("ADAPTER_URLS")
-
-	adapterTracker := helpers.NewAdaptersTracker(adapterURLs)
-	queryTracker := helpers.NewUUIDQueryTracker()
-
-	// Uncomment line below to generate a new UUID and force the user to login every time Meshery is started.
-	// fileSessionStore := sessions.NewFilesystemStore("", []byte(uuid.NewV4().Bytes()))
-	// fileSessionStore := sessions.NewFilesystemStore("", []byte("Meshery"))
-	// fileSessionStore.MaxLength(0)
-
-	QueueFactory := memqueue.NewFactory()
-	mainQueue := QueueFactory.RegisterQueue(&taskq.QueueOptions{
-		Name: "loadTestReporterQueue",
-	})
-
-	provs := map[string]models.Provider{}
-
-	preferencePersister, err := models.NewMapPreferencePersister()
-	if err != nil {
-		logrus.Fatal(err)
-	}
-	defer preferencePersister.ClosePersister()
-
-	smiResultPersister, err := models.NewBitCaskSmiResultsPersister(viper.GetString("USER_DATA_FOLDER"))
-	if err != nil {
-		logrus.Fatal(err)
-	}
-	defer smiResultPersister.CloseResultPersister()
-
-	resultPersister, err := models.NewBitCaskResultsPersister(viper.GetString("USER_DATA_FOLDER"))
-	if err != nil {
-		logrus.Fatal(err)
-	}
-	defer resultPersister.CloseResultPersister()
-
-	testConfigPersister, err := models.NewBitCaskTestProfilesPersister(viper.GetString("USER_DATA_FOLDER"))
-	if err != nil {
-		logrus.Fatal(err)
-	}
-	defer testConfigPersister.CloseTestConfigsPersister()
-
-	saasBaseURL := viper.GetString("SAAS_BASE_URL")
-	lProv := &models.DefaultLocalProvider{
-		SaaSBaseURL:            saasBaseURL,
-		MapPreferencePersister: preferencePersister,
-		ResultPersister:        resultPersister,
-		SmiResultPersister:     smiResultPersister,
-		TestProfilesPersister:  testConfigPersister,
-	}
-	provs[lProv.Name()] = lProv
-
-	cPreferencePersister, err := models.NewBitCaskPreferencePersister(viper.GetString("USER_DATA_FOLDER"))
-	if err != nil {
-		logrus.Fatal(err)
-	}
-	defer preferencePersister.ClosePersister()
-
-	if saasBaseURL == "" {
-		logrus.Fatalf("SAAS_BASE_URL environment variable not set.")
-	}
-	cp := &models.MesheryRemoteProvider{
-		SaaSBaseURL:                saasBaseURL,
-		RefCookieName:              "meshery_ref",
-		SessionName:                "meshery",
-		TokenStore:                 make(map[string]string),
-		LoginCookieDuration:        1 * time.Hour,
-		BitCaskPreferencePersister: cPreferencePersister,
-		ProviderVersion:            "v0.3.14",
-		SmiResultPersister:         smiResultPersister,
-	}
-	cp.SyncPreferences()
-	defer cp.StopSyncPreferences()
-	provs[cp.Name()] = cp
-
-	h := handlers.NewHandlerInstance(&models.HandlerConfig{
-		Providers:              provs,
-		ProviderCookieName:     "meshery-provider",
-		ProviderCookieDuration: 30 * 24 * time.Hour,
-
-		AdapterTracker: adapterTracker,
-		QueryTracker:   queryTracker,
-
-		Queue: mainQueue,
-
-		KubeConfigFolder: viper.GetString("KUBECONFIG_FOLDER"),
-
-		GrafanaClient:         models.NewGrafanaClient(),
-		GrafanaClientForQuery: models.NewGrafanaClientWithHTTPClient(&http.Client{Timeout: time.Second}),
-
-		PrometheusClient:         models.NewPrometheusClient(),
-		PrometheusClientForQuery: models.NewPrometheusClientWithHTTPClient(&http.Client{Timeout: time.Second}),
-	})
-
-	port := viper.GetInt("PORT")
-	r := router.NewRouter(ctx, h, port)
-
-	c := make(chan os.Signal, 1)
-	signal.Notify(c, os.Interrupt)
-
-	go func() {
-		logrus.Infof("Starting Server listening on :%d", port)
-		if err := r.Run(); err != nil {
-			logrus.Fatalf("ListenAndServe Error: %v", err)
-		}
-	}()
-	<-c
-	logrus.Info("Shutting down Meshery")
-}
-=======
 package main
 
 import (
@@ -361,5 +186,4 @@
 	}()
 	<-c
 	logrus.Info("Shutting down Meshery")
-}
->>>>>>> 6eee9bc6
+}