--- conflicted
+++ resolved
@@ -46,10 +46,6 @@
 	google.golang.org/protobuf v1.25.0
 	gopkg.in/yaml.v2 v2.3.0
 	gopkg.in/yaml.v3 v3.0.0-20200615113413-eeeca48fe776 // indirect
-<<<<<<< HEAD
-	gorm.io/gorm v1.20.10
-=======
->>>>>>> a8fcf793
 	k8s.io/api v0.18.12
 	k8s.io/apimachinery v0.18.12
 	k8s.io/client-go v0.18.12
