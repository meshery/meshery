module github.com/layer5io/meshery

go 1.21

replace (
	github.com/docker/cli => github.com/docker/cli v23.0.6+incompatible
	github.com/docker/docker => github.com/docker/docker v23.0.6+incompatible
	github.com/kubernetes/kompose => github.com/meshery/kompose v1.26.2-0.20230425025309-3bb778d54007
	github.com/layer5io/meshkit v0.7.26 => github.com/Jougan-0/meshkit v0.7.28

	k8s.io/client-go => k8s.io/client-go v0.28.3
	k8s.io/kubectl => k8s.io/kubectl v0.28.3
	oras.land/oras-go v1.2.4 => oras.land/oras-go v1.2.3

)

require (
	cuelang.org/go v0.6.0
	fortio.org/fortio v1.63.5
	github.com/99designs/gqlgen v0.17.45
	github.com/asaskevich/govalidator v0.0.0-20230301143203-a9d515a09cc2
	github.com/briandowns/spinner v1.23.0
	github.com/docker/cli v24.0.6+incompatible
	github.com/docker/docker v24.0.7+incompatible
	github.com/docker/go-connections v0.5.0
	github.com/eiannone/keyboard v0.0.0-20220611211555-0d226195f203
	github.com/envoyproxy/go-control-plane v0.12.0
	github.com/fatih/color v1.16.0
	github.com/fsnotify/fsnotify v1.7.0
	github.com/ghodss/yaml v1.0.0
	github.com/go-openapi/runtime v0.28.0
	github.com/go-openapi/strfmt v0.23.0
	github.com/gocarina/gocsv v0.0.0-20231116093920-b87c2d0e983a
	github.com/gofrs/uuid v4.4.0+incompatible
	github.com/golang-jwt/jwt v3.2.2+incompatible
	github.com/google/uuid v1.6.0
	github.com/gorilla/mux v1.8.1
	github.com/gorilla/websocket v1.5.1
	github.com/gosimple/slug v1.14.0
	github.com/grafana-tools/sdk v0.0.0-20220919052116-6562121319fc
	github.com/jarcoal/httpmock v1.3.1
	github.com/jinzhu/copier v0.4.0
	github.com/layer5io/gowrk2 v0.6.1
	github.com/layer5io/meshery-operator v0.7.0
	github.com/layer5io/meshkit v0.7.32
	github.com/layer5io/meshsync v0.6.24
	github.com/layer5io/nighthawk-go v1.0.3
	github.com/layer5io/service-mesh-performance v0.6.1
	github.com/lib/pq v1.10.9
	github.com/manifoldco/promptui v0.9.0
	github.com/nsf/termbox-go v1.1.1
	github.com/olekukonko/tablewriter v0.0.5
	github.com/pkg/browser v0.0.0-20210911075715-681adbf594b8
	github.com/pkg/errors v0.9.1
	github.com/prometheus/client_golang v1.19.0
	github.com/prometheus/common v0.53.0
	github.com/qri-io/jsonschema v0.2.1
	github.com/sirupsen/logrus v1.9.3
	github.com/spf13/cobra v1.8.0
	github.com/spf13/pflag v1.0.5
	github.com/spf13/viper v1.18.2
	github.com/stretchr/testify v1.9.0
	github.com/vektah/gqlparser/v2 v2.5.14
	github.com/vmihailenco/taskq/v3 v3.2.9
	golang.org/x/oauth2 v0.20.0
<<<<<<< HEAD
	golang.org/x/sync v0.7.0
	golang.org/x/text v0.15.0
=======
	golang.org/x/sync v0.6.0
	golang.org/x/text v0.14.0
>>>>>>> d1fad1e2
	gonum.org/v1/gonum v0.15.0
	google.golang.org/api v0.169.0
	google.golang.org/grpc v1.62.1
	google.golang.org/protobuf v1.33.0
	gopkg.in/yaml.v2 v2.4.0
	gorm.io/gorm v1.25.9
	k8s.io/api v0.28.4
	k8s.io/apiextensions-apiserver v0.28.4
	k8s.io/apimachinery v0.28.4
	k8s.io/client-go v0.28.4
	sigs.k8s.io/controller-runtime v0.16.3
)

require (
	github.com/OneOfOne/xxhash v1.2.8 // indirect
	github.com/rcrowley/go-metrics v0.0.0-20201227073835-cf1acfcdf475 // indirect
	github.com/rivo/uniseg v0.4.4 // indirect
	github.com/tchap/go-patricia/v2 v2.3.1 // indirect
	github.com/yashtewari/glob-intersection v0.2.0 // indirect
)

require (
	cloud.google.com/go/compute/metadata v0.3.0 // indirect
	dario.cat/mergo v1.0.0 // indirect
	fortio.org/dflag v1.7.1 // indirect
	fortio.org/log v1.12.1 // indirect
	fortio.org/sets v1.0.4 // indirect
	fortio.org/struct2env v0.4.0 // indirect
	fortio.org/version v1.0.4 // indirect
	github.com/AdaLogics/go-fuzz-headers v0.0.0-20230811130428-ced1acdcaa24 // indirect
	github.com/Azure/azure-sdk-for-go/sdk/azcore v1.9.0 // indirect
	github.com/Azure/azure-sdk-for-go/sdk/azidentity v1.4.0 // indirect
	github.com/Azure/azure-sdk-for-go/sdk/internal v1.5.0 // indirect
	github.com/Azure/go-ansiterm v0.0.0-20230124172434-306776ec8161 // indirect
	github.com/AzureAD/microsoft-authentication-library-for-go v1.1.1 // indirect
	github.com/BurntSushi/toml v1.3.2 // indirect
	github.com/MakeNowJust/heredoc v1.0.0 // indirect
	github.com/Masterminds/goutils v1.1.1 // indirect
	github.com/Masterminds/semver/v3 v3.2.1 // indirect
	github.com/Masterminds/sprig/v3 v3.2.3 // indirect
	github.com/Masterminds/squirrel v1.5.4 // indirect
	github.com/Microsoft/go-winio v0.6.1 // indirect
	github.com/Microsoft/hcsshim v0.11.4 // indirect
	github.com/ProtonMail/go-crypto v0.0.0-20230828082145-3c4c8a2d2371 // indirect
	github.com/agnivade/levenshtein v1.1.1 // indirect
	github.com/aws/aws-sdk-go-v2 v1.24.0 // indirect
	github.com/aws/aws-sdk-go-v2/config v1.26.1 // indirect
	github.com/aws/aws-sdk-go-v2/credentials v1.16.12 // indirect
	github.com/aws/aws-sdk-go-v2/feature/ec2/imds v1.14.10 // indirect
	github.com/aws/aws-sdk-go-v2/internal/configsources v1.2.9 // indirect
	github.com/aws/aws-sdk-go-v2/internal/endpoints/v2 v2.5.9 // indirect
	github.com/aws/aws-sdk-go-v2/internal/ini v1.7.2 // indirect
	github.com/aws/aws-sdk-go-v2/service/ecr v1.24.5 // indirect
	github.com/aws/aws-sdk-go-v2/service/internal/accept-encoding v1.10.4 // indirect
	github.com/aws/aws-sdk-go-v2/service/internal/presigned-url v1.10.9 // indirect
	github.com/aws/aws-sdk-go-v2/service/sso v1.18.5 // indirect
	github.com/aws/aws-sdk-go-v2/service/ssooidc v1.21.5 // indirect
	github.com/aws/aws-sdk-go-v2/service/sts v1.26.5 // indirect
	github.com/aws/smithy-go v1.19.0 // indirect
	github.com/beorn7/perks v1.0.1 // indirect
	github.com/bsm/redislock v0.7.2 // indirect
	github.com/buger/jsonparser v1.1.1 // indirect
	github.com/capnm/sysinfo v0.0.0-20130621111458-5909a53897f3 // indirect
	github.com/cespare/xxhash/v2 v2.2.0 // indirect
	github.com/chai2010/gettext-go v1.0.2 // indirect
	github.com/chzyer/readline v1.5.1 // indirect
	github.com/cloudflare/circl v1.3.7 // indirect
	github.com/cncf/xds/go v0.0.0-20231128003011-0fa0005c9caa // indirect
	github.com/cockroachdb/apd/v3 v3.2.1 // indirect
	github.com/compose-spec/compose-go v1.19.0 // indirect
	github.com/containerd/containerd v1.7.11 // indirect
	github.com/containerd/log v0.1.0 // indirect
	github.com/containerd/stargz-snapshotter/estargz v0.14.3 // indirect
	github.com/cyphar/filepath-securejoin v0.2.4 // indirect
	github.com/davecgh/go-spew v1.1.2-0.20180830191138-d8f796af33cc // indirect
	github.com/deckarep/golang-set v1.8.0 // indirect
	github.com/dgryski/go-rendezvous v0.0.0-20200823014737-9f7001d12a5f // indirect
	github.com/distribution/reference v0.5.0 // indirect
	github.com/docker/distribution v2.8.2+incompatible // indirect
	github.com/docker/docker-credential-helpers v0.8.0 // indirect
	github.com/docker/go v1.5.1-1.0.20160303222718-d30aec9fd63c // indirect
	github.com/docker/go-metrics v0.0.1 // indirect
	github.com/docker/go-units v0.5.0 // indirect
	github.com/emicklei/go-restful/v3 v3.11.0 // indirect
	github.com/emirpasic/gods v1.18.1 // indirect
	github.com/envoyproxy/protoc-gen-validate v1.0.4 // indirect
	github.com/evanphx/json-patch v5.7.0+incompatible // indirect
	github.com/exponent-io/jsonpath v0.0.0-20210407135951-1de76d718b3f // indirect
	github.com/fatih/camelcase v1.0.0 // indirect
	github.com/fatih/structs v1.1.0 // indirect
	github.com/felixge/httpsnoop v1.0.4 // indirect
	github.com/fluxcd/pkg/oci v0.34.0 // indirect
	github.com/fluxcd/pkg/sourceignore v0.4.0 // indirect
	github.com/fluxcd/pkg/tar v0.4.0 // indirect
	github.com/fluxcd/pkg/version v0.2.2 // indirect
	github.com/fsouza/go-dockerclient v1.9.8 // indirect
	github.com/fvbommel/sortorder v1.1.0 // indirect
	github.com/go-errors/errors v1.5.1 // indirect
	github.com/go-git/gcfg v1.5.1-0.20230307220236-3a3c6141e376 // indirect
	github.com/go-git/go-billy/v5 v5.5.0 // indirect
	github.com/go-git/go-git/v5 v5.11.0 // indirect
	github.com/go-gorp/gorp/v3 v3.1.0 // indirect
	github.com/go-ini/ini v1.67.0 // indirect
	github.com/go-logr/logr v1.4.1 // indirect
	github.com/go-logr/stdr v1.2.2 // indirect
	github.com/go-openapi/analysis v0.23.0 // indirect
	github.com/go-openapi/errors v0.22.0 // indirect
	github.com/go-openapi/jsonpointer v0.21.0 // indirect
	github.com/go-openapi/jsonreference v0.21.0 // indirect
	github.com/go-openapi/loads v0.22.0 // indirect
	github.com/go-openapi/spec v0.21.0 // indirect
	github.com/go-openapi/swag v0.23.0 // indirect
	github.com/go-openapi/validate v0.24.0 // indirect
	github.com/go-redis/redis/v8 v8.11.5 // indirect
	github.com/go-redis/redis_rate/v9 v9.1.2 // indirect
	github.com/gobwas/glob v0.2.3 // indirect
	github.com/gogo/protobuf v1.3.2 // indirect
	github.com/golang-jwt/jwt/v5 v5.2.1 // indirect
	github.com/golang/groupcache v0.0.0-20210331224755-41bb18bfe9da // indirect
	github.com/golang/protobuf v1.5.4 // indirect
	github.com/google/btree v1.1.2 // indirect
	github.com/google/gnostic-models v0.6.8 // indirect
	github.com/google/go-cmp v0.6.0 // indirect
	github.com/google/go-containerregistry v0.17.0 // indirect
	github.com/google/gofuzz v1.2.0 // indirect
	github.com/google/pprof v0.0.0-20230705174524-200ffdc848b8 // indirect
	github.com/google/s2a-go v0.1.7 // indirect
	github.com/google/shlex v0.0.0-20191202100458-e7afc7fbc510 // indirect
	github.com/googleapis/enterprise-certificate-proxy v0.3.2 // indirect
	github.com/googleapis/gax-go/v2 v2.12.3 // indirect
	github.com/gorilla/handlers v1.5.2 // indirect
	github.com/gosimple/unidecode v1.0.1 // indirect
	github.com/gosuri/uitable v0.0.4 // indirect
	github.com/gregjones/httpcache v0.0.0-20190611155906-901d90724c79 // indirect
	github.com/hashicorp/errwrap v1.1.0 // indirect
	github.com/hashicorp/go-multierror v1.1.1 // indirect
	github.com/hashicorp/golang-lru v0.5.4 // indirect
	github.com/hashicorp/golang-lru/v2 v2.0.7 // indirect
	github.com/hashicorp/hcl v1.0.0 // indirect
	github.com/huandu/xstrings v1.4.0 // indirect
	github.com/imdario/mergo v0.3.16 // indirect
	github.com/inconshreveable/mousetrap v1.1.0 // indirect
	github.com/jackc/pgpassfile v1.0.0 // indirect
	github.com/jackc/pgservicefile v0.0.0-20221227161230-091c0ba34f0a // indirect
	github.com/jackc/pgx/v5 v5.5.4 // indirect
	github.com/jackc/puddle/v2 v2.2.1 // indirect
	github.com/jbenet/go-context v0.0.0-20150711004518-d14ea06fba99 // indirect
	github.com/jinzhu/inflection v1.0.0 // indirect
	github.com/jinzhu/now v1.1.5 // indirect
	github.com/jmespath/go-jmespath v0.4.0 // indirect
	github.com/jmoiron/sqlx v1.3.5 // indirect
	github.com/joho/godotenv v1.5.1 // indirect
	github.com/josharian/intern v1.0.0 // indirect
	github.com/json-iterator/go v1.1.12 // indirect
	github.com/kevinburke/ssh_config v1.2.0 // indirect
	github.com/klauspost/compress v1.17.2 // indirect
	github.com/kubernetes/kompose v1.31.2 // indirect
	github.com/kylelemons/godebug v1.1.0 // indirect
	github.com/lann/builder v0.0.0-20180802200727-47ae307949d0 // indirect
	github.com/lann/ps v0.0.0-20150810152359-62de8c46ede0 // indirect
	github.com/liggitt/tabwriter v0.0.0-20181228230101-89fcab3d43de // indirect
	github.com/magiconair/properties v1.8.7 // indirect
	github.com/mailru/easyjson v0.7.7 // indirect
	github.com/mattn/go-colorable v0.1.13 // indirect
	github.com/mattn/go-isatty v0.0.20 // indirect
	github.com/mattn/go-runewidth v0.0.15 // indirect
	github.com/mattn/go-shellwords v1.0.12 // indirect
	github.com/mattn/go-sqlite3 v1.14.17 // indirect
	github.com/miekg/pkcs11 v1.1.1 // indirect
	github.com/mitchellh/copystructure v1.2.0 // indirect
	github.com/mitchellh/go-homedir v1.1.0 // indirect
	github.com/mitchellh/go-wordwrap v1.0.1 // indirect
	github.com/mitchellh/mapstructure v1.5.0 // indirect
	github.com/mitchellh/reflectwalk v1.0.2 // indirect
	github.com/moby/locker v1.0.1 // indirect
	github.com/moby/patternmatcher v0.6.0 // indirect
	github.com/moby/spdystream v0.2.0 // indirect
	github.com/moby/sys/sequential v0.5.0 // indirect
	github.com/moby/term v0.5.0 // indirect
	github.com/modern-go/concurrent v0.0.0-20180306012644-bacd9c7ef1dd // indirect
	github.com/modern-go/reflect2 v1.0.2 // indirect
	github.com/monochromegane/go-gitignore v0.0.0-20200626010858-205db1a8cc00 // indirect
	github.com/morikuni/aec v1.0.0 // indirect
	github.com/mpvl/unique v0.0.0-20150818121801-cbe035fff7de // indirect
	github.com/munnerz/goautoneg v0.0.0-20191010083416-a7dc8b61c822 // indirect
	github.com/nats-io/nats.go v1.34.0 // indirect
	github.com/nats-io/nkeys v0.4.7 // indirect
	github.com/nats-io/nuid v1.0.1 // indirect
	github.com/novln/docker-parser v1.0.0 // indirect
	github.com/oklog/ulid v1.3.1 // indirect
	github.com/onsi/ginkgo/v2 v2.15.0 // indirect
	github.com/open-policy-agent/opa v0.57.1 // indirect
	github.com/opencontainers/go-digest v1.0.0 // indirect
	github.com/opencontainers/image-spec v1.1.0-rc6 // indirect
	github.com/opencontainers/runc v1.1.12 // indirect
	github.com/openshift/api v3.9.0+incompatible // indirect
	github.com/pelletier/go-toml/v2 v2.2.2 // indirect
	github.com/peterbourgon/diskv v2.0.1+incompatible // indirect
	github.com/pjbgf/sha1cd v0.3.0 // indirect
	github.com/pmezard/go-difflib v1.0.1-0.20181226105442-5d4384ee4fb2 // indirect
	github.com/prometheus/client_model v0.6.0 // indirect
	github.com/prometheus/procfs v0.12.0 // indirect
	github.com/qri-io/jsonpointer v0.1.1 // indirect
	github.com/rogpeppe/go-internal v1.12.0 // indirect
	github.com/rubenv/sql-migrate v1.5.2 // indirect
	github.com/russross/blackfriday/v2 v2.1.0 // indirect
	github.com/sagikazarmark/locafero v0.5.0 // indirect
	github.com/sagikazarmark/slog-shim v0.1.0 // indirect
	github.com/sergi/go-diff v1.3.1 // indirect
	github.com/shopspring/decimal v1.4.0 // indirect
	github.com/skeema/knownhosts v1.2.1 // indirect
	github.com/sosodev/duration v1.2.0 // indirect
	github.com/sourcegraph/conc v0.3.0 // indirect
	github.com/spf13/afero v1.11.0 // indirect
	github.com/spf13/cast v1.6.0 // indirect
	github.com/subosito/gotenv v1.6.0 // indirect
	github.com/theupdateframework/notary v0.7.0 // indirect
	github.com/vbatts/tar-split v0.11.3 // indirect
	github.com/vmihailenco/msgpack/v5 v5.3.5 // indirect
	github.com/vmihailenco/tagparser/v2 v2.0.0 // indirect
	github.com/xanzy/ssh-agent v0.3.3 // indirect
	github.com/xeipuuv/gojsonpointer v0.0.0-20190905194746-02993c407bfb // indirect
	github.com/xeipuuv/gojsonreference v0.0.0-20180127040603-bd5ef7bd5415 // indirect
	github.com/xeipuuv/gojsonschema v1.2.0 // indirect
	github.com/xlab/treeprint v1.2.0 // indirect
	go.mongodb.org/mongo-driver v1.15.0 // indirect
	go.opencensus.io v0.24.0 // indirect
	go.opentelemetry.io/contrib/instrumentation/net/http/otelhttp v0.49.0 // indirect
	go.opentelemetry.io/otel v1.24.0 // indirect
	go.opentelemetry.io/otel/metric v1.24.0 // indirect
	go.opentelemetry.io/otel/sdk v1.24.0 // indirect
	go.opentelemetry.io/otel/trace v1.24.0 // indirect
	go.starlark.net v0.0.0-20230814145427-12f4cb8177e4 // indirect
	go.uber.org/multierr v1.11.0 // indirect
<<<<<<< HEAD
	golang.org/x/crypto v0.23.0 // indirect
	golang.org/x/exp v0.0.0-20240531132922-fd00a4e0eefc // indirect
	golang.org/x/mod v0.17.0 // indirect
	golang.org/x/net v0.25.0 // indirect
	golang.org/x/sys v0.20.0 // indirect
	golang.org/x/term v0.20.0 // indirect
	golang.org/x/time v0.5.0 // indirect
	golang.org/x/tools v0.21.0 // indirect
=======
	golang.org/x/crypto v0.21.0 // indirect
	golang.org/x/exp v0.0.0-20240318143956-a85f2c67cd81 // indirect
	golang.org/x/mod v0.16.0 // indirect
	golang.org/x/net v0.23.0 // indirect
	golang.org/x/sys v0.18.0 // indirect
	golang.org/x/term v0.18.0 // indirect
	golang.org/x/time v0.5.0 // indirect
	golang.org/x/tools v0.19.0 // indirect
>>>>>>> d1fad1e2
	google.golang.org/genproto/googleapis/rpc v0.0.0-20240318140521-94a12d6c2237 // indirect
	gopkg.in/inf.v0 v0.9.1 // indirect
	gopkg.in/ini.v1 v1.67.0 // indirect
	gopkg.in/warnings.v0 v0.1.2 // indirect
	gopkg.in/yaml.v3 v3.0.1 // indirect
	gorm.io/driver/postgres v1.5.3 // indirect
	gorm.io/driver/sqlite v1.5.4 // indirect
	helm.sh/helm/v3 v3.13.2 // indirect
	k8s.io/apiserver v0.28.4 // indirect
	k8s.io/cli-runtime v0.28.4 // indirect
	k8s.io/component-base v0.28.4 // indirect
	k8s.io/klog/v2 v2.110.1 // indirect
	k8s.io/kube-openapi v0.0.0-20231113174909-778a5567bc1e // indirect
	k8s.io/kubectl v0.28.4 // indirect
	k8s.io/utils v0.0.0-20230726121419-3b25d923346b // indirect
	oras.land/oras-go v1.2.4 // indirect
	oras.land/oras-go/v2 v2.4.0 // indirect
	sigs.k8s.io/json v0.0.0-20221116044647-bc3834ca7abd // indirect
	sigs.k8s.io/kustomize/api v0.13.5-0.20230601165947-6ce0bf390ce3 // indirect
	sigs.k8s.io/kustomize/kyaml v0.14.3-0.20230601165947-6ce0bf390ce3 // indirect
	sigs.k8s.io/structured-merge-diff/v4 v4.4.1 // indirect
	sigs.k8s.io/yaml v1.4.0 // indirect
)<|MERGE_RESOLUTION|>--- conflicted
+++ resolved
@@ -63,13 +63,8 @@
 	github.com/vektah/gqlparser/v2 v2.5.14
 	github.com/vmihailenco/taskq/v3 v3.2.9
 	golang.org/x/oauth2 v0.20.0
-<<<<<<< HEAD
-	golang.org/x/sync v0.7.0
-	golang.org/x/text v0.15.0
-=======
 	golang.org/x/sync v0.6.0
 	golang.org/x/text v0.14.0
->>>>>>> d1fad1e2
 	gonum.org/v1/gonum v0.15.0
 	google.golang.org/api v0.169.0
 	google.golang.org/grpc v1.62.1
@@ -304,16 +299,6 @@
 	go.opentelemetry.io/otel/trace v1.24.0 // indirect
 	go.starlark.net v0.0.0-20230814145427-12f4cb8177e4 // indirect
 	go.uber.org/multierr v1.11.0 // indirect
-<<<<<<< HEAD
-	golang.org/x/crypto v0.23.0 // indirect
-	golang.org/x/exp v0.0.0-20240531132922-fd00a4e0eefc // indirect
-	golang.org/x/mod v0.17.0 // indirect
-	golang.org/x/net v0.25.0 // indirect
-	golang.org/x/sys v0.20.0 // indirect
-	golang.org/x/term v0.20.0 // indirect
-	golang.org/x/time v0.5.0 // indirect
-	golang.org/x/tools v0.21.0 // indirect
-=======
 	golang.org/x/crypto v0.21.0 // indirect
 	golang.org/x/exp v0.0.0-20240318143956-a85f2c67cd81 // indirect
 	golang.org/x/mod v0.16.0 // indirect
@@ -322,7 +307,6 @@
 	golang.org/x/term v0.18.0 // indirect
 	golang.org/x/time v0.5.0 // indirect
 	golang.org/x/tools v0.19.0 // indirect
->>>>>>> d1fad1e2
 	google.golang.org/genproto/googleapis/rpc v0.0.0-20240318140521-94a12d6c2237 // indirect
 	gopkg.in/inf.v0 v0.9.1 // indirect
 	gopkg.in/ini.v1 v1.67.0 // indirect
