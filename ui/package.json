--- conflicted
+++ resolved
@@ -32,15 +32,7 @@
     "@casl/react": "^3.1.0",
     "@emotion/react": "^11.13.3",
     "@emotion/styled": "^11.11.0",
-<<<<<<< HEAD
-    "@layer5/sistent": "^0.14.162",
-=======
-    "@fortawesome/fontawesome-svg-core": "^6.4.2",
-    "@fortawesome/free-brands-svg-icons": "^6.4.0",
-    "@fortawesome/free-solid-svg-icons": "^6.4.0",
-    "@fortawesome/react-fontawesome": "^0.2.0",
     "@layer5/sistent": "^0.14.163",
->>>>>>> 617e8316
     "@mui/icons-material": "^5.15.11",
     "@mui/material": "^5.15.11",
     "@mui/x-date-pickers": "^7.24.0",
