import { test, expect } from '@playwright/test';
import { ENV } from './env';

<<<<<<< HEAD
test.describe('Service Mesh Performance Management Tests', () => {
  const profileName = 'Sample-test-plan';

  test('Run a performance test through profile', async ({ page }) => {
    await page.goto(`${ENV.MESHERY_SERVER_URL}/performance/profiles`);
    await page.getByLabel('Add Performance Profile').click();
    await page.getByLabel('Profile Name').fill(profileName);
    await page.locator('[aria-labelledby="meshName-label meshName"]').click();
    await page.locator('[data-value="istio"]').click();
    await page.getByRole('textbox', { name: 'url' }).fill('https://layer5.io/');
    await page.getByRole('spinbutton', { name: 'Concurrent requests' }).fill('5');
    await page.getByRole('spinbutton', { name: 'Queries per second' }).fill('5');
    await page.getByRole('textbox', { name: 'Duration' }).fill('15s');
    await expect(page.getByRole('button', { name: 'Run Test', exact: true })).toBeVisible();
    await page.getByRole('button', { name: 'Run Test', exact: true }).click();
    // Check for notification visibility
    const notification = await page.locator('text=Initiating load test . . .').first();
=======
export const test = base.extend({
  performancePage: async ({ page }, use) => {
    const perfPage = new PerformancePage(page);
    await perfPage.navigate();
    await use(perfPage);
  },
});

// Disable this test until got fixed
test.describe('Service Mesh Performance Management Tests', () => {
  test.skip();

  const profileName = 'Sample-test';
>>>>>>> 91d67757

    await expect(notification).toBeVisible();

    await expect(page).toHaveURL(`${ENV.MESHERY_SERVER_URL}/performance/profiles`);
  });

  test('View detailed result of a performance profile (Graph Visualiser)', async ({ page }) => {
    await page.goto(`${ENV.MESHERY_SERVER_URL}/performance/profiles`);
    await page.waitForSelector(`text=${profileName}`, { state: 'visible' });
    await page.click(`button:has-text("View Results")`);
    await page.waitForSelector('button[aria-label="more"]', { state: 'visible' });
    await page.click('button[aria-label="more"]');

    await page.evaluate(() => {
      const sentinelStartDiv = document.querySelector('div[data-testid="sentinelStart"]');
      if (sentinelStartDiv) {
        sentinelStartDiv.setAttribute('data-testid', 'sentinel-graph');
      }
    });

    const graphVisible = await page.getByTestId('sentinel-graph').isVisible();
    expect(graphVisible);
  });

  test('Run a performance test', async ({ page }) => {
    await page.goto(`${ENV.MESHERY_SERVER_URL}/performance`);
    await page.getByRole('button', { name: 'Run Test', exact: true }).click();
    await page.getByLabel('Profile Name').fill(`${profileName}-2`);
    await page.locator('[aria-labelledby="meshName-label meshName"]').click();
    await page.locator('[data-value="istio"]').click();
    await page.getByRole('textbox', { name: 'url' }).fill('https://layer5.io/');
    await page.getByRole('spinbutton', { name: 'Concurrent requests' }).fill('5');
    await page.getByRole('spinbutton', { name: 'Queries per second' }).fill('5');
    await page.getByRole('textbox', { name: 'Duration' }).fill('15s');
    await expect(page.getByRole('button', { name: 'Run Test', exact: true })).toBeVisible();
    await page.getByRole('button', { name: 'Run Test', exact: true }).click();
    // Check for notification visibility
    await expect(page.getByText('Initiating load test . . .')).toBeVisible({ timeout: 90 * 1000 });
  });

  test('View Results from a performance profile', async ({ page }) => {
    await page.goto(`${ENV.MESHERY_SERVER_URL}/performance/profiles`);
    const perfTestProfile = await page.getByText(profileName).first();

    await expect(perfTestProfile).toBeVisible();

    await page.getByText('View Results').first().click();

    await page.getByLabel('more').first().click();

    await expect(page.getByText('Percentile Summary')).toBeVisible();
  });

  test('View/Edit the configuration of a performance profile', async ({ page }) => {
    await page.goto(`${ENV.MESHERY_SERVER_URL}/performance/profiles`);
    await page.getByText(profileName).first().click();

    await page.getByTestId('performanceProfieCard-edit').click();

    await page.locator('[aria-labelledby="meshName-label meshName"]').click();
    await page.locator('[data-value="istio"]').click();
    await page.getByRole('spinbutton', { name: 'Concurrent requests' }).fill('6');
    await expect(page.getByRole('button', { name: 'Run Test', exact: true })).toBeVisible();
    await page.getByRole('button', { name: 'Run Test', exact: true }).click();

    await expect(page.getByText('Initiating load test . . .')).toBeVisible();
  });

  test('Delete a performance profile', async ({ page }) => {
    await page.goto(`${ENV.MESHERY_SERVER_URL}/performance/profiles`);
    await page.getByText(profileName).first().click();
    await page.getByTestId('performanceProfieCard-delete').first().click();

    await expect(page.getByText('Performance Profile Deleted!')).toBeVisible();

    await page.getByText(`${profileName}-2`).first().click();
    await page.getByTestId('performanceProfieCard-delete').first().click();

    await expect(page.getByText('Performance Profile Deleted!')).toBeVisible();
  });
});<|MERGE_RESOLUTION|>--- conflicted
+++ resolved
@@ -1,25 +1,6 @@
 import { test, expect } from '@playwright/test';
 import { ENV } from './env';
 
-<<<<<<< HEAD
-test.describe('Service Mesh Performance Management Tests', () => {
-  const profileName = 'Sample-test-plan';
-
-  test('Run a performance test through profile', async ({ page }) => {
-    await page.goto(`${ENV.MESHERY_SERVER_URL}/performance/profiles`);
-    await page.getByLabel('Add Performance Profile').click();
-    await page.getByLabel('Profile Name').fill(profileName);
-    await page.locator('[aria-labelledby="meshName-label meshName"]').click();
-    await page.locator('[data-value="istio"]').click();
-    await page.getByRole('textbox', { name: 'url' }).fill('https://layer5.io/');
-    await page.getByRole('spinbutton', { name: 'Concurrent requests' }).fill('5');
-    await page.getByRole('spinbutton', { name: 'Queries per second' }).fill('5');
-    await page.getByRole('textbox', { name: 'Duration' }).fill('15s');
-    await expect(page.getByRole('button', { name: 'Run Test', exact: true })).toBeVisible();
-    await page.getByRole('button', { name: 'Run Test', exact: true }).click();
-    // Check for notification visibility
-    const notification = await page.locator('text=Initiating load test . . .').first();
-=======
 export const test = base.extend({
   performancePage: async ({ page }, use) => {
     const perfPage = new PerformancePage(page);
@@ -33,12 +14,6 @@
   test.skip();
 
   const profileName = 'Sample-test';
->>>>>>> 91d67757
-
-    await expect(notification).toBeVisible();
-
-    await expect(page).toHaveURL(`${ENV.MESHERY_SERVER_URL}/performance/profiles`);
-  });
 
   test('View detailed result of a performance profile (Graph Visualiser)', async ({ page }) => {
     await page.goto(`${ENV.MESHERY_SERVER_URL}/performance/profiles`);
