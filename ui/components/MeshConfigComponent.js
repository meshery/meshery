--- conflicted
+++ resolved
@@ -882,23 +882,6 @@
   };
 
   const handleNATSClick = (index) => {
-<<<<<<< HEAD
-    updateProgress({ showProgress: true });
-    NatsStatusQuery({ k8scontextID: contexts[index].id }).subscribe({
-      next: (res) => {
-        updateProgress({ showProgress: false });
-        if (
-          res.controller.name === 'MesheryBroker' &&
-          res.controller.status.includes('Connected')
-        ) {
-          let runningEndpoint = res.controller.status.substring('Connected'.length);
-          notify({
-            message: `Broker was pinged. ${
-              runningEndpoint != '' ? `Running at ${runningEndpoint}` : ''
-            }`,
-            event_type: EVENT_TYPES.SUCCESS,
-          });
-=======
     updateProgress({ showProgress : true });
     NatsStatusQuery({ connectionID : contexts[index].connection_id }).subscribe({
       next : (res) => {
@@ -906,7 +889,6 @@
         if (res.controller.name === "MesheryBroker" && res.controller.status.includes("Connected")) {
           let runningEndpoint = res.controller.status.substring("Connected".length)
           notify({ message : `Broker was pinged. ${runningEndpoint != "" ? `Running at ${runningEndpoint}` : ""}`, event_type : EVENT_TYPES.SUCCESS })
->>>>>>> 6640f6f8
         } else {
           handleError('Meshery Broker could not be reached')(
             'Meshery Server is not connected to Meshery Broker',
@@ -954,20 +936,12 @@
   const handleMeshSyncClick = (index) => {
     updateProgress({ showProgress: true });
     const ctxId = contexts[index].id;
-<<<<<<< HEAD
-    MeshsyncStatusQuery({ k8scontextID: ctxId }).subscribe({
-      next: (res) => {
-        updateProgress({ showProgress: false });
-        if (res.controller.name === 'MeshSync') {
-          setMeshSyncStatusForGivenContext(ctxId, res.controller);
-=======
     const connectionID = contexts[index].connection_id;
     MeshsyncStatusQuery(({ connectionID : connectionID })).subscribe({
       next : (res) => {
         updateProgress({ showProgress : false });
         if (res.controller.name === "MeshSync") {
           setMeshSyncStatusForGivenContext(ctxId, res.controller)
->>>>>>> 6640f6f8
         }
 
         if (res.controller.name === 'MeshSync' && res.controller.status.includes('Connected')) {
