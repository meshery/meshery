<<<<<<< HEAD
import { NOTIFICATIONCOLORS } from '../../themes';
import AlertIcon from '../../assets/icons/AlertIcon';
import ErrorIcon from '../../assets/icons/ErrorIcon.js';
import { Colors } from '../../themes/app';
import ReadIcon from '../../assets/icons/ReadIcon';
=======
import { NOTIFICATIONCOLORS } from "../../themes"
import AlertIcon from "../../assets/icons/AlertIcon";
import ErrorIcon from "../../assets/icons/ErrorIcon.js"
import { Colors } from "../../themes/app";
import ReadIcon from "../../assets/icons/ReadIcon";
import Ajv from "ajv";
import _ from "lodash";
>>>>>>> 6640f6f8

export const SEVERITY = {
  INFO: 'informational',
  ERROR: 'error',
  WARNING: 'warning',
  // SUCCESS: "success"
};

// This class is required to add to any svg or button that opens notification center
// To prevent the clickaway listner from blocking it
export const NOTIFICATION_CENTER_TOGGLE_CLASS = "toggle-notification-center"

export const SEVERITY_TO_NOTIFICATION_TYPE_MAPPING = {
  [SEVERITY.INFO] : "info",
  [SEVERITY.ERROR] : "error",
  [SEVERITY.WARNING] : "warning",
}

export const STATUS = {
  READ: 'read',
  UNREAD: 'unread',
};

export const STATUS_STYLE = {
  [STATUS.READ]: {
    icon: ReadIcon,
    color: Colors.charcoal,
  },
};

export const SEVERITY_STYLE = {
  [SEVERITY.INFO]: {
    icon: ErrorIcon,
    color: NOTIFICATIONCOLORS.INFO,
  },
  [SEVERITY.ERROR]: {
    icon: ErrorIcon,
    color: NOTIFICATIONCOLORS.ERROR,
  },
  [SEVERITY.WARNING]: {
    icon: AlertIcon,
    color: NOTIFICATIONCOLORS.WARNING,
  },
<<<<<<< HEAD
};
=======

}

//TODO: This should be generated from OPENAPI schema
const EVENT_SCHEMA = {
  type : "object",
  properties : {
    id : { type : "string" },
    description : {
      type : "string",
      default : ""
    },
    severity : {
      type : "string",
      enum : Object.values(SEVERITY),
      default : SEVERITY.INFO
    },
    status : {
      type : "string",
      enum : Object.values(STATUS),
      default : STATUS.UNREAD
    },
    created_at : { type : "string" },
    updated_at : { type : "string" },
    user_id : { type : "string" },
    system_id : { type : "string" },
    operation_id : { type : "string" },
    action : { type : "string" },
    category : { type : "string" },
    metadata : {
      type : ["object","null"],
    }
  },
  required : ["id", "severity", "status", "created_at", "updated_at", "user_id", "system_id", "action"]
}


// Validate event against EVENT_SCHEMA and return [isValid,validatedEvent]
export const validateEvent = (event) => {
  const eventCopy = _.cloneDeep(event) || {};
  eventCopy.status = eventCopy.status.trim() || STATUS.UNREAD;
  eventCopy.severity= eventCopy.severity.trim() || SEVERITY.INFO
  const ajv = new Ajv({
    useDefaults : true,
  });
  const validate = ajv.compile(EVENT_SCHEMA);
  const valid = validate(eventCopy);
  return [valid, eventCopy];
}

// return validated events (adds default values if not present)
export const validateEvents = (events) => {
  return events.map((event) => {
    const [isValid, validatedEvent] = validateEvent(event)
    return isValid ? validatedEvent : null
  }).filter((event) => event)
}



const EVENT_METADATA_SCHEMA = {
  type : "object",
  properties : {
    error : {
      type : "object",
      properties : {
        Code : { type : "string" },
        LongDescription : { type : "array", items : { type : "string" }, default : [] },
        ProbableCause : { type : "array", items : { type : "string" }, default : [] },
        Severity : { type : "number", default : 1 },
        ShortDescription : { type : "array", items : { type : "string" }, default : [] },
        SuggestedRemediation : { type : "array", items : { type : "string" }, default : [] },
      },
      required : ["Code", "LongDescription", "ProbableCause", "Severity", "ShortDescription", "SuggestedRemediation"]
    },
  },
  required : ["error"]
}

export const validateEventMetadata = (metadata) => {
  const metadataCopy = _.cloneDeep(metadata) || {};
  const ajv = new Ajv();
  const validate = ajv.compile(EVENT_METADATA_SCHEMA);
  const valid = validate(metadataCopy);
  return [valid, metadataCopy];
}
>>>>>>> 6640f6f8
<|MERGE_RESOLUTION|>--- conflicted
+++ resolved
@@ -1,10 +1,3 @@
-<<<<<<< HEAD
-import { NOTIFICATIONCOLORS } from '../../themes';
-import AlertIcon from '../../assets/icons/AlertIcon';
-import ErrorIcon from '../../assets/icons/ErrorIcon.js';
-import { Colors } from '../../themes/app';
-import ReadIcon from '../../assets/icons/ReadIcon';
-=======
 import { NOTIFICATIONCOLORS } from "../../themes"
 import AlertIcon from "../../assets/icons/AlertIcon";
 import ErrorIcon from "../../assets/icons/ErrorIcon.js"
@@ -12,14 +5,13 @@
 import ReadIcon from "../../assets/icons/ReadIcon";
 import Ajv from "ajv";
 import _ from "lodash";
->>>>>>> 6640f6f8
 
 export const SEVERITY = {
   INFO: 'informational',
   ERROR: 'error',
   WARNING: 'warning',
   // SUCCESS: "success"
-};
+}
 
 // This class is required to add to any svg or button that opens notification center
 // To prevent the clickaway listner from blocking it
@@ -56,9 +48,6 @@
     icon: AlertIcon,
     color: NOTIFICATIONCOLORS.WARNING,
   },
-<<<<<<< HEAD
-};
-=======
 
 }
 
@@ -144,5 +133,4 @@
   const validate = ajv.compile(EVENT_METADATA_SCHEMA);
   const valid = validate(metadataCopy);
   return [valid, metadataCopy];
-}
->>>>>>> 6640f6f8
+}