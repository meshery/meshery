--- conflicted
+++ resolved
@@ -89,14 +89,6 @@
         'Download your design as an OCI compatible container image, which can be pushed to and pulled from container registries like Docker Hub, AWS ECR, and so on.',
     },
     {
-<<<<<<< HEAD
-      title: 'Helm Chart',
-      icon: <HelmIcon width={'30'} height="30" />,
-      onClick: (e) => handleDesignDownload(e, downloadModal.content, null, 'export=Helm Chart'),
-      disabled: false,
-      description:
-        'Download the design as a Helm Chart. This is a lossy export as some meshery specific metadata gets stripped off.',
-=======
       title: 'Kubernetes Manifest (yaml)',
       icon: <KubernetesIcon width={'30'} height="30" />,
       onClick: (e) =>
@@ -118,10 +110,10 @@
       ),
     },
     {
-      title: 'Helm Chart (tar.gz) (Coming Soon)',
+     title: 'Helm Chart',
       icon: <HelmIcon width={'30'} height="30" />,
-      onClick: () => {},
-      disabled: true,
+      onClick: (e) => handleDesignDownload(e, downloadModal.content, null, 'export=Helm Chart'),
+      disabled: false,
       description: (
         <div>
           <p>Download your design as a Helm Chart.</p>
@@ -133,7 +125,6 @@
           </p>
         </div>
       ),
->>>>>>> 629e20a6
     },
     ...extensionExportOptions,
   ];
