--- conflicted
+++ resolved
@@ -111,12 +111,9 @@
     },
     {
       title: 'Helm Chart',
+      title: 'Helm Chart',
       icon: <HelmIcon width={'30'} height="30" />,
-<<<<<<< HEAD
       onClick: (e) => handleDesignDownload(e, downloadModal.content, null, 'export=helm-chart'),
-=======
-      onClick: (e) => handleDesignDownload(e, downloadModal.content, null, 'export=Helm Chart'),
->>>>>>> 64e50f02
       disabled: false,
       description: (
         <div>
