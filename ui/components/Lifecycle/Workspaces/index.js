import { Box, Button, Grid, NoSsr, Typography, withStyles } from '@material-ui/core';
import { Provider, connect } from 'react-redux';
import { withRouter } from 'next/router';
import { Pagination, PaginationItem } from '@material-ui/lab';
import ChevronLeftIcon from '@mui/icons-material/ChevronLeft';
import ChevronRightIcon from '@mui/icons-material/ChevronRight';
import DesignsIcon from '../../../assets/icons/DesignIcon';
import classNames from 'classnames';

import { store } from '../../../store';
import WorkspaceIcon from '../../../assets/icons/Workspace';
import { EmptyState, GenericModal, TransferList } from '../General';
import useStyles from '../../../assets/styles/general/tool.styles';
import styles from '../Environments/styles';
import SearchBar from '../../../utils/custom-search';
import AddIconCircleBorder from '../../../assets/icons/AddIconCircleBorder';
import { useEffect, useRef, useState } from 'react';
import {
  useAssignDesignToWorkspaceMutation,
  useAssignEnvironmentToWorkspaceMutation,
  useCreateWorkspaceMutation,
  useDeleteWorkspaceMutation,
  useGetDesignsOfWorkspaceQuery,
  useGetEnvironmentsOfWorkspaceQuery,
  useGetWorkspacesQuery,
  useUnassignDesignFromWorkspaceMutation,
  useUnassignEnvironmentFromWorkspaceMutation,
  useUpdateWorkspaceMutation,
} from '../../../rtk-query/workspace';
import dataFetch from '../../../lib/data-fetch';
import { updateProgress } from '../../../lib/store';
import { useNotification } from '../../../utils/hooks/useNotification';
import WorkspaceCard from './workspace-card';
import Modal from '../../Modal';
import PromptComponent, { PROMPT_VARIANTS } from '../../PromptComponent';
import { debounce } from 'lodash';
import { EVENT_TYPES } from '../../../lib/event-types';
import EnvironmentIcon from '../../../assets/icons/Environment';
import { DeleteIcon } from '@layer5/sistent-svg';
import theme from '../../../themes/app';
import { keys } from '@/utils/permission_constants';
import CAN from '@/utils/can';
import DefaultError from '@/components/General/error-404/index';

const ERROR_MESSAGE = {
  FETCH_ORGANIZATIONS: {
    name: 'FETCH_ORGANIZATIONS',
    error_msg: 'There was an error fetching available orgs',
  },
};

const ACTION_TYPES = {
  CREATE: 'create',
  EDIT: 'edit',
};

const Workspaces = ({ organization, classes }) => {
  const [workspaceModal, setWorkspaceModal] = useState({
    open: false,
    schema: {},
  });
  const [page, setPage] = useState(0);
  const [pageSize /*setPageSize*/] = useState(10);
  const [sortOrder /*setSortOrder*/] = useState('');
  const [search, setSearch] = useState('');

  const [orgId, setOrgId] = useState('');
  const [orgValue, setOrgValue] = useState([]);
  const [orgLabel, setOrgLabel] = useState([]);
  const [isSearchExpanded, setIsSearchExpanded] = useState(false);
  const [actionType, setActionType] = useState('');
  const [initialData, setInitialData] = useState({});
  const [editWorkspaceId, setEditWorkspaceId] = useState('');

  const [assignEnvironmentModal, setAssignEnvironmentModal] = useState(false);
  const [environmentAssignWorkspace, setEnvironmentAssignWorkspace] = useState({});
  const [environmentsData, setEnvironmentsData] = useState([]);
  const [environmentsPage, setEnvironmentsPage] = useState(0);
  const [environmentsPageSize /*setEnvironmentsPageSize*/] = useState(25);
  const [workspaceEnvironmentsData, setWorkspaceEnvironmentsData] = useState([]);
  const [skipEnvironments, setSkipEnvironments] = useState(true);
  const [assignedEnvironments, setAssignedEnvironments] = useState([]);
  const [environmentsOfWorkspacePage, setEnvironmentsOfWorkspacePage] = useState(0);
  const [assignDesignModal, setAssignDesignModal] = useState(false);
  const [designAssignWorkspace, setDesignAssignWorkspace] = useState({});
  const [designsData, setDesignsData] = useState([]);
  const [workspaceDesignsData, setWorkspaceDesignsData] = useState([]);
  const [assignedDesigns, setAssignedDesigns] = useState([]);
  const [skipDesigns, setSkipDesigns] = useState(true);
  const [designsOfWorkspacePage, setDesignsOfWorkspacePage] = useState(0);
  const [designsPage, setDesignsPage] = useState(0);
  const [designsPageSize /*setDesignssPageSize*/] = useState(25);
  const [selectedWorkspaces, setSelectedWorkspaces] = useState([]);
  const [deleteWorkspacesModal, setDeleteWorkspacesModal] = useState(false);
  const [disableTranferButton, setDisableTranferButton] = useState(true);

  const ref = useRef(null);
  const { notify } = useNotification();
  const StyleClass = useStyles();

  const {
    data: workspacesData,
    isError: isWorkspacesError,
    error: workspacesError,
  } = useGetWorkspacesQuery(
    {
      page: page,
      pagesize: pageSize,
      search: search,
      order: sortOrder,
      orgId: orgId,
    },
    {
      skip: !orgId ? true : false,
    },
  );

  const [createWorkspace] = useCreateWorkspaceMutation();

  const [updateWorkspace] = useUpdateWorkspaceMutation();

  const [deleteWorkspace] = useDeleteWorkspaceMutation();

  const {
    data: environments,
    isError: isEnvironmentsError,
    error: environmentsError,
  } = useGetEnvironmentsOfWorkspaceQuery(
    {
      workspaceId: environmentAssignWorkspace.id,
      page: environmentsData.length === 0 ? 0 : environmentsPage,
      pagesize: environmentsPageSize,
      filter: '{"assigned":false}',
    },
    {
      skip: skipEnvironments,
    },
  );

  const {
    data: environmentsOfWorkspace,
    isError: isEnvironmentsOfWorkspaceError,
    error: environmentsOfWorkspaceError,
  } = useGetEnvironmentsOfWorkspaceQuery(
    {
      workspaceId: environmentAssignWorkspace.id,
      page: workspaceEnvironmentsData.length === 0 ? 0 : environmentsOfWorkspacePage,
      pagesize: environmentsPageSize,
    },
    {
      skip: skipEnvironments,
    },
  );

  const [assignEnvironmentToWorkspace] = useAssignEnvironmentToWorkspaceMutation();

  const [unassignEnvironmentFromWorkspace] = useUnassignEnvironmentFromWorkspaceMutation();

  const { data: designs } = useGetDesignsOfWorkspaceQuery(
    {
      workspaceId: designAssignWorkspace.id,
      page: designsData.length === 0 ? 0 : designsPage,
      pagesize: designsPageSize,
      filter: '{"assigned":false}',
    },
    {
      skip: skipDesigns,
    },
  );

  const {
    data: designsOfWorkspace,
    isError: isDesignsOfWorkspaceError,
    error: designsOfWorkspaceError,
  } = useGetDesignsOfWorkspaceQuery(
    {
      workspaceId: designAssignWorkspace.id,
      page: workspaceDesignsData.length === 0 ? 0 : designsOfWorkspacePage,
      pagesize: designsPageSize,
    },
    {
      skip: skipDesigns,
    },
  );

  const [assignDesignToWorkspace] = useAssignDesignToWorkspaceMutation();

  const [unassignDesignFromWorkspace] = useUnassignDesignFromWorkspaceMutation();

  const workspaces = workspacesData?.workspaces ? workspacesData.workspaces : [];
  const environmentsDataRtk = environments?.environments ? environments.environments : [];
  const designsDataRtk = designs?.designs ? designs.designs : [];
  const environmentsOfWorkspaceDataRtk = environmentsOfWorkspace?.environments
    ? environmentsOfWorkspace.environments
    : [];
  const designsOfWorkspaceDataRtk = designsOfWorkspace?.designs ? designsOfWorkspace.designs : [];

  useEffect(() => {
    setEnvironmentsData((prevData) => [...prevData, ...environmentsDataRtk]);
  }, [environments]);

  useEffect(() => {
    setDesignsData((prevData) => [...prevData, ...designsDataRtk]);
  }, [designs]);

  useEffect(() => {
    setWorkspaceEnvironmentsData((prevData) => [...prevData, ...environmentsOfWorkspaceDataRtk]);
  }, [environmentsOfWorkspace]);

  useEffect(() => {
    setWorkspaceDesignsData((prevData) => [...prevData, ...designsOfWorkspaceDataRtk]);
  }, [designsOfWorkspace]);

  const handleCreateWorkspace = ({ organization, name, description }) => {
    createWorkspace({
      workspacePayload: {
        name: name,
        description: description,
        organization_id: organization,
      },
    })
      .unwrap()
      .then(() => handleSuccess(`Workspace "${name}" created `))
      .catch((error) => handleError(`Workspace Create Error: ${error?.data}`));
    handleWorkspaceModalClose();
  };

  const handleEditWorkspace = ({ organization, name, description }) => {
    updateWorkspace({
      workspaceId: editWorkspaceId,
      workspacePayload: {
        name: name,
        description: description,
        organization_id: organization,
      },
    })
      .unwrap()
      .then(() => handleSuccess(`Workspace "${name}" updated`))
      .catch((error) => handleError(`Workspace Update Error: ${error?.data}`));
    handleWorkspaceModalClose();
  };

  const handleDeleteWorkspace = (id, name) => {
    deleteWorkspace({
      workspaceId: id,
    })
      .unwrap()
      .then(() => handleSuccess(`Workspace "${name}" deleted`))
      .catch((error) => handleError(`Workspace Delete Error: ${error?.data}`));
  };

  useEffect(() => {
    if (isWorkspacesError) {
      handleError(`Workspaces Fetching Error: ${workspacesError?.data}`);
    }
    if (isEnvironmentsError) {
      handleError(`Environments Fetching Error: ${environmentsError?.data}`);
    }
    if (isEnvironmentsOfWorkspaceError) {
      handleError(
        `Environments of Workspace Fetching Error: ${environmentsOfWorkspaceError?.data}`,
      );
    }
    if (isDesignsOfWorkspaceError) {
      handleError(`Designs of Workspace Fetching Error: ${designsOfWorkspaceError?.data}`);
    }
  }, [
    isWorkspacesError,
    workspacesError,
    isEnvironmentsError,
    environmentsError,
    isEnvironmentsOfWorkspaceError,
    environmentsOfWorkspaceError,
    isDesignsOfWorkspaceError,
    designsOfWorkspaceError,
    handleError,
  ]);

  useEffect(() => {
    setOrgId(organization?.id);
    fetchAvailableOrgs();
  }, [organization]);

  const fetchAvailableOrgs = async () => {
    dataFetch(
      '/api/identity/orgs',
      {
        method: 'GET',
        credentials: 'include',
      },
      (result) => {
        if (result) {
          const label = result?.organizations.map((option) => option.name);
          const value = result?.organizations.map((option) => option.id);
          setOrgLabel(label);
          setOrgValue(value);
        }
      },
      handleError(ERROR_MESSAGE.FETCH_ORGANIZATIONS),
    );
  };

  const fetchSchema = async (actionType) => {
    dataFetch(
      `/api/schema/resource/workspace`,
      {
        credentials: 'include',
        method: 'GET',
      },
      (res) => {
        if (res) {
          const rjsfSchemaOrg = res.rjsfSchema?.properties?.organization;
          const uiSchemaOrg = res.uiSchema?.organization;
          rjsfSchemaOrg.enum = orgValue;
          rjsfSchemaOrg.enumNames = orgLabel;
          actionType === ACTION_TYPES.CREATE
            ? (uiSchemaOrg['ui:widget'] = 'select')
            : (uiSchemaOrg['ui:widget'] = 'hidden');
          setWorkspaceModal({
            open: true,
            schema: res,
          });
        }
      },
    );
  };

  const handleError = (action) => (error) => {
    updateProgress({ showProgress: false });
    notify({
      message: `${action.error_msg}: ${error}`,
      event_type: EVENT_TYPES.ERROR,
      details: error.toString(),
    });
  };

  const handleSuccess = (msg) => {
    updateProgress({ showProgress: false });
    notify({
      message: msg,
      event_type: EVENT_TYPES.SUCCESS,
    });
  };

  const handleWorkspaceModalOpen = (e, actionType, workspaceObject) => {
    e.stopPropagation();
    if (actionType === ACTION_TYPES.EDIT) {
      setActionType(ACTION_TYPES.EDIT);
      setInitialData({
        name: workspaceObject.name,
        description: workspaceObject.description,
        organization: workspaceObject.organization_id,
      });
      setEditWorkspaceId(workspaceObject.id);
    } else {
      setActionType(ACTION_TYPES.CREATE);
      setInitialData({
        name: undefined,
        description: '',
        organization: orgId,
      });
      setEditWorkspaceId('');
    }
    fetchSchema(actionType);
  };

  const handleWorkspaceModalClose = () => {
    setWorkspaceModal({
      open: false,
      schema: {},
    });
    setActionType('');
  };

  const handleBulkDeleteWorkspace = () => {
    selectedWorkspaces.map((workspaceId) => {
      handleDeleteWorkspace(
        workspaceId,
        workspaces.find((workspace) => workspace.name === name),
      );
    });
    setSelectedWorkspaces([]);
    handleDeleteWorkspacesModalClose();
  };

  const handleBulkSelect = (e, id) => {
    const isChecked = e.target.checked;
    if (isChecked) {
      setSelectedWorkspaces([...selectedWorkspaces, id]);
    } else {
      const newSelectedEnv = selectedWorkspaces.filter((env) => env !== id);
      setSelectedWorkspaces(newSelectedEnv);
    }
  };

  const handleDeleteWorkspacesModalClose = () => {
    setDeleteWorkspacesModal(false);
  };

  const handleDeleteWorkspacesModalOpen = () => {
    setDeleteWorkspacesModal(true);
  };

  const handleDeleteWorkspaceConfirm = async (e, workspace) => {
    e.stopPropagation();
    let response = await ref.current.show({
      title: `Delete workspace ?`,
      subtitle: deleteWorkspaceModalContent(workspace.name),
      options: ['DELETE', 'CANCEL'],
      variant: PROMPT_VARIANTS.DANGER,
    });
    if (response === 'DELETE') {
      handleDeleteWorkspace(workspace.id, workspace.name);
    }
  };

  const deleteWorkspaceModalContent = (workspace) => (
    <>
      <p>Are you sure you want to delete this workspace? (This action is irreversible)</p>
      <p>
        Workspace Name:
        <i>
          <b>{workspace}</b>
        </i>
      </p>
    </>
  );

  const handleAssignEnvironmentModalClose = () => {
    setAssignEnvironmentModal(false);
    setSkipEnvironments(true);
  };

  const handleAssignEnvironmentModalOpen = (e, workspace) => {
    e.stopPropagation();
    setAssignEnvironmentModal(true);
    if (environmentAssignWorkspace.id !== workspace.id) {
      setWorkspaceEnvironmentsData([]);
      setEnvironmentsData([]);
    }
    setEnvironmentAssignWorkspace(workspace);
    setSkipEnvironments(false);
  };

  const handleAssignEnvironmentsData = (updatedAssignedData) => {
    const { addedEnvironmentsIds, removedEnvironmentsIds } =
      getAddedAndRemovedEnvironments(updatedAssignedData);
    (addedEnvironmentsIds.length > 0 || removedEnvironmentsIds.length) > 0
      ? setDisableTranferButton(false)
      : setDisableTranferButton(true);

    setAssignedEnvironments(updatedAssignedData);
  };

  const handleAssignEnvironments = () => {
    const { addedEnvironmentsIds, removedEnvironmentsIds } =
      getAddedAndRemovedEnvironments(assignedEnvironments);

    addedEnvironmentsIds.map((id) =>
      assignEnvironmentToWorkspace({
        workspaceId: environmentAssignWorkspace.id,
        environmentId: id,
      }).unwrap(),
    );

    removedEnvironmentsIds.map((id) =>
      unassignEnvironmentFromWorkspace({
        workspaceId: environmentAssignWorkspace.id,
        environmentId: id,
      }).unwrap(),
    );
    setEnvironmentsData([]);
    setWorkspaceEnvironmentsData([]);
    handleAssignEnvironmentModalClose();
  };

  const getAddedAndRemovedEnvironments = (allAssignedEnvironments) => {
    const originalEnvironmentsIds = workspaceEnvironmentsData.map((environment) => environment.id);
    const updatedEnvironmentsIds = allAssignedEnvironments.map((environment) => environment.id);

    const addedEnvironmentsIds = updatedEnvironmentsIds.filter(
      (id) => !originalEnvironmentsIds.includes(id),
    );
    const removedEnvironmentsIds = originalEnvironmentsIds.filter(
      (id) => !updatedEnvironmentsIds.includes(id),
    );
    return {
      addedEnvironmentsIds,
      removedEnvironmentsIds,
    };
  };

  const handleAssignDesignModalClose = () => {
    setAssignDesignModal(false);
    setSkipDesigns(true);
  };

  const handleAssignDesignModalOpen = (e, workspace) => {
    e.stopPropagation();
    setAssignDesignModal(true);
    if (designAssignWorkspace.id !== workspace.id) {
      setWorkspaceDesignsData([]);
      setDesignsData([]);
    }
    setDesignAssignWorkspace(workspace);
    setSkipDesigns(false);
  };

  const handleAssignDesignsData = (updatedAssignedData) => {
    const { addedDesignsIds, removedDesignsIds } = getAddedAndRemovedDesigns(updatedAssignedData);
    (addedDesignsIds.length > 0 || removedDesignsIds.length) > 0
      ? setDisableTranferButton(false)
      : setDisableTranferButton(true);

    setAssignedDesigns(updatedAssignedData);
  };

  const handleAssignDesigns = () => {
    const { addedDesignsIds, removedDesignsIds } = getAddedAndRemovedDesigns(assignedDesigns);

    addedDesignsIds.map((id) =>
      assignDesignToWorkspace({
        workspaceId: designAssignWorkspace.id,
        designId: id,
      }).unwrap(),
    );

    removedDesignsIds.map((id) =>
      unassignDesignFromWorkspace({
        workspaceId: designAssignWorkspace.id,
        designId: id,
      }).unwrap(),
    );
    setDesignsData([]);
    setWorkspaceDesignsData([]);
    handleAssignDesignModalClose();
  };

  const getAddedAndRemovedDesigns = (allAssignedDesigns) => {
    const originalDesignsIds = workspaceDesignsData.map((design) => design.id);
    const updatedDesignsIds = allAssignedDesigns.map((design) => design.id);

    const addedDesignsIds = updatedDesignsIds.filter((id) => !originalDesignsIds.includes(id));
    const removedDesignsIds = originalDesignsIds.filter((id) => !updatedDesignsIds.includes(id));

    return {
      addedDesignsIds,
      removedDesignsIds,
    };
  };

  const handleAssignablePageEnvironment = () => {
    const pagesCount = parseInt(
      Math.ceil(parseInt(environments?.total_count) / environmentsPageSize),
    );
    if (environmentsPage < pagesCount - 1) {
      setEnvironmentsPage((prevEnvironmentsPage) => prevEnvironmentsPage + 1);
    }
  };

  const handleAssignedPageEnvironment = () => {
    const pagesCount = parseInt(
      Math.ceil(parseInt(environmentsOfWorkspace?.total_count) / environmentsPageSize),
    );
    if (environmentsOfWorkspacePage < pagesCount - 1) {
      setEnvironmentsOfWorkspacePage(
        (prevEnvironmentsOfWorkspacePage) => prevEnvironmentsOfWorkspacePage + 1,
      );
    }
  };

  const handleAssignablePageDesign = () => {
    const pagesCount = parseInt(Math.ceil(parseInt(designs?.total_count) / designsPageSize));
    if (designsPage < pagesCount - 1) {
      setDesignsPage((prevDesignsPage) => prevDesignsPage + 1);
    }
  };

  const handleAssignedPageDesign = () => {
    const pagesCount = parseInt(
      Math.ceil(parseInt(designsOfWorkspace?.total_count) / designsPageSize),
    );
    if (designsOfWorkspacePage < pagesCount - 1) {
      setDesignsOfWorkspacePage((prevDesignsOfWorkspacePage) => prevDesignsOfWorkspacePage + 1);
    }
  };

  return (
    <NoSsr>
      {CAN(keys.VIEW_WORKSPACE.action, keys.VIEW_WORKSPACE.subject) ? (
        <>
          <div className={StyleClass.toolWrapper} style={{ marginBottom: '20px', display: 'flex' }}>
            <div className={classes.createButtonWrapper}>
              <Button
                type="submit"
                variant="contained"
                color="primary"
                size="large"
                onClick={(e) => handleWorkspaceModalOpen(e, ACTION_TYPES.CREATE)}
                style={{
                  padding: '8px',
                  borderRadius: 5,
                  marginRight: '2rem',
                }}
                disabled={!CAN(keys.CREATE_WORKSPACE.action, keys.CREATE_WORKSPACE.subject)}
                data-cy="btnResetDatabase"
              >
                <AddIconCircleBorder style={{ width: '20px', height: '20px' }} />
                <Typography
                  style={{
                    paddingLeft: '4px',
                    marginRight: '4px',
                  }}
                >
                  Create
                </Typography>
              </Button>
            </div>
            <SearchBar
              onSearch={(value) => {
                setSearch(value);
              }}
              placeholder="Search connections..."
              expanded={isSearchExpanded}
              setExpanded={setIsSearchExpanded}
            />
          </div>
          {selectedWorkspaces.length > 0 && (
            <Box className={classNames(classes.bulkActionWrapper, StyleClass.toolWrapper)}>
              <Typography>
                {selectedWorkspaces.length > 1
                  ? `${selectedWorkspaces.length} workspaces selected`
                  : `${selectedWorkspaces.length} workspace selected`}
              </Typography>
              <Button className={classes.iconButton}>
                <DeleteIcon
                  fill={theme.palette.secondary.error}
                  onClick={handleDeleteWorkspacesModalOpen}
                  disabled={
                    selectedWorkspaces.length > 0
                      ? !CAN(keys.DELETE_WORKSPACE.action, keys.DELETE_WORKSPACE.subject)
                      : true
                  }
                />
              </Button>
            </Box>
          )}
          {workspaces.length > 0 ? (
            <>
              <Grid container spacing={2} sx={{ marginTop: '10px' }}>
                {workspaces.map((workspace) => (
                  <Grid item xs={12} md={6} key={workspace.id}>
                    <WorkspaceCard
                      workspaceDetails={workspace}
                      onEdit={(e) => handleWorkspaceModalOpen(e, ACTION_TYPES.EDIT, workspace)}
                      onDelete={(e) => handleDeleteWorkspaceConfirm(e, workspace)}
                      onSelect={(e) => handleBulkSelect(e, workspace.id)}
                      selectedWorkspaces={selectedWorkspaces}
                      onAssignEnvironment={(e) => handleAssignEnvironmentModalOpen(e, workspace)}
                      onAssignDesign={(e) => handleAssignDesignModalOpen(e, workspace)}
                      classes={classes}
                    />
                  </Grid>
                ))}
              </Grid>
              <Grid
                container
                sx={{ padding: '2rem 0' }}
                style={{ marginTop: '20px' }}
                flex
                justifyContent="center"
                spacing={2}
              >
                <Pagination
                  count={Math.ceil(workspacesData?.total_count / pageSize)}
                  page={page + 1}
                  sx={{
                    backgroundColor: 'white',
                    borderRadius: '1rem',
                    padding: '0.5rem',
                  }}
                  onChange={debounce((_, page) => setPage(page - 1), 150)}
                  boundaryCount={3}
                  renderItem={(item) => (
                    <PaginationItem
                      slots={{ previous: ChevronLeftIcon, next: ChevronRightIcon }}
                      {...item}
                    />
                  )}
                />
              </Grid>
            </>
          ) : (
            <EmptyState
              icon={<WorkspaceIcon height="6rem" width="6rem" fill="#808080" />}
              message="No workspace available"
              pointerLabel="Click “Create” to establish your first workspace."
            />
          )}
          {(actionType === ACTION_TYPES.CREATE
            ? CAN(keys.CREATE_WORKSPACE.action, keys.CREATE_WORKSPACE.subject)
            : CAN(keys.EDIT_WORKSPACE.action, keys.EDIT_WORKSPACE.subject)) &&
            workspaceModal.open && (
              <Modal
                open={workspaceModal.open}
                schema={workspaceModal.schema.rjsfSchema}
                uiSchema={workspaceModal.schema.uiSchema}
                handleClose={handleWorkspaceModalClose}
                handleSubmit={
                  actionType === ACTION_TYPES.CREATE ? handleCreateWorkspace : handleEditWorkspace
                }
                title={actionType === ACTION_TYPES.CREATE ? 'Create Workspace' : 'Edit Workspace'}
<<<<<<< HEAD
                submitBtnText={
                  actionType === ACTION_TYPES.CREATE ? 'CREATE WORKSPACE' : 'EDIT WORKSPACE'
                }
=======
                submitBtnText={actionType === ACTION_TYPES.CREATE ? 'Save' : 'Update'}
>>>>>>> 15381855
                initialData={initialData}
              />
            )}
          <GenericModal
            open={assignEnvironmentModal}
            handleClose={handleAssignEnvironmentModalClose}
            title={`Assign Environments to ${environmentAssignWorkspace.name}`}
            body={
              <TransferList
                name="Environments"
                assignableData={environmentsData}
                assignedData={handleAssignEnvironmentsData}
                originalAssignedData={workspaceEnvironmentsData}
                emptyStateIconLeft={
                  <EnvironmentIcon
                    height="5rem"
                    width="5rem"
                    fill="#808080"
                    secondaryFill="#979797"
                  />
                }
                emtyStateMessageLeft="No environments available"
                emptyStateIconRight={
                  <EnvironmentIcon
                    height="5rem"
                    width="5rem"
                    fill="#808080"
                    secondaryFill="#979797"
                  />
                }
                emtyStateMessageRight="No environments assigned"
                assignablePage={handleAssignablePageEnvironment}
                assignedPage={handleAssignedPageEnvironment}
                originalLeftCount={environments?.total_count}
                originalRightCount={environmentsOfWorkspace?.total_count}
              />
            }
            action={handleAssignEnvironments}
            buttonTitle="Save"
            disabled={disableTranferButton}
            leftHeaderIcon={<EnvironmentIcon height="2rem" width="2rem" fill="white" />}
            helpText="Assign environment to workspace"
            maxWidth="md"
          />
          <GenericModal
            open={assignDesignModal}
            handleClose={handleAssignDesignModalClose}
            title={`Assign Designs to ${designAssignWorkspace.name}`}
            body={
              <TransferList
                name="Designs"
                assignableData={designsData}
                assignedData={handleAssignDesignsData}
                originalAssignedData={workspaceDesignsData}
                emptyStateIconLeft={<DesignsIcon height="5rem" width="5rem" />}
                emtyStateMessageLeft="No designs available"
                emptyStateIconRight={<DesignsIcon height="5rem" width="5rem" />}
                emtyStateMessageRight="No designs assigned"
                assignablePage={handleAssignablePageDesign}
                assignedPage={handleAssignedPageDesign}
                originalLeftCount={designs?.total_count}
                originalRightCount={designsOfWorkspace?.total_count}
              />
            }
            action={handleAssignDesigns}
            buttonTitle="Save"
            disabled={disableTranferButton}
            leftHeaderIcon={<DesignsIcon height="2rem" width="2rem" fill="#ffffff" />}
            helpText="Assign designs to workspace"
            maxWidth="md"
          />
          <GenericModal
            open={deleteWorkspacesModal}
            handleClose={handleDeleteWorkspacesModalClose}
            title={'Delete Workspace'}
            body={`Do you want to delete ${selectedWorkspaces.length} workspace(s) ?`}
            action={handleBulkDeleteWorkspace}
          />
          <PromptComponent ref={ref} />
        </>
      ) : (
        <DefaultError />
      )}
    </NoSsr>
  );
};

const mapStateToProps = (state) => {
  const organization = state.get('organization');
  return {
    organization,
  };
};

export default withStyles(styles)(
  connect(mapStateToProps)(
    withRouter((props) => (
      <Provider store={store}>
        <Workspaces {...props} />
      </Provider>
    )),
  ),
);<|MERGE_RESOLUTION|>--- conflicted
+++ resolved
@@ -710,13 +710,7 @@
                   actionType === ACTION_TYPES.CREATE ? handleCreateWorkspace : handleEditWorkspace
                 }
                 title={actionType === ACTION_TYPES.CREATE ? 'Create Workspace' : 'Edit Workspace'}
-<<<<<<< HEAD
-                submitBtnText={
-                  actionType === ACTION_TYPES.CREATE ? 'CREATE WORKSPACE' : 'EDIT WORKSPACE'
-                }
-=======
-                submitBtnText={actionType === ACTION_TYPES.CREATE ? 'Save' : 'Update'}
->>>>>>> 15381855
+                submitBtnText={actionType === ACTION_TYPES.CREATE ? 'SAVE' : 'UPDATE'}
                 initialData={initialData}
               />
             )}
