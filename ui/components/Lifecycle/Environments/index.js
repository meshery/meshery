import { useEffect, useRef, useState } from 'react';
import { Button, Grid, NoSsr, Typography, Box } from '@material-ui/core';
import { Provider, connect } from 'react-redux';
import ChevronLeftIcon from '@mui/icons-material/ChevronLeft';
import ChevronRightIcon from '@mui/icons-material/ChevronRight';
import { withStyles } from '@material-ui/core/styles';
import { Pagination, PaginationItem } from '@material-ui/lab';
import { withRouter } from 'next/router';
import { debounce } from 'lodash';
import { Delete } from '@material-ui/icons';
import classNames from 'classnames';

import AddIconCircleBorder from '../../../assets/icons/AddIconCircleBorder';
import EnvironmentCard from './environment-card';
import EnvironmentIcon from '../../../assets/icons/Environment';
import dataFetch from '../../../lib/data-fetch';
import { EVENT_TYPES } from '../../../lib/event-types';
import { updateProgress } from '../../../lib/store';
import { useNotification } from '../../../utils/hooks/useNotification';
import useStyles from '../../../assets/styles/general/tool.styles';
import SearchBar from '../../../utils/custom-search';
import Modal from '../../Modal';
import PromptComponent, { PROMPT_VARIANTS } from '../../PromptComponent';
import { EmptyState, TransferList, GenericModal } from '../General';
import ConnectionIcon from '../../../assets/icons/Connection';
import { TRANSFER_COMPONENT } from '../../../utils/Enum';
import {
  useAddConnectionToEnvironmentMutation,
  useRemoveConnectionFromEnvironmentMutation,
  useGetEnvironmentConnectionsQuery,
  useGetEnvironmentsQuery,
  useCreateEnvironmentMutation,
  useUpdateEnvironmentMutation,
  useDeleteEnvironmentMutation,
} from '../../../rtk-query/environments';
import { store } from '../../../store';
import styles from './styles';
import { keys } from '@/utils/permission_constants';
import CAN from '@/utils/can';
import DefaultError from '../../General/error-404/index';

const ERROR_MESSAGE = {
  FETCH_ENVIRONMENTS: {
    name: 'FETCH_ENVIRONMENTS',
    error_msg: 'Failed to fetch environments',
  },
  CREATE_ENVIRONMENT: {
    name: 'CREATE_ENVIRONMENT',
    error_msg: 'Failed to create environment',
  },
  UPDATE_ENVIRONMENT: {
    name: 'UPDATE_ENVIRONMENT',
    error_msg: 'Failed to update environment',
  },
  DELETE_ENVIRONMENT: {
    name: 'DELETE_ENVIRONMENT',
    error_msg: 'Failed to delete environment',
  },
  FETCH_ORGANIZATIONS: {
    name: 'FETCH_ORGANIZATIONS',
    error_msg: 'There was an error fetching available orgs',
  },
  FETCH_CONNECTIONS: {
    name: 'FETCH_CONNECTIONS',
    error_msg: 'There was an error fetching connections',
  },
};

const ACTION_TYPES = {
  CREATE: 'create',
  EDIT: 'edit',
};

const Environments = ({ organization, classes }) => {
  const [environmentModal, setEnvironmentModal] = useState({
    open: false,
    schema: {},
  });
  const [actionType, setActionType] = useState('');
  const [initialData, setInitialData] = useState({});
  const [editEnvId, setEditEnvId] = useState('');
  const [orgValue, setOrgValue] = useState([]);
  const [orgLabel, setOrgLabel] = useState([]);
  const [page, setPage] = useState(0);
  const [search, setSearch] = useState('');
  const [orgId, setOrgId] = useState('');
  const [selectedEnvironments, setSelectedEnvironments] = useState([]);
  const [assignConnectionModal, setAssignConnectionModal] = useState(false);
  const [connectionAssignEnv, setConnectionAssignEnv] = useState({});
  const [assignedConnections, setAssignedConnections] = useState([]);
  const [connectionsData, setConnectionsData] = useState([]);
  const [connectionsPage, setConnectionsPage] = useState(0);
  const [environmentConnectionsData, setEnvironmentConnectionsData] = useState([]);
  const [connectionsOfEnvironmentPage, setConnectionsOfEnvironmentPage] = useState(0);
  const [skip, setSkip] = useState(true);
  const [isSearchExpanded, setIsSearchExpanded] = useState(false);
  const [disableTranferButton, setDisableTranferButton] = useState(true);

  const pageSize = 10;
  const connectionPageSize = 25;

  const modalRef = useRef(null);
  const { notify } = useNotification();
  const StyleClass = useStyles();

  const {
    data: environmentsData,
    // isLoading: isEnvironmentsLoading,
    isError: isEnvironmentsError,
    error: environmentsError,
  } = useGetEnvironmentsQuery(
    {
      search: search,
      page: page,
      pagesize: pageSize,
      orgId: orgId,
    },
    {
      skip: !orgId ? true : false,
    },
  );

  const [createEnvironment] = useCreateEnvironmentMutation();

  const [updateEnvironment] = useUpdateEnvironmentMutation();

  const [deleteEnvironment] = useDeleteEnvironmentMutation();

  const {
    data: connections,
    isError: isConnectionsError,
    error: connectionsError,
  } = useGetEnvironmentConnectionsQuery(
    {
      environmentId: connectionAssignEnv.id,
      page: connectionsData.length === 0 ? 0 : connectionsPage,
      pagesize: connectionPageSize,
      filter: '{"assigned":false}',
    },
    {
      skip,
    },
  );

  const {
    data: environmentConnections,
    isError: isEnvironmentConnectionsError,
    error: environmentConnectionsError,
  } = useGetEnvironmentConnectionsQuery(
    {
      environmentId: connectionAssignEnv.id,
      page: environmentConnectionsData.length === 0 ? 0 : connectionsOfEnvironmentPage,
      pagesize: connectionPageSize,
    },
    {
      skip,
    },
  );

  const environments = environmentsData?.environments ? environmentsData.environments : [];
  const connectionsDataRtk = connections?.connections ? connections.connections : [];
  const environmentConnectionsDataRtk = environmentConnections?.connections
    ? environmentConnections.connections
    : [];

  useEffect(() => {
    setConnectionsData((prevData) => [...prevData, ...connectionsDataRtk]);
  }, [connections]);

  useEffect(() => {
    setEnvironmentConnectionsData((prevData) => [...prevData, ...environmentConnectionsDataRtk]);
  }, [environmentConnections]);

  useEffect(() => {
    if (isEnvironmentsError) {
      handleError(`Environments Fetching Error: ${environmentsError?.data}`);
    }
    if (isEnvironmentConnectionsError) {
      handleError(
        `Connections of a Environment fetching Error: ${environmentConnectionsError?.data}`,
      );
    }
    if (isConnectionsError) {
      handleError(`Connections fetching Error: ${connectionsError?.data}`);
    }
  }, [
    isEnvironmentsError,
    isEnvironmentConnectionsError,
    isConnectionsError,
    environmentsError,
    environmentConnectionsError,
    connectionsError,
    handleError,
  ]);

  const handleError = (action) => (error) => {
    updateProgress({ showProgress: false });
    notify({
      message: `${action.error_msg}: ${error}`,
      event_type: EVENT_TYPES.ERROR,
      details: error.toString(),
    });
  };

  const handleSuccess = (msg) => {
    updateProgress({ showProgress: false });
    notify({
      message: msg,
      event_type: EVENT_TYPES.SUCCESS,
    });
  };

  useEffect(() => {
    setOrgId(organization?.id);
    fetchAvailableOrgs();
  }, [organization]);

  const fetchAvailableOrgs = async () => {
    dataFetch(
      '/api/identity/orgs',
      {
        method: 'GET',
        credentials: 'include',
      },
      (result) => {
        if (result) {
          const label = result?.organizations.map((option) => option.name);
          const value = result?.organizations.map((option) => option.id);
          setOrgLabel(label);
          setOrgValue(value);
        }
      },
      handleError(ERROR_MESSAGE.FETCH_ORGANIZATIONS),
    );
  };

  const fetchSchema = async (actionType) => {
    dataFetch(
      `/api/schema/resource/environment`,
      {
        credentials: 'include',
        method: 'GET',
      },
      (res) => {
        if (res) {
          const rjsfSchemaOrg = res.rjsfSchema?.properties?.organization;
          const uiSchemaOrg = res.uiSchema?.organization;
          rjsfSchemaOrg.enum = orgValue;
          rjsfSchemaOrg.enumNames = orgLabel;
          actionType === ACTION_TYPES.CREATE
            ? (uiSchemaOrg['ui:widget'] = 'select')
            : (uiSchemaOrg['ui:widget'] = 'hidden');
          setEnvironmentModal({
            open: true,
            schema: res,
          });
        }
      },
    );
  };

  const [addConnectionToEnvironmentMutator] = useAddConnectionToEnvironmentMutation();
  const [removeConnectionFromEnvMutator] = useRemoveConnectionFromEnvironmentMutation();

  const addConnectionToEnvironment = async (environmentId, connectionId) => {
    addConnectionToEnvironmentMutator({ environmentId, connectionId });
  };

  const removeConnectionFromEnvironment = (environmentId, connectionId) => {
    removeConnectionFromEnvMutator({ environmentId, connectionId });
  };

  const handleEnvironmentModalOpen = (e, actionType, envObject) => {
    e.stopPropagation();
    if (actionType === ACTION_TYPES.EDIT) {
      setActionType(ACTION_TYPES.EDIT);
      setInitialData({
        name: envObject.name,
        description: envObject.description,
        organization: envObject.organization_id,
      });
      setEditEnvId(envObject.id);
    } else {
      setActionType(ACTION_TYPES.CREATE);
      setInitialData({
        name: undefined,
        description: '',
        organization: orgId,
      });
      setEditEnvId('');
    }
    fetchSchema(actionType);
  };

  const handleEnvironmentModalClose = () => {
    setEnvironmentModal({
      open: false,
      schema: {},
    });
    setActionType('');
  };

  const handleCreateEnvironment = ({ organization, name, description }) => {
    createEnvironment({
      environmentPayload: {
        name: name,
        description: description,
        organization_id: organization,
      },
    })
      .unwrap()
      .then(handleSuccess(`Environment "${name}" created `))
      .catch((error) => handleError(`Environment Create Error: ${error?.data}`));
    handleEnvironmentModalClose();
  };

  const handleEditEnvironment = ({ name, description }) => {
    updateEnvironment({
      environmentId: editEnvId,
      environmentPayload: {
        name: name,
        description: description,
        organization_id: initialData.organization,
      },
    })
      .unwrap()
      .then(handleSuccess(`Environment "${name}" updated`))
      .catch((error) => handleError(`Environment Update Error: ${error?.data}`));
    handleEnvironmentModalClose();
  };

  const handleDeleteEnvironmentConfirm = async (e, environment) => {
    e.stopPropagation();
    let response = await modalRef.current.show({
      title: `Delete Environment ?`,
      subtitle: deleteEnvironmentModalContent(environment.name),
      options: ['DELETE', 'CANCEL'],
      variant: PROMPT_VARIANTS.DANGER,
    });
    if (response === 'DELETE') {
      handleDeleteEnvironment(environment.id);
    }
  };

  const handleDeleteEnvironment = (id) => {
    deleteEnvironment({
      environmentId: id,
    })
      .unwrap()
      .then(handleSuccess(`Environment deleted`))
      .catch((error) => handleError(`Environment Delete Error: ${error?.data}`));
  };

  const deleteEnvironmentModalContent = (environment) => (
    <>
      <p>Are you sure you want to delete this environment? (This action is irreversible)</p>
      <p>
        `Environment Name: `
        <i>
          <b>{environment}</b>
        </i>
      </p>
    </>
  );

  const handleBulkSelect = (e, id) => {
    const isChecked = e.target.checked;
    if (isChecked) {
      setSelectedEnvironments([...selectedEnvironments, id]);
    } else {
      const newSelectedEnv = selectedEnvironments.filter((env) => env !== id);
      setSelectedEnvironments(newSelectedEnv);
    }
  };

  const handleBulkDeleteEnvironmentConfirm = async (e) => {
    e.stopPropagation();
    let response = await modalRef.current.show({
      title: `Delete Environment(s) ?`,
      subtitle: `Do you want to delete ${selectedEnvironments.length} environment(s) ?`,
      options: ['DELETE', 'CANCEL'],
      variant: PROMPT_VARIANTS.DANGER,
    });
    if (response === 'DELETE') {
      handleBulkDeleteEnv();
    }
  };

  const handleBulkDeleteEnv = () => {
    selectedEnvironments.map((envId) => {
      handleDeleteEnvironment(envId);
    });
    setSelectedEnvironments([]);
  };

  const handleAssignConnection = () => {
    const { addedConnectionsIds, removedConnectionsIds } =
      getAddedAndRemovedConnection(assignedConnections);

    addedConnectionsIds.map((id) => addConnectionToEnvironment(connectionAssignEnv.id, id));

    removedConnectionsIds.map((id) => removeConnectionFromEnvironment(connectionAssignEnv.id, id));
    setEnvironmentConnectionsData([]);
    setConnectionsData([]);
    handleonAssignConnectionModalClose();
  };

  const handleonAssignConnectionModalOpen = (e, environment) => {
    e.stopPropagation();
    setAssignConnectionModal(true);
    if (connectionAssignEnv.id !== environment.id) {
      setConnectionsData([]);
      setEnvironmentConnectionsData([]);
    }
    setConnectionAssignEnv(environment);
    setSkip(false);
  };

  const handleonAssignConnectionModalClose = () => {
    setAssignConnectionModal(false);
    setSkip(true);
  };

  const handleAssignConnectionData = (updatedAssignedData) => {
    const { addedConnectionsIds, removedConnectionsIds } =
      getAddedAndRemovedConnection(updatedAssignedData);
    (addedConnectionsIds.length > 0 || removedConnectionsIds.length) > 0
      ? setDisableTranferButton(false)
      : setDisableTranferButton(true);

    setAssignedConnections(updatedAssignedData);
  };

  const getAddedAndRemovedConnection = (allAssignedConnections) => {
    const originalConnectionsIds = environmentConnectionsData.map((conn) => conn.id);
    const updatedConnectionsIds = allAssignedConnections.map((conn) => conn.id);

    const addedConnectionsIds = updatedConnectionsIds.filter(
      (id) => !originalConnectionsIds.includes(id),
    );
    const removedConnectionsIds = originalConnectionsIds.filter(
      (id) => !updatedConnectionsIds.includes(id),
    );

    return {
      addedConnectionsIds,
      removedConnectionsIds,
    };
  };

  const handleAssignablePage = () => {
    const pagesCount = parseInt(Math.ceil(parseInt(connections?.total_count) / connectionPageSize));
    if (connectionsPage < pagesCount - 1) {
      setConnectionsPage((prevConnectionsPage) => prevConnectionsPage + 1);
    }
  };

  const handleAssignedPage = () => {
    const pagesCount = parseInt(
      Math.ceil(parseInt(environmentConnections?.total_count) / connectionPageSize),
    );
    if (connectionsOfEnvironmentPage < pagesCount - 1) {
      setConnectionsOfEnvironmentPage(
        (prevConnectionsOfEnvironmentPage) => prevConnectionsOfEnvironmentPage + 1,
      );
    }
  };

  return (
    <NoSsr>
      {CAN(keys.VIEW_ENVIRONMENTS.action, keys.VIEW_ENVIRONMENTS.subject) ? (
        <>
          <div className={StyleClass.toolWrapper} style={{ marginBottom: '20px', display: 'flex' }}>
            <div className={classes.createButtonWrapper}>
              <Button
                type="submit"
                variant="contained"
                color="primary"
                size="large"
                onClick={(e) => handleEnvironmentModalOpen(e, ACTION_TYPES.CREATE)}
                style={{
                  padding: '8px',
                  borderRadius: 5,
                  marginRight: '2rem',
                }}
                disabled={!CAN(keys.CREATE_ENVIRONMENT.action, keys.CREATE_ENVIRONMENT.subject)}
                data-cy="btnResetDatabase"
              >
                <AddIconCircleBorder style={{ width: '20px', height: '20px' }} />
                <Typography
                  style={{
                    paddingLeft: '4px',
                    marginRight: '4px',
                  }}
                >
                  Create
                </Typography>
              </Button>
            </div>
            <SearchBar
              onSearch={(value) => {
                setSearch(value);
              }}
              placeholder="Search connections..."
              expanded={isSearchExpanded}
              setExpanded={setIsSearchExpanded}
            />
          </div>
          {selectedEnvironments.length > 0 && (
            <Box className={classNames(classes.bulkActionWrapper, StyleClass.toolWrapper)}>
              <Typography>
                {selectedEnvironments.length > 1
                  ? `${selectedEnvironments.length} environments selected`
                  : `${selectedEnvironments.length} environment selected`}
              </Typography>
              <Button className={classes.iconButton}>
                <Delete
                  style={{ color: 'red', margin: '0 2px' }}
                  onClick={handleBulkDeleteEnvironmentConfirm}
                  disabled={
                    selectedEnvironments.length > 0
                      ? !CAN(keys.DELETE_ENVIRONMENT.action, keys.DELETE_ENVIRONMENT.subject)
                      : true
                  }
                />
              </Button>
            </Box>
          )}
          {environments.length > 0 ? (
            <>
              <Grid container spacing={2} sx={{ marginTop: '10px' }}>
                {environments.map((environment) => (
                  <Grid item xs={12} md={6} key={environment.id}>
                    <EnvironmentCard
                      classes={classes}
                      environmentDetails={environment}
                      selectedEnvironments={selectedEnvironments}
                      onEdit={(e) => handleEnvironmentModalOpen(e, ACTION_TYPES.EDIT, environment)}
                      onDelete={(e) => handleDeleteEnvironmentConfirm(e, environment)}
                      onSelect={(e) => handleBulkSelect(e, environment.id)}
                      onAssignConnection={(e) => handleonAssignConnectionModalOpen(e, environment)}
                    />
                  </Grid>
                ))}
              </Grid>
              <Grid
                container
                sx={{ padding: '2rem 0' }}
                style={{ marginTop: '20px' }}
                flex
                justifyContent="center"
                spacing={2}
              >
                <Pagination
                  count={Math.ceil(environmentsData?.total_count / pageSize)}
                  page={page + 1}
                  sx={{
                    backgroundColor: 'white',
                    borderRadius: '1rem',
                    padding: '0.5rem',
                  }}
                  onChange={debounce((_, page) => setPage(page - 1), 150)}
                  boundaryCount={3}
                  renderItem={(item) => (
                    <PaginationItem
                      slots={{ previous: ChevronLeftIcon, next: ChevronRightIcon }}
                      {...item}
                    />
                  )}
                />
              </Grid>
            </>
          ) : (
            <EmptyState
              icon={
                <EnvironmentIcon
                  height="6rem"
                  width="6rem"
                  fill="#808080"
                  secondaryFill="#979797"
                />
              }
              message="No environment available"
              pointerLabel="Click “Create” to establish your first environment."
            />
          )}
          {actionType === ACTION_TYPES.CREATE
            ? CAN(keys.CREATE_ENVIRONMENT.action, keys.CREATE_ENVIRONMENT.subject)
            : CAN(keys.EDIT_ENVIRONMENT.action, keys.EDIT_ENVIRONMENT.subject) &&
              environmentModal.open && (
                <Modal
                  open={environmentModal.open}
                  schema={environmentModal.schema.rjsfSchema}
                  uiSchema={environmentModal.schema.uiSchema}
                  handleClose={handleEnvironmentModalClose}
                  handleSubmit={
                    actionType === ACTION_TYPES.CREATE
                      ? handleCreateEnvironment
                      : handleEditEnvironment
                  }
                  title={
                    actionType === ACTION_TYPES.CREATE ? 'Create Environment' : 'Edit Environment'
                  }
<<<<<<< HEAD
                  submitBtnText={
                    actionType === ACTION_TYPES.CREATE ? 'CREATE ENVIRONMENT' : 'EDIT ENVIRONMENT'
                  }
=======
                  submitBtnText={actionType === ACTION_TYPES.CREATE ? 'Save' : 'Update'}
>>>>>>> 15381855
                  initialData={initialData}
                />
              )}
          <GenericModal
            open={assignConnectionModal}
            handleClose={handleonAssignConnectionModalClose}
            title={`${connectionAssignEnv.name} Resources`}
            body={
              <TransferList
                name="Connections"
                assignableData={connectionsData}
                assignedData={handleAssignConnectionData}
                originalAssignedData={environmentConnectionsData}
                emptyStateIconLeft={
                  <ConnectionIcon width="120" primaryFill="#808080" secondaryFill="#979797" />
                }
                emtyStateMessageLeft="No connections available"
                emptyStateIconRight={
                  <ConnectionIcon width="120" primaryFill="#808080" secondaryFill="#979797" />
                }
                emtyStateMessageRight="No connections assigned"
                transferComponentType={TRANSFER_COMPONENT.CHIP}
                assignablePage={handleAssignablePage}
                assignedPage={handleAssignedPage}
                originalLeftCount={connections?.total_count}
                originalRightCount={environmentConnections?.total_count}
              />
            }
            action={handleAssignConnection}
            buttonTitle="Save"
            disabled={disableTranferButton}
            leftHeaderIcon={<EnvironmentIcon height="2rem" width="2rem" fill="white" />}
            helpText="Assign connections to environment"
            maxWidth="md"
          />
          <PromptComponent ref={modalRef} />
        </>
      ) : (
        <DefaultError />
      )}
    </NoSsr>
  );
};

const mapStateToProps = (state) => {
  const organization = state.get('organization');
  return {
    organization,
  };
};

export default withStyles(styles)(
  connect(mapStateToProps)(
    withRouter((props) => (
      <Provider store={store}>
        <Environments {...props} />
      </Provider>
    )),
  ),
);<|MERGE_RESOLUTION|>--- conflicted
+++ resolved
@@ -601,13 +601,7 @@
                   title={
                     actionType === ACTION_TYPES.CREATE ? 'Create Environment' : 'Edit Environment'
                   }
-<<<<<<< HEAD
-                  submitBtnText={
-                    actionType === ACTION_TYPES.CREATE ? 'CREATE ENVIRONMENT' : 'EDIT ENVIRONMENT'
-                  }
-=======
-                  submitBtnText={actionType === ACTION_TYPES.CREATE ? 'Save' : 'Update'}
->>>>>>> 15381855
+                  submitBtnText={actionType === ACTION_TYPES.CREATE ? 'SAVE' : 'UPDATE'}
                   initialData={initialData}
                 />
               )}
