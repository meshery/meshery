--- conflicted
+++ resolved
@@ -582,29 +582,6 @@
               pointerLabel="Click “Create” to establish your first environment."
             />
           )}
-<<<<<<< HEAD
-          {actionType === ACTION_TYPES.CREATE
-            ? CAN(keys.CREATE_ENVIRONMENT.action, keys.CREATE_ENVIRONMENT.subject)
-            : CAN(keys.EDIT_ENVIRONMENT.action, keys.EDIT_ENVIRONMENT.subject) &&
-              environmentModal.open && (
-                <Modal
-                  open={environmentModal.open}
-                  schema={environmentModal.schema.rjsfSchema}
-                  uiSchema={environmentModal.schema.uiSchema}
-                  handleClose={handleEnvironmentModalClose}
-                  handleSubmit={
-                    actionType === ACTION_TYPES.CREATE
-                      ? handleCreateEnvironment
-                      : handleEditEnvironment
-                  }
-                  title={
-                    actionType === ACTION_TYPES.CREATE ? 'Create Environment' : 'Edit Environment'
-                  }
-                  submitBtnText={actionType === ACTION_TYPES.CREATE ? 'SAVE' : 'UPDATE'}
-                  initialData={initialData}
-                />
-              )}
-=======
           {(CAN(keys.CREATE_ENVIRONMENT.action, keys.CREATE_ENVIRONMENT.subject) ||
             CAN(keys.EDIT_ENVIRONMENT.action, keys.EDIT_ENVIRONMENT.subject)) &&
             environmentModal.open && (
@@ -625,7 +602,6 @@
                 initialData={initialData}
               />
             )}
->>>>>>> 928d64de
           <GenericModal
             open={assignConnectionModal}
             handleClose={handleonAssignConnectionModalClose}
