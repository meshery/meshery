import { withSnackbar } from 'notistack';
// import { connect } from 'react-redux';
// import { LinearProgress } from '@material-ui/core';

// class MesheryProgressBar extends Component {
//   key = '';

//   shouldComponentUpdate(nextProps) {
//     const { showProgress } = this.props;
//     // if ((this.key !== '' && !showProgress) || (this.key === '' && showProgress)){
//     //     return true;
//     // }
//     return showProgress !== nextProps.showProgress;
//   }

//   componentDidUpdate() {
//     const { showProgress } = this.props;
//     if (showProgress) {
//       // const notify = this.props.enqueueSnackbar;
//       this.key = this.props.enqueueSnackbar(<div style={{ width : 250 }}><LinearProgress /></div>, { variant : 'default',
//         persist : true, });
//     } else {
//       this.props.closeSnackbar(this.key);
//     }
//   }

//   render() {
//     return null;
//   }
// }

// const mapStateToProps = (state) => ({ showProgress : state.get('showProgress') });

// export default connect(
//   mapStateToProps,
// )(withSnackbar(MesheryProgressBar));

import { useEffect } from 'react';
import { connect, useSelector } from 'react-redux';
import { LinearProgress } from '@material-ui/core';

let key = '';

const MesheryProgressBar = ({ enqueueSnackbar, closeSnackbar }) => {
  const showProgress = useSelector(state => state.get('showProgress'));

  useEffect(() => {
    if (showProgress) {
<<<<<<< HEAD
      key = enqueueSnackbar(<div style={{ width : 250 }}><LinearProgress /></div>, { variant : 'default', persist : true });
    } else if (key) {
      closeSnackbar(key);
      key = '';
=======
      // const notify = this.props.enqueueSnackbar;
      this.key = this.props.enqueueSnackbar(
        <div style={{ width: 250 }}>
          <LinearProgress />
        </div>,
        { variant: 'default', persist: true },
      );
    } else {
      this.props.closeSnackbar(this.key);
>>>>>>> b1b71fcf
    }
  }, [showProgress, enqueueSnackbar, closeSnackbar]);

  return null;
}

<<<<<<< HEAD
export default connect()(withSnackbar(MesheryProgressBar));
=======
const mapStateToProps = (state) => ({ showProgress: state.get('showProgress') });

export default connect(mapStateToProps)(withSnackbar(MesheryProgressBar));
>>>>>>> b1b71fcf
<|MERGE_RESOLUTION|>--- conflicted
+++ resolved
@@ -1,40 +1,4 @@
 import { withSnackbar } from 'notistack';
-// import { connect } from 'react-redux';
-// import { LinearProgress } from '@material-ui/core';
-
-// class MesheryProgressBar extends Component {
-//   key = '';
-
-//   shouldComponentUpdate(nextProps) {
-//     const { showProgress } = this.props;
-//     // if ((this.key !== '' && !showProgress) || (this.key === '' && showProgress)){
-//     //     return true;
-//     // }
-//     return showProgress !== nextProps.showProgress;
-//   }
-
-//   componentDidUpdate() {
-//     const { showProgress } = this.props;
-//     if (showProgress) {
-//       // const notify = this.props.enqueueSnackbar;
-//       this.key = this.props.enqueueSnackbar(<div style={{ width : 250 }}><LinearProgress /></div>, { variant : 'default',
-//         persist : true, });
-//     } else {
-//       this.props.closeSnackbar(this.key);
-//     }
-//   }
-
-//   render() {
-//     return null;
-//   }
-// }
-
-// const mapStateToProps = (state) => ({ showProgress : state.get('showProgress') });
-
-// export default connect(
-//   mapStateToProps,
-// )(withSnackbar(MesheryProgressBar));
-
 import { useEffect } from 'react';
 import { connect, useSelector } from 'react-redux';
 import { LinearProgress } from '@material-ui/core';
@@ -42,36 +6,23 @@
 let key = '';
 
 const MesheryProgressBar = ({ enqueueSnackbar, closeSnackbar }) => {
-  const showProgress = useSelector(state => state.get('showProgress'));
+  const showProgress = useSelector((state) => state.get('showProgress'));
 
   useEffect(() => {
     if (showProgress) {
-<<<<<<< HEAD
-      key = enqueueSnackbar(<div style={{ width : 250 }}><LinearProgress /></div>, { variant : 'default', persist : true });
-    } else if (key) {
-      closeSnackbar(key);
-      key = '';
-=======
-      // const notify = this.props.enqueueSnackbar;
-      this.key = this.props.enqueueSnackbar(
+      key = enqueueSnackbar(
         <div style={{ width: 250 }}>
           <LinearProgress />
         </div>,
         { variant: 'default', persist: true },
       );
-    } else {
-      this.props.closeSnackbar(this.key);
->>>>>>> b1b71fcf
+    } else if (key) {
+      closeSnackbar(key);
+      key = '';
     }
   }, [showProgress, enqueueSnackbar, closeSnackbar]);
 
   return null;
-}
+};
 
-<<<<<<< HEAD
-export default connect()(withSnackbar(MesheryProgressBar));
-=======
-const mapStateToProps = (state) => ({ showProgress: state.get('showProgress') });
-
-export default connect(mapStateToProps)(withSnackbar(MesheryProgressBar));
->>>>>>> b1b71fcf
+export default connect()(withSnackbar(MesheryProgressBar));