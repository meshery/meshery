<<<<<<< HEAD
import { Component } from 'react';
=======
>>>>>>> 3c39d9a5
import { connect } from 'react-redux';
import { LinearProgress } from '@material-ui/core';
import React, { useEffect, useRef } from 'react';
import { useSnackbar } from 'notistack';

const MesheryProgressBar = ({ showProgress }) => {
  const { enqueueSnackbar, closeSnackbar } = useSnackbar();
  const snackbarKey = useRef(null);

  useEffect(() => {
    if (showProgress) {
      snackbarKey.current = enqueueSnackbar(
        <div style={{ width: 250 }}>
          <LinearProgress />
        </div>,
        { variant: 'default', persist: true },
      );
    } else if (snackbarKey.current) {
      closeSnackbar(snackbarKey.current);
      snackbarKey.current = null;
    }
  }, [showProgress, enqueueSnackbar, closeSnackbar]);

  return null;
};

const mapStateToProps = (state) => ({ showProgress: state.get('showProgress') });

export default connect(mapStateToProps)(MesheryProgressBar);<|MERGE_RESOLUTION|>--- conflicted
+++ resolved
@@ -1,7 +1,3 @@
-<<<<<<< HEAD
-import { Component } from 'react';
-=======
->>>>>>> 3c39d9a5
 import { connect } from 'react-redux';
 import { LinearProgress } from '@material-ui/core';
 import React, { useEffect, useRef } from 'react';
