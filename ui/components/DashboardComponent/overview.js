--- conflicted
+++ resolved
@@ -1,5 +1,5 @@
 import React from 'react';
-import { NoSsr } from '@mui/material';
+import { NoSsr } from '@layer5/sistent';
 import { withRouter } from 'next/router';
 import { withNotify } from '../../utils/hooks/useNotification';
 import { connect, Provider } from 'react-redux';
@@ -9,10 +9,6 @@
 import { getK8sClusterIdsFromCtxId } from '@/utils/multi-ctx';
 import { bindActionCreators } from 'redux';
 import { setK8sContexts, updateProgress } from 'lib/store';
-<<<<<<< HEAD
-
-=======
->>>>>>> 6ccf43a9
 import ConnectCluster from './charts/ConnectCluster';
 import { ErrorContainer, HoneycombRoot } from './style';
 import { ErrorIcon, Typography, useTheme } from '@layer5/sistent';
@@ -60,10 +56,6 @@
       <div
         style={{
           background: theme.palette.background.default,
-<<<<<<< HEAD
-          marginTop: '1rem',
-=======
->>>>>>> 6ccf43a9
         }}
       >
         <HoneycombRoot>
@@ -85,28 +77,17 @@
 
   return (
     <NoSsr>
-<<<<<<< HEAD
-      <Popup />
-=======
->>>>>>> 6ccf43a9
       <Provider store={store}>
         <div
           style={{
             background: theme.palette.background.default,
-<<<<<<< HEAD
-            marginTop: '1rem',
-=======
->>>>>>> 6ccf43a9
           }}
         >
           <HoneycombComponent
             kinds={clusterSummary?.kinds}
             isClusterLoading={isClusterLoading}
             isClusterIdsEmpty={isClusterIdsEmpty}
-<<<<<<< HEAD
-=======
             isEditMode={isEditMode}
->>>>>>> 6ccf43a9
           />
         </div>
       </Provider>
