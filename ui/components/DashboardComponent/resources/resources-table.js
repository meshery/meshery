import React, { useEffect, useMemo, useState } from 'react';
import dataFetch from '../../../lib/data-fetch';
import { useNotification } from '../../../utils/hooks/useNotification';
import { EVENT_TYPES } from '../../../lib/event-types';
import {
  CustomColumnVisibilityControl,
  ResponsiveDataTable,
  SearchBar,
  Slide,
} from '@layer5/sistent';
import useStyles from '../../../assets/styles/general/tool.styles';
import View from '../view';
import { ALL_VIEW, SINGLE_VIEW } from './config';
import { getK8sClusterIdsFromCtxId } from '../../../utils/multi-ctx';
import { updateVisibleColumns } from '../../../utils/responsive-column';
import { useWindowDimensions } from '../../../utils/dimension';
import { camelcaseToSnakecase } from '../../../utils/utils';
import { useSelector } from 'react-redux';
import { UsesSistent } from '@/components/SistentWrapper';
<<<<<<< HEAD
=======
import { Slide } from '@material-ui/core';
import { useRouter } from 'next/router';
>>>>>>> ea48d0de

export const ACTION_TYPES = {
  FETCH_MESHSYNC_RESOURCES: {
    name: 'FETCH_MESHSYNC_RESOURCES',
    error_msg: 'Failed to fetch meshsync resources',
  },
};

const ResourcesTable = (props) => {
  const {
    classes,
    updateProgress,
    k8sConfig,
    resourceConfig,
    submenu,
    workloadType,
    selectedK8sContexts,
  } = props;
  const [meshSyncResources, setMeshSyncResources] = useState([]);
  const [loading, setLoading] = useState(false);
  const [page, setPage] = useState(0);
  const [count, setCount] = useState(0);
  const [pageSize, setPageSize] = useState();
  const [search, setSearch] = useState('');
  const [sortOrder, setSortOrder] = useState('');
  const [selectedResource, setSelectedResource] = useState({});
  const [view, setView] = useState(ALL_VIEW);
  const [isSearchExpanded, setIsSearchExpanded] = useState(false);
  const { width } = useWindowDimensions();
  const connectionMetadataState = useSelector((state) => state.get('connectionMetadataState'));

  const switchView = (view, resource) => {
    setSelectedResource(resource);
    setView(view);
  };

  const tableConfig = submenu
    ? resourceConfig(
        switchView,
        meshSyncResources,
        k8sConfig,
        connectionMetadataState,
        workloadType,
        selectedK8sContexts,
      )[workloadType]
    : resourceConfig(
        switchView,
        meshSyncResources,
        k8sConfig,
        connectionMetadataState,
        workloadType,
        selectedK8sContexts,
      );

  const clusterIds = encodeURIComponent(
    JSON.stringify(getK8sClusterIdsFromCtxId(selectedK8sContexts, k8sConfig)),
  );

  const StyleClass = useStyles();

  const { notify } = useNotification();

  const getMeshsyncResources = (page, pageSize, search, sortOrder) => {
    setLoading(true);
    const { query } = router;
    const resourceName =
      query.resourceName ||
      (['Node', 'Namespace'].includes(query.resource) ? query.resource : search);
    const resourceCategory = query.resource || tableConfig.name;
    const decodedClusterIds = JSON.parse(decodeURIComponent(clusterIds));
    if (decodedClusterIds.length === 0) {
      setLoading(false);
      return;
    }
    if (!resourceName) search = '';
    if (!sortOrder) sortOrder = '';
    dataFetch(
      `/api/system/meshsync/resources?kind=${resourceCategory}&status=true&spec=true&annotations=true&labels=true&clusterIds=${clusterIds}&page=${page}&pagesize=${pageSize}&search=${encodeURIComponent(
        resourceName,
      )}&order=${encodeURIComponent(sortOrder)}`,
      {
        credentials: 'include',
        method: 'GET',
      },
      (res) => {
        setMeshSyncResources(res?.resources || []);
        setPage(res?.page || 0);
        setCount(res?.total_count || 0);
        setPageSize(res?.page_size || 0);
        setLoading(false);
        if (query.resourceCategory && query.resourceName) {
          switchView(SINGLE_VIEW, res?.resources[0]);
        }
      },
      handleError(ACTION_TYPES.FETCH_MESHSYNC_RESOURCES),
    );
  };

  const [tableCols, updateCols] = useState(tableConfig.columns);

  useEffect(() => {
    if (!loading) {
      getMeshsyncResources(page, pageSize, search, sortOrder);
    }
  }, [page, pageSize, search, sortOrder, clusterIds]);

  const [columnVisibility, setColumnVisibility] = useState(() => {
    let showCols = updateVisibleColumns(tableConfig.colViews, width);
    // Initialize column visibility based on the original columns' visibility
    const initialVisibility = {};
    tableConfig.columns.forEach((col) => {
      initialVisibility[col.name] = showCols[col.name];
    });
    return initialVisibility;
  });
  const appendNameToQuery = (name) => {
    const currentQuery = { ...router.query, resourceName: name };
    router.push(
      {
        pathname: router.pathname,
        query: currentQuery,
      },
      undefined,
      { shallow: true },
    );
  };
  const router = useRouter();
  const options = useMemo(
    () => ({
      filter: false,
      viewColumns: false,
      search: false,
      responsive: 'standard',
      serverSide: true,
      selectableRows: 'none',
      count,
      rowsPerPage: pageSize,
      fixedHeader: true,
      page,
      print: false,
      download: false,
      textLabels: {
        selectedRows: {
          text: `${tableConfig.name}(s) selected`,
        },
      },
      enableNestedDataAccess: '.',
      onCellClick: (_, meta) => {
        if (meta.columnName !== 'cluster_id') {
          const currentResource = meshSyncResources[meta.rowIndex];
          if (currentResource) {
            switchView(SINGLE_VIEW, currentResource);
            appendNameToQuery(currentResource.metadata.name);
          }
        }
      },
      expandableRowsOnClick: true,
      onTableChange: (action, tableState) => {
        const sortInfo = tableState.announceText ? tableState.announceText.split(' : ') : [];
        const columnName = camelcaseToSnakecase(tableConfig.columns[tableState.activeColumn]?.name);

        let order = '';
        if (tableState.activeColumn) {
          order = `${columnName} desc`;
        }
        switch (action) {
          case 'changePage':
            setPage(tableState.page.toString());
            break;
          case 'changeRowsPerPage':
            setPageSize(tableState.rowsPerPage.toString());
            break;
          case 'sort':
            if (sortInfo.length == 2) {
              if (sortInfo[1] === 'ascending') {
                order = `${columnName} asc`;
              } else {
                order = `${columnName} desc`;
              }
            }
            if (order !== sortOrder) {
              setSortOrder(order);
            }
            break;
        }
      },
    }),
    [page, pageSize, meshSyncResources],
  );

  const handleError = (action) => (error) => {
    updateProgress({ showProgress: false });
    notify({
      message: `${action.error_msg}: ${error}`,
      event_type: EVENT_TYPES.ERROR,
      details: error.toString(),
    });
  };
  return (
    <>
      {view !== ALL_VIEW ? (
        <Slide
          in={view !== ALL_VIEW}
          timeout={400}
          direction={'left'}
          exit={true}
          enter={true}
          mountOnEnter
          unmountOnExit
        >
          <div>
            <View
              type={`${tableConfig.name}`}
              setView={setView}
              resource={selectedResource}
              classes={classes}
              k8sConfig={k8sConfig}
            />
          </div>
        </Slide>
      ) : (
        <div>
          <div
            className={StyleClass.toolWrapper}
            style={{ marginBottom: '5px', marginTop: '1rem' }}
          >
            <div className={classes.createButton}>{/* <MesherySettingsEnvButtons /> */}</div>
            <UsesSistent>
              <div
                className={classes.searchAndView}
                style={{
                  display: 'flex',
                  borderRadius: '0.5rem 0.5rem 0 0',
                }}
              >
                <SearchBar
                  onSearch={(value) => {
                    setSearch(value);
                  }}
                  expanded={isSearchExpanded}
                  setExpanded={setIsSearchExpanded}
                  placeholder={`Search ${tableConfig.name}...`}
                />

                <CustomColumnVisibilityControl
                  id="ref"
                  columns={tableConfig.columns}
                  customToolsProps={{ columnVisibility, setColumnVisibility }}
                />
              </div>
            </UsesSistent>
          </div>
          <UsesSistent>
            <ResponsiveDataTable
              data={meshSyncResources}
              columns={tableConfig.columns}
              options={options}
              className={classes.muiRow}
              tableCols={tableCols}
              updateCols={updateCols}
              columnVisibility={columnVisibility}
            />
          </UsesSistent>
        </div>
      )}
    </>
  );
};

export default ResourcesTable;<|MERGE_RESOLUTION|>--- conflicted
+++ resolved
@@ -17,11 +17,7 @@
 import { camelcaseToSnakecase } from '../../../utils/utils';
 import { useSelector } from 'react-redux';
 import { UsesSistent } from '@/components/SistentWrapper';
-<<<<<<< HEAD
-=======
-import { Slide } from '@material-ui/core';
 import { useRouter } from 'next/router';
->>>>>>> ea48d0de
 
 export const ACTION_TYPES = {
   FETCH_MESHSYNC_RESOURCES: {
