--- conflicted
+++ resolved
@@ -5,12 +5,9 @@
 import { styled } from "@mui/material/styles";
 import Link from "next/link";
 import MenuIcon from "@mui/icons-material/Menu";
-<<<<<<< HEAD
 import { useStyles } from "./Header.styles";
 import MesheryNotification from "@/components/Notification/MesheryNotification"
-=======
 import User from "../User";
->>>>>>> f070ad32
 
 const UserSpan = styled(({ children, ...props }) => <span {...props}>{children}</span>)(({ theme }) => ({
   marginLeft: theme.spacing(1),
@@ -94,7 +91,6 @@
           <PageTitleWrapperGrid item xs container alignItems="center">
             <PageTitle color="inherit" variant="h5">
               {pageTitle}
-<<<<<<< HEAD
             </Typography>
           </Grid>
           <Grid item>
@@ -105,13 +101,11 @@
               </Grid> */}
           <Grid item className={classes.userContainer}>
             <IconButton color="inherit" size="large">
-=======
             </PageTitle>
           </PageTitleWrapperGrid>
 
           <UserGrid item>
             <IconButton color="inherit" size="lage">
->>>>>>> f070ad32
               <Link href="/system/connections">
                 <HeaderIcon
                   icon={(props) => <img {...props}></img>}
