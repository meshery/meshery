/* eslint-disable react/prop-types */
import React from "react";
import SettingsIcon from "@mui/icons-material/Settings";
import { AppBar, Grid, Hidden, IconButton, Toolbar, Typography } from "@mui/material";
import { styled } from "@mui/material/styles";
import Link from "next/link";
import MenuIcon from "@mui/icons-material/Menu";
import { useStyles } from "./Header.styles";
import User from "../User";

const UserSpan = styled(({ children, ...props }) => <span {...props}>{children}</span>)(({ theme }) => ({
  marginLeft: theme.spacing(1),
}));

const HeaderComponent = ({ drawerOpen, onDrawerToggle, pageTitle }) => {
  const classes = useStyles();

  return (
    <AppBar
      color="primary"
      position="sticky"
      elevation={0}
      className={drawerOpen ? classes.appBarOnDrawerClosed : classes.appBarOnDrawerOpen}
    >
      <Toolbar className={drawerOpen ? classes.toolbarOnDrawerClosed : classes.toolbarOnDrawerOpen}>
        <Grid container alignItems="center">
          <Hidden smUp>
            <Grid item>
              <IconButton
                color="inherit"
                aria-label="Open drawer"
                onClick={onDrawerToggle}
                className={classes.menuButton}
                size="large"
              >
                <MenuIcon className={classes.headerIcons} />
              </IconButton>
            </Grid>
          </Hidden>
          <Grid item xs container alignItems="center" className={classes.pageTitleWrapper}>
            <Typography color="inherit" variant="h5" className={classes.pageTitle}>
              {pageTitle}
            </Typography>
          </Grid>

          {/* <Grid item className={classes.notifications}>
                <MesheryNotification />
              </Grid> */}
          <Grid item className={classes.userContainer}>
            <IconButton color="inherit" size="large">
              <Link href="/system/connections">
                <img
                  src={
                    pageTitle === "Connection Wizard"
                      ? "/static/img/connection_wizard/connection-wizard-green.svg"
                      : "/static/img/connection_wizard/connection-wizard-white.svg"
                  }
                  className={
                    classes.headerIcons + " " + (pageTitle === "Connection Wizard" ? classes.itemActiveItem : "")
                  }
                />
              </Link>
            </IconButton>

            <IconButton color="inherit" size="large">
              <Link href="/settings">
                <SettingsIcon
                  className={classes.headerIcons + " " + (pageTitle === "Settings" ? classes.itemActiveItem : "")}
                />
              </Link>
            </IconButton>

<<<<<<< HEAD
            {/* <div data-test="notification-button">
              <MesheryNotification />
            </div> */}
            <UserSpan>
              <User color="inherit" />
            </UserSpan>
=======
            <span className={classes.userSpan}>
              <User color="inherit" iconButtonClassName={classes.iconButtonAvatar} avatarClassName={classes.avatar} />
            </span>
>>>>>>> c608098c
          </Grid>
        </Grid>
      </Toolbar>
    </AppBar>
  );
};

export default HeaderComponent;
<|MERGE_RESOLUTION|>--- conflicted
+++ resolved
@@ -1,92 +1,80 @@
-/* eslint-disable react/prop-types */
-import React from "react";
-import SettingsIcon from "@mui/icons-material/Settings";
-import { AppBar, Grid, Hidden, IconButton, Toolbar, Typography } from "@mui/material";
-import { styled } from "@mui/material/styles";
-import Link from "next/link";
-import MenuIcon from "@mui/icons-material/Menu";
-import { useStyles } from "./Header.styles";
-import User from "../User";
-
-const UserSpan = styled(({ children, ...props }) => <span {...props}>{children}</span>)(({ theme }) => ({
-  marginLeft: theme.spacing(1),
-}));
-
-const HeaderComponent = ({ drawerOpen, onDrawerToggle, pageTitle }) => {
-  const classes = useStyles();
-
-  return (
-    <AppBar
-      color="primary"
-      position="sticky"
-      elevation={0}
-      className={drawerOpen ? classes.appBarOnDrawerClosed : classes.appBarOnDrawerOpen}
-    >
-      <Toolbar className={drawerOpen ? classes.toolbarOnDrawerClosed : classes.toolbarOnDrawerOpen}>
-        <Grid container alignItems="center">
-          <Hidden smUp>
-            <Grid item>
-              <IconButton
-                color="inherit"
-                aria-label="Open drawer"
-                onClick={onDrawerToggle}
-                className={classes.menuButton}
-                size="large"
-              >
-                <MenuIcon className={classes.headerIcons} />
-              </IconButton>
-            </Grid>
-          </Hidden>
-          <Grid item xs container alignItems="center" className={classes.pageTitleWrapper}>
-            <Typography color="inherit" variant="h5" className={classes.pageTitle}>
-              {pageTitle}
-            </Typography>
-          </Grid>
-
-          {/* <Grid item className={classes.notifications}>
-                <MesheryNotification />
-              </Grid> */}
-          <Grid item className={classes.userContainer}>
-            <IconButton color="inherit" size="large">
-              <Link href="/system/connections">
-                <img
-                  src={
-                    pageTitle === "Connection Wizard"
-                      ? "/static/img/connection_wizard/connection-wizard-green.svg"
-                      : "/static/img/connection_wizard/connection-wizard-white.svg"
-                  }
-                  className={
-                    classes.headerIcons + " " + (pageTitle === "Connection Wizard" ? classes.itemActiveItem : "")
-                  }
-                />
-              </Link>
-            </IconButton>
-
-            <IconButton color="inherit" size="large">
-              <Link href="/settings">
-                <SettingsIcon
-                  className={classes.headerIcons + " " + (pageTitle === "Settings" ? classes.itemActiveItem : "")}
-                />
-              </Link>
-            </IconButton>
-
-<<<<<<< HEAD
-            {/* <div data-test="notification-button">
-              <MesheryNotification />
-            </div> */}
-            <UserSpan>
-              <User color="inherit" />
-            </UserSpan>
-=======
-            <span className={classes.userSpan}>
-              <User color="inherit" iconButtonClassName={classes.iconButtonAvatar} avatarClassName={classes.avatar} />
-            </span>
->>>>>>> c608098c
-          </Grid>
-        </Grid>
-      </Toolbar>
-    </AppBar>
-  );
-};
-
-export default HeaderComponent;
+/* eslint-disable react/prop-types */
+import React from "react";
+import SettingsIcon from "@mui/icons-material/Settings";
+import { AppBar, Grid, Hidden, IconButton, Toolbar, Typography } from "@mui/material";
+import { styled } from "@mui/material/styles";
+import Link from "next/link";
+import MenuIcon from "@mui/icons-material/Menu";
+import { useStyles } from "./Header.styles";
+import User from "../User";
+
+const UserSpan = styled(({ children, ...props }) => <span {...props}>{children}</span>)(({ theme }) => ({
+  marginLeft: theme.spacing(1),
+}));
+
+const HeaderComponent = ({ drawerOpen, onDrawerToggle, pageTitle }) => {
+  const classes = useStyles();
+
+  return (
+    <AppBar
+      color="primary"
+      position="sticky"
+      elevation={0}
+      className={drawerOpen ? classes.appBarOnDrawerClosed : classes.appBarOnDrawerOpen}
+    >
+      <Toolbar className={drawerOpen ? classes.toolbarOnDrawerClosed : classes.toolbarOnDrawerOpen}>
+        <Grid container alignItems="center">
+          <Hidden smUp>
+            <Grid item>
+              <IconButton
+                color="inherit"
+                aria-label="Open drawer"
+                onClick={onDrawerToggle}
+                className={classes.menuButton}
+                size="large"
+              >
+                <MenuIcon className={classes.headerIcons} />
+              </IconButton>
+            </Grid>
+          </Hidden>
+          <Grid item xs container alignItems="center" className={classes.pageTitleWrapper}>
+            <Typography color="inherit" variant="h5" className={classes.pageTitle}>
+              {pageTitle}
+            </Typography>
+          </Grid>
+
+          <Grid item className={classes.userContainer}>
+            <IconButton color="inherit" size="large">
+              <Link href="/system/connections">
+                <img
+                  src={
+                    pageTitle === "Connection Wizard"
+                      ? "/static/img/connection_wizard/connection-wizard-green.svg"
+                      : "/static/img/connection_wizard/connection-wizard-white.svg"
+                  }
+                  className={
+                    classes.headerIcons + " " + (pageTitle === "Connection Wizard" ? classes.itemActiveItem : "")
+                  }
+                />
+              </Link>
+            </IconButton>
+
+            <IconButton color="inherit" size="large">
+              <Link href="/settings">
+                <SettingsIcon
+                  className={classes.headerIcons + " " + (pageTitle === "Settings" ? classes.itemActiveItem : "")}
+                />
+              </Link>
+            </IconButton>
+
+            <UserSpan>
+              <User color="inherit" />
+            </UserSpan>
+          </Grid>
+        </Grid>
+      </Toolbar>
+    </AppBar>
+  );
+};
+
+export default HeaderComponent;