--- conflicted
+++ resolved
@@ -5,7 +5,6 @@
 import { useContext } from 'react';
 import { isEmptyAtAllDepths } from '../../utils/objects';
 import CopyIcon from '../../assets/icons/CopyIcon';
-
 const FormatterContext = React.createContext({
   propertyFormatters: {},
 });
@@ -363,29 +362,14 @@
   }
 
   return (
-    <FormatterContext.Provider
-      value={{
-        propertyFormatters: propertyFormatters,
-      }}
-    >
-      <Grid
-        container
-        style={{
-          wordBreak: 'break-word',
-          overflowWrap: 'break-word',
-          gap: '0.3rem 1rem',
+      <FormatterContext.Provider
+        value={{
+          propertyFormatters: propertyFormatters,
         }}
       >
-<<<<<<< HEAD
-        <DynamicFormatter data={data} uiSchema={uiSchema} isLevel={isLevel} />
-      </Grid>
-    </FormatterContext.Provider>
-=======
         <Grid container>
           <DynamicFormatter data={data} uiSchema={uiSchema} isLevel={isLevel} />
         </Grid>
       </FormatterContext.Provider>
-    </UsesSistent>
->>>>>>> 6ccf43a9
   );
 };