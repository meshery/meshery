import React, { useEffect } from 'react';
import PropTypes from 'prop-types';
import AppBar from '@material-ui/core/AppBar';
import Grid from '@material-ui/core/Grid';
import Hidden from '@material-ui/core/Hidden';
import IconButton from '@material-ui/core/IconButton';
import MenuIcon from '@material-ui/icons/Menu';
import Toolbar from '@material-ui/core/Toolbar';
import Tooltip from '@material-ui/core/Tooltip';
import Typography from '@material-ui/core/Typography';
import { withStyles } from '@material-ui/core/styles';
import { connect } from 'react-redux';
import NoSsr from '@material-ui/core/NoSsr';
import Link from 'next/link';
import SettingsIcon from '@material-ui/icons/Settings';
import Chip from '@material-ui/core/Chip';
import MesheryNotification from './MesheryNotification';
import User from './User';
import subscribeMeshSyncStatusEvents from './graphql/subscriptions/MeshSyncStatusSubscription';
import subscribeBrokerStatusEvents from "./graphql/subscriptions/BrokerStatusSubscription"
import Slide from '@material-ui/core/Slide';
import ClickAwayListener from '@material-ui/core/ClickAwayListener';
import { Checkbox, Button } from '@material-ui/core';
import AddIcon from '@material-ui/icons/Add';
import { Search } from '@material-ui/icons';
import { TextField } from '@material-ui/core';
import Avatar from '@material-ui/core/Avatar';
import { Paper } from '@material-ui/core';
import { useSnackbar } from "notistack";
import { deleteKubernetesConfig, pingKubernetes } from './ConnectionWizard/helpers/kubernetesHelpers';
import {
  successHandlerGenerator, errorHandlerGenerator, closeButtonForSnackbarAction, showProgress, hideProgress
} from './ConnectionWizard/helpers/common';
const lightColor = 'rgba(255, 255, 255, 0.7)';
const styles = (theme) => ({
  secondaryBar : { zIndex : 0, },
  menuButton : { marginLeft : -theme.spacing(1), },
  iconButtonAvatar : { padding : 4, },
  link : { textDecoration : 'none',
    color : lightColor,
    '&:hover' : { color : theme.palette.common.white, }, },
  button : { borderColor : lightColor, },
  notifications : { paddingLeft : theme.spacing(4),
    paddingRight : theme.spacing(0),
    marginLeft : theme.spacing(4), },
  userContainer : { paddingLeft : 1,
    display : 'flex', backgroundColor : "#396679" },
  userSpan : { marginLeft : theme.spacing(1), },
  pageTitleWrapper : { flexGrow : 1,
    marginRight : 'auto', },
  betaBadge : { color : '#EEEEEE', fontWeight : '300', fontSize : '13px' },
  pageTitle : { paddingLeft : theme.spacing(2),
    fontSize : '1.25rem',
    [theme.breakpoints.up('sm')] : { fontSize : '1.65rem', }, },
  appBarOnDrawerOpen : {
    backgroundColor : "#396679",
    shadowColor : " #808080",
    zIndex : theme.zIndex.drawer+1,
    [theme.breakpoints.between(635,732)] : { padding : theme.spacing(0.75,1.4), },
    [theme.breakpoints.between(600,635)] : { padding : theme.spacing(0.4,1.4), },
  },
  appBarOnDrawerClosed : {
    backgroundColor : "#396679",
    zIndex : theme.zIndex.drawer+1, },
  toolbarOnDrawerClosed : { minHeight : 59,
    padding : theme.spacing(2.4),
    paddingLeft : 34,
    paddingRight : 34,
    backgroundColor : "#396679" },
  toolbarOnDrawerOpen : {
    minHeight : 58,
    padding : theme.spacing(2.4),
    paddingLeft : 34,
    paddingRight : 34,
    backgroundColor : "#396679",
    [theme.breakpoints.between(620, 732)] : { minHeight : 68, paddingLeft : 20, paddingRight : 20 },
  },
  itemActiveItem : { color : "#00B39F" },
  headerIcons : { fontSize : "1.5rem", height : "1.5rem", width : "1.5rem" },
  cbadge : {
    fontSize : "0.65rem",
    backgroundColor : "white",
    borderRadius : "50%",
    color : "black",
    height : "1.30rem",
    width : "1.30rem",
    display : "flex",
    justifyContent : "center",
    alignItems : "center",
    position : "absolute",
    zIndex : 1,
    right : "-0.75rem",
    top : "-0.29rem"
  },
  cbadgeContainer : {
    display : "flex",
    justifyContent : "center",
    alignItems : "center",
    position : "relative"
  },
  icon : {
    width : theme.spacing(2.5)
  },
  Chip : {
    backgroundColor : "white",
    cursor : "pointer"
  },
  cMenuContainer : {
    backgroundColor : "revert",
    marginTop : "-0.7rem",
    borderRadius : "3px",
    padding : "1rem",
    zIndex : 1201,
    boxShadow : "20px #979797",
    transition : "linear .2s",
    transitionProperty : "height"
  },
  alertEnter : {
    opacity : "0",
    transform : "scale(0.9)",
  },
  alertEnterActive : {
    opacity : "1",
    transform : "translateX(0)",
    transition : "opacity 300ms, transform 300ms"
  },
  chip : {
    margin : "0.25rem 0",
  },
  AddIcon : {
    width : theme.spacing(2.5),
    paddingRight : theme.spacing(0.5),
  },
  searchIcon : {
    width : theme.spacing(3.5),
  }
});

function K8sContextMenu({
  classes = {},
  contexts = {},
  activeContexts = [],
  setActiveContexts = () => {},
  searchContexts = () => {}
}) {
  const [anchorEl, setAnchorEl] = React.useState(false);
  const [showFullContextMenu, setShowFullContextMenu] = React.useState(false);
  const [transformProperty, setTransformProperty] = React.useState(100)
  const { enqueueSnackbar, closeSnackbar } = useSnackbar();

  const styleSlider = {
    backgroundColor : "#EEEEEE",
    position : "absolute",
    left : "-5rem",
    zIndex : "-1",
    bottom : "-55%",
    transform : showFullContextMenu ? `translateY(${transformProperty}%)`: "translateY(0)"
  }

  const handleKubernetesClick = () => {
    showProgress()
    pingKubernetes(
      successHandlerGenerator(enqueueSnackbar, closeButtonForSnackbarAction(closeSnackbar), "Kubernetes succesfully pinged", () => hideProgress()),
      errorHandlerGenerator(enqueueSnackbar, closeButtonForSnackbarAction(closeSnackbar), "Kubernetes not pinged successfully", () => hideProgress())
    )

  }
  const handleKubernetesDelete = () => {
    showProgress()
    deleteKubernetesConfig(
      successHandlerGenerator(enqueueSnackbar, closeButtonForSnackbarAction(closeSnackbar), "Kubernetes config successfully removed"),
      errorHandlerGenerator(enqueueSnackbar, closeButtonForSnackbarAction(closeSnackbar), "Not able to remove config")
    )
  }


  let open = Boolean(anchorEl);
  if (showFullContextMenu) {
    open = showFullContextMenu;
  }

  useEffect(() => {
    setTransformProperty(prev => (prev + ( contexts.total_count ? contexts.total_count * 3.125 : 0 )))
  }, [])

  return (
    <>
      <IconButton
        aria-label="contexts"
        className="k8s-icon-button"
        onClick={(e) => {
          e.preventDefault();
          console.log(contexts);
          setShowFullContextMenu(prev => !prev);
        }}
        onMouseOver={(e) => {
          e.preventDefault();
          console.log(contexts);
          setAnchorEl(true);
        }}

        onMouseLeave={(e) => {
          e.preventDefault();
          console.log(contexts);
          setAnchorEl(false)
        }}

        aria-owns={open
          ? 'menu-list-grow'
          : undefined}
        aria-haspopup="true"
        style={{ marginRight : "0.5rem" }}
      >
        <div className={classes.cbadgeContainer}>
          <img className="k8s-image" src="/static/img/kubernetes.svg" width="24px" height="24px" style={{ zIndex : "2" }} />
          <div className={classes.cbadge}>{contexts?.total_count || 0}</div>
        </div>
      </IconButton>

      <Slide direction="down" style ={styleSlider} timeout={400} in={open} mountOnEnter unmountOnExit>
        <div>
          <ClickAwayListener onClickAway={(e) => {
<<<<<<< HEAD
            if (!e.target.classList.contains("cbadge") && e.target.className !="k8s-image" && !e.target.classList.contains("k8s-icon-button"))  {
=======

            if (!e.target.className.includes("cbadge") && e.target.className !="k8s-image" && !e.target.className.includes("k8s-icon-button")) {
>>>>>>> 1e40132d
              setAnchorEl(false)
              setShowFullContextMenu(false)
            }
          }}>

            <Paper className={classes.cMenuContainer}>
              <div>
                <TextField
                  id="search-ctx"
                  label="Search"
                  size="small"
                  variant="outlined"
                  onChange={ev => searchContexts(ev.target.value)}
                  style={{ width : "100%", backgroundColor : "rgba(102, 102, 102, 0.12)", margin : "1px 0px" }}
                  InputProps={{ endAdornment :
                (
                  <Search className={classes.searchIcon} />
                ) }}
                />
              </div>
              <div>
                {
                  contexts?.total_count
                    ?
                    <>
                      <Checkbox
                        checked={activeContexts.includes(".all")}
                        onChange={() => setActiveContexts(".all")}
                        color="primary"
                      />
                      <span>Select All</span>
                    </>
                    :
                    <Link href="/settings">
                      <Button
                        type="submit"
                        variant="contained"
                        color="primary"
                        size="large"
                        style={{ margin : "0.5rem 0.5rem", whiteSpace : "nowrap" }}
                      >
                        <AddIcon className={classes.AddIcon}/>
                      Connect Clusters
                      </Button>
                    </Link>
                }
                {contexts?.contexts?.map(ctx => (
                  <div id={ctx.id} className={classes.chip}>
                    <Tooltip title={`Server: ${ctx.server}`}>
                      <div style={{ display : "flex", justifyContent : "flex-start", alignItems : "center" }}>
                        <Checkbox
                          checked={activeContexts.includes(ctx.id)}
                          onChange={() => setActiveContexts(ctx.id)}
                          color="primary"
                        />
                        <Chip
                          label={ctx?.name}
                          onDelete={handleKubernetesDelete}
                          onClick={handleKubernetesClick}
                          avatar={<Avatar src="/static/img/kubernetes.svg" className={classes.icon} />}
                          variant="filled"
                          className={classes.Chip}
                          data-cy="chipContextName"
                        />
                      </div>
                    </Tooltip>
                  </div>
                ))}

              </div>
            </Paper>

          </ClickAwayListener>
        </div>
      </Slide>
    </>
  )
}

class Header extends React.Component {
  constructor(props){
    super(props);
    this.state = {
      meshSyncStatusSubscription : null,
      brokerStatusSubscription : null,
      meshSyncStatus : {
        name : "meshsync",
        status : "DISABLED",
        version : "v0.0.0",
        error : null,
      },
      brokerStatus : false,
    }
  }
  componentDidMount(){
    this._isMounted = true;
    const meshSyncStatusSub = subscribeMeshSyncStatusEvents(data => this.setState({ meshSyncStatus : data?.listenToMeshSyncEvents }));
    const brokerStatusSub = subscribeBrokerStatusEvents(data => {
      console.log({ brokerData : data })
      this.setState({ brokerStatus : data?.subscribeBrokerConnection })
    });
    this.setState({ meshSyncStatusSubscription : meshSyncStatusSub, brokerStatusSubscription : brokerStatusSub })
  }

  componentWillUnmount = () => {
    this._isMounted = false;
    this.disposeSubscriptions()
  }

  disposeSubscriptions = () => {
    if (this.state.meshSyncStatusSubscription) {
      this.state.meshSyncStatusSubscription.dispose();
    }
  }

  render() {
    const {
      classes, title, onDrawerToggle ,onDrawerCollapse ,isBeta
    } = this.props;
    return (
      <NoSsr>
        <React.Fragment>
          <AppBar color="primary" position="sticky" elevation={2} className={onDrawerCollapse
            ? classes.appBarOnDrawerClosed
            : classes.appBarOnDrawerOpen}>
            <Toolbar className={onDrawerCollapse
              ? classes.toolbarOnDrawerClosed
              : classes.toolbarOnDrawerOpen}>
              <Grid container alignItems="center" style={{ backgroundColor : "#396679" }}>
                <Hidden smUp>
                  <Grid item>
                    <IconButton
                      color="inherit"
                      aria-label="Open drawer"
                      onClick={onDrawerToggle}
                      className={classes.menuButton}
                    >
                      <MenuIcon className={classes.headerIcons} />
                    </IconButton>
                  </Grid>
                </Hidden>
                <Grid item xs container alignItems="center" className={classes.pageTitleWrapper}>
                  <Typography color="inherit" variant="h5" className={classes.pageTitle} data-cy="headerPageTitle">
                    {title}{isBeta ? <sup className={classes.betaBadge}>BETA</sup> : ""}
                  </Typography>
                </Grid>

                {/* <Grid item className={classes.notifications}>
                <MesheryNotification />
              </Grid> */}
                <Grid item className={classes.userContainer}>
                  {/* <IconButton color="inherit" className={classes.iconButtonAvatar}>
                  <Avatar className={classes.avatar} src="/static/images/avatar/1.jpg" />
                </IconButton>
                  <div data-test="index-button">
                    <IconButton color="inherit">
                      <Link href="/">
                        <DashboardIcon className={ classes.headerIcons +" "+(title === 'System Dashboard' ? classes.itemActiveItem : '')} />
                        <FontAwesomeIcon icon={faHome} transform="shrink-2" fixedWidth className={title === 'Dashboard' && classes.itemActiveItem} />
                      </Link>
                    </IconButton>
                  </div>*/}
                  {/* <div data-test="connection-wizard-button">
                    <IconButton color="inherit">
                      <Link href="/system/connections">
                        <img src={title === 'Connection Wizard'
                          ? "/static/img/connection_wizard/connection-wizard-green.svg"
                          : "/static/img/connection_wizard/connection-wizard-white.svg"} className={ classes.headerIcons +" "+(title === 'Connection Wizard'
                          ? classes.itemActiveItem
                          : '')} />
                        {/* <FontAwesomeIcon icon={faHome} transform="shrink-2" fixedWidth className={title === 'Dashboard' && classes.itemActiveItem} /> */}
                  {/* </Link>
                    </IconButton>
                  </div> */}
                  <div className={classes.userSpan} style={{ position : "relative" }}>
                    <K8sContextMenu
                      classes={classes}
                      contexts={this.props.contexts}
                      activeContexts={this.props.activeContexts}
                      setActiveContexts={this.props.setActiveContexts}
                      searchContexts={this.props.searchContexts}
                    />
                  </div>

                  <div data-test="settings-button">
                    <IconButton color="inherit">
                      <Link href="/settings">
                        <SettingsIcon className={classes.headerIcons +" "+(title === 'Settings'
                          ? classes.itemActiveItem
                          : '')} />
                      </Link>
                    </IconButton>
                  </div>

                  <div data-test="notification-button">
                    <MesheryNotification />
                  </div>

                  <Tooltip title={this.state?.meshSyncStatus?.status === "ENABLED" ? "Active" : "Inactive" }>
                    <IconButton>
                      <Link href="/settings#environment">
                        <img className={classes.headerIcons} src={this.state?.meshSyncStatus?.status === "ENABLED" ? "/static/img/meshsync.svg" : "/static/img/meshsync-white.svg"} />
                      </Link>
                    </IconButton>
                  </Tooltip>

                  {/* <Tooltip title="Broker Status">
                    <div style={{ padding : "1rem", height : "2rem", width : "2rem", borderRadius : "50%", backgroundColor : this.state.brokerStatus ? "green" : "red" }} />
                  </Tooltip>  */}

                  <span className={classes.userSpan}>
                    <User color="inherit" iconButtonClassName={classes.iconButtonAvatar} avatarClassName={classes.avatar} />
                  </span>

                </Grid>
              </Grid>
            </Toolbar>
          </AppBar>
          {/* <AppBar
          component="div"
          className={classes.secondaryBar}
          color="primary"
          position="static"
          elevation={0}
        >
          <Toolbar>
            <Grid container alignItems="center" spacing={8}>
              <Grid item xs>

              </Grid>
              {/* <Grid item>
                <Button className={classes.button} variant="outlined" color="inherit" size="small">
                  Web setup
                </Button>
              </Grid> * /}
              {/* <Grid item>
                <Tooltip title="Help">
                  <IconButton color="inherit">
                    <HelpIcon />
                  </IconButton>
                </Tooltip>
              </Grid> * /}
            </Grid>
          </Toolbar>
        </AppBar> */}
          {/* <AppBar
          component="div"
          className={classes.secondaryBar}
          color="primary"
          position="static"
          elevation={0}
        >
          <Tabs value={0} textColor="inherit">
            <Tab textColor="inherit" label="Users" />
            <Tab textColor="inherit" label="Sign-in method" />
            <Tab textColor="inherit" label="Templates" />
            <Tab textColor="inherit" label="Usage" />
          </Tabs>
        </AppBar> */}
        </React.Fragment>
      </NoSsr>
    );
  }
}

Header.propTypes = { classes : PropTypes.object.isRequired,
  onDrawerToggle : PropTypes.func.isRequired, };

const mapStateToProps = (state) =>
  // console.log("header - mapping state to props. . . new title: "+ state.get("page").get("title"));
  // console.log("state: " + JSON.stringify(state));
  ({ title : state.get('page').get('title'), isBeta : state.get('page').get('isBeta') })
;

// const mapDispatchToProps = dispatch => {
//   return {
//     updatePageAndTitle: bindActionCreators(updatePageAndTitle, dispatch)
//   }
// }

export default withStyles(styles)(connect(mapStateToProps)(Header));<|MERGE_RESOLUTION|>--- conflicted
+++ resolved
@@ -220,12 +220,8 @@
       <Slide direction="down" style ={styleSlider} timeout={400} in={open} mountOnEnter unmountOnExit>
         <div>
           <ClickAwayListener onClickAway={(e) => {
-<<<<<<< HEAD
-            if (!e.target.classList.contains("cbadge") && e.target.className !="k8s-image" && !e.target.classList.contains("k8s-icon-button"))  {
-=======
 
             if (!e.target.className.includes("cbadge") && e.target.className !="k8s-image" && !e.target.className.includes("k8s-icon-button")) {
->>>>>>> 1e40132d
               setAnchorEl(false)
               setShowFullContextMenu(false)
             }
@@ -454,7 +450,6 @@
           <Toolbar>
             <Grid container alignItems="center" spacing={8}>
               <Grid item xs>
-
               </Grid>
               {/* <Grid item>
                 <Button className={classes.button} variant="outlined" color="inherit" size="small">
