import React, { useEffect, useLayoutEffect } from 'react';
import PropTypes from 'prop-types';
import AppBar from '@material-ui/core/AppBar';
import Grid from '@material-ui/core/Grid';
import Hidden from '@material-ui/core/Hidden';
import IconButton from '@material-ui/core/IconButton';
import MenuIcon from '@material-ui/icons/Menu';
import Toolbar from '@material-ui/core/Toolbar';
import Tooltip from '@material-ui/core/Tooltip';
import Typography from '@material-ui/core/Typography';
import { withStyles } from '@material-ui/core/styles';
import { connect } from 'react-redux';
import NoSsr from '@material-ui/core/NoSsr';
import Link from 'next/link';
import SettingsIcon from '../assets/icons/SettingsIcon';
import Chip from '@material-ui/core/Chip';
import MesheryNotification from './MesheryNotification';
import User from './User';
import subscribeBrokerStatusEvents from "./graphql/subscriptions/BrokerStatusSubscription"
import Slide from '@material-ui/core/Slide';
import ClickAwayListener from '@material-ui/core/ClickAwayListener';
import { Checkbox, Button } from '@material-ui/core';
import AddIconCircleBorder from '../assets/icons/AddIconCircleBorder';
import { Search } from '@material-ui/icons';
import { TextField } from '@material-ui/core';
import Avatar from '@material-ui/core/Avatar';
import { Paper } from '@material-ui/core';
import { useSnackbar } from "notistack";
import { deleteKubernetesConfig, pingKubernetes } from './ConnectionWizard/helpers/kubernetesHelpers';
import {
  successHandlerGenerator, errorHandlerGenerator, closeButtonForSnackbarAction
} from './ConnectionWizard/helpers/common';
import { promisifiedDataFetch } from '../lib/data-fetch';
import { updateK8SConfig, updateProgress } from '../lib/store';
import { bindActionCreators } from 'redux';
import BadgeAvatars from './CustomAvatar';
import { CapabilitiesRegistry as CapabilityRegistryClass } from '../utils/disabledComponents';
import _ from 'lodash';
import { SETTINGS } from '../constants/navigator';
import { cursorNotAllowed, disabledStyle } from '../css/disableComponent.styles';
import PromptComponent from './PromptComponent';

const lightColor = 'rgba(255, 255, 255, 0.7)';
const styles = (theme) => ({
  secondaryBar : { zIndex : 0, },
  menuButton : { marginLeft : -theme.spacing(1), },
  iconButtonAvatar : { padding : 4, },
  link : {
    textDecoration : 'none',
    color : theme.palette.secondary.link

  },
  button : { borderColor : lightColor, },
  notifications : {
    paddingLeft : theme.spacing(4),
    paddingRight : theme.spacing(0),
    marginLeft : theme.spacing(4),
  },
  userContainer : {
    paddingLeft : 1,
    display : 'flex',


    alignItems : 'center'
  },
  userSpan : { marginLeft : theme.spacing(1), },
  pageTitleWrapper : {
    flexGrow : 1,
    marginRight : 'auto',
  },
  betaBadge : { color : '#EEEEEE', fontWeight : '300', fontSize : '13px' },
  pageTitle : {
    paddingLeft : theme.spacing(2),
    fontSize : '1.25rem',
    [theme.breakpoints.up('sm')] : { fontSize : '1.65rem', },
  },
  appBarOnDrawerOpen : {
    backgroundColor : theme.palette.secondary.mainBackground,
    shadowColor : " #808080",
    zIndex : theme.zIndex.drawer + 1,
    [theme.breakpoints.between(635, 732)] : { padding : theme.spacing(0.75, 1.4), },
    [theme.breakpoints.between(600, 635)] : { padding : theme.spacing(0.4, 1.4), },
  },
  appBarOnDrawerClosed : {
    backgroundColor : theme.palette.secondary.mainBackground,
    zIndex : theme.zIndex.drawer + 1,
  },
  toolbarOnDrawerClosed : {

    minHeight : 59,
    padding : theme.spacing(2.4),
    paddingLeft : 34,
    paddingRight : 34,
    backgroundColor : theme.palette.secondary.mainBackground,
  },
  toolbarOnDrawerOpen : {
    minHeight : 58,
    padding : theme.spacing(2.4),
    paddingLeft : 34,
    paddingRight : 34,
    backgroundColor : theme.palette.secondary.mainBackground,
    [theme.breakpoints.between(620, 732)] : { minHeight : 68, paddingLeft : 20, paddingRight : 20 },
  },
  itemActiveItem : { color : "#00B39F" },
  headerIcons : { fontSize : "1.5rem", height : "1.5rem", width : "1.5rem" },
  cbadge : {
    fontSize : "0.65rem",
    backgroundColor : "white",
    borderRadius : "50%",
    color : "black",
    height : "1.30rem",
    width : "1.30rem",
    display : "flex",
    justifyContent : "center",
    alignItems : "center",
    position : "absolute",
    zIndex : 1,
    right : "-0.75rem",
    top : "-0.29rem"
  },
  cbadgeContainer : {
    display : "flex",
    justifyContent : "center",
    alignItems : "center",
    position : "relative"
  },
  icon : {
    width : 24,
    height : 24
  },
  Chip : {
<<<<<<< HEAD
    flexGrow : 1,
=======
    backgroundColor : "white",
    width : '12.8rem',
    textAlign : 'center',
>>>>>>> 4e669825
    cursor : "pointer",
    "& .MuiChip-label" : {
      flexGrow : 1
    },
    overflow : "hidden",
    whiteSpace : "nowrap",
    textOverflow : "ellipsis"
  },
  cMenuContainer : {
    backgroundColor : theme.palette.secondary.headerColor,
    marginTop : "-0.7rem",
    borderRadius : "3px",
    padding : "1rem",
    zIndex : 1201,
    boxShadow : "20px #979797",
    transition : "linear .2s",
    transitionProperty : "height"
  },
  alertEnter : {
    opacity : "0",
    transform : "scale(0.9)",
  },
  alertEnterActive : {
    opacity : "1",
    transform : "translateX(0)",
    transition : "opacity 300ms, transform 300ms"
  },
  chip : {
    margin : "0.25rem 0",
  },
  AddIcon : {
    width : theme.spacing(2.5),
    paddingRight : theme.spacing(0.5),
  },
  searchIcon : {
    width : theme.spacing(3.5),
  },
  darkThemeToggle : {

    marginLeft : "1.5em",

  },

  toggle : {
    appearance : "none",
    outline : "none",
    cursor : "pointer",
    width : "1.5rem",
    height : "1.5rem",
    boxShadow : "inset calc(1.5rem * 0.33) calc(1.5rem * -0.25) 0",
    borderRadius : "999px",
    color : "#00B39F",
    transition : "all 500ms",
    zIndex : "1",
    '&:checked' : {
      width : "1.5rem",
      height : "1.5rem",
      borderRadius : "50%",
      background : "orange",
      boxShadow : "0 0 10px orange, 0 0 60px orange,0 0 200px yellow, inset 0 0 80px yellow",
    }
  },

}
);

const CONTROLLERS = {
  BROKER : 0,
  MESHSYNC : 1,
}

const STATUS = {
  DISABLED : "Disabled",
  NOT_CONNECTED : "Not Connected",
  ACTIVE : "Active"
}

async function loadActiveK8sContexts() {
  try {
    const res = await promisifiedDataFetch("/api/system/sync")
    if (res?.k8sConfig) {
      return res.k8sConfig
    } else {
      throw new Error("No kubernetes configurations found")
    }
  } catch (e) {
    console.error("An error occurred while loading k8sconfig", e)
  }
}
function LoadTheme({
  themeSetter
}) {
  const defaultTheme = "light";
  useLayoutEffect(() => {
    if (localStorage.getItem("Theme") === null) {
      themeSetter(defaultTheme);
    } else {
      themeSetter(localStorage.getItem("Theme"));
    }
  }, []);
  return (
    <>
    </>
  )
}

function K8sContextMenu({
  classes = {},
  contexts = {},
  activeContexts = [],
  runningStatus,
  updateK8SConfig,
  updateProgress,

  setActiveContexts = () => { },
  searchContexts = () => { }
}) {
  const [anchorEl, setAnchorEl] = React.useState(false);
  const [showFullContextMenu, setShowFullContextMenu] = React.useState(false);
  const [transformProperty, setTransformProperty] = React.useState(100)
  const deleteCtxtRef = React.createRef();
  const { enqueueSnackbar, closeSnackbar } = useSnackbar();

  const styleSlider = {
    position : "absolute",
    left : "-5rem",
    zIndex : "-1",
    bottom : "-55%",
    transform : showFullContextMenu ? `translateY(${transformProperty}%)` : "translateY(0)"
  }

  const getOperatorStatus = (contextId) => {
    const state = runningStatus.operatorStatus;
    if (!state) {
      return STATUS.DISABLED;
    }

    const context = state.find(st => st.contextID === contextId)
    if (!context) {
      return STATUS.DISABLED;
    }

    return context.operatorStatus.status === "ENABLED" ? STATUS.ACTIVE : STATUS.DISABLED;
  }

  const getMeshSyncStatus = (contextId) => {
    const state = runningStatus.operatorStatus;
    if (!state) {
      return STATUS.DISABLED;
    }

    const context = state.find(st => st.contextID === contextId)
    if (!context) {
      return STATUS.DISABLED;
    }

    const status = context.operatorStatus.controllers[CONTROLLERS.MESHSYNC]?.status
    if (status?.includes("ENABLED")) {
      return status.split(" ")[1].trim()
    }
    return status;
  }

  const getBrokerStatus = (contextId) => {
    const state = runningStatus.operatorStatus;
    if (!state) {
      return STATUS.NOT_CONNECTED;
    }

    const context = state.find(st => st.contextID === contextId)
    if (!context) {
      return STATUS.NOT_CONNECTED;
    }

    const status = context.operatorStatus.controllers[CONTROLLERS.BROKER]?.status
    if (status?.includes("CONNECTED")) {
      return status.split(" ")[1].trim()
    }

    return STATUS.NOT_CONNECTED;
  }

  const handleKubernetesClick = (id) => {
    updateProgress({ showProgress : true })

    pingKubernetes(
      successHandlerGenerator(enqueueSnackbar, closeButtonForSnackbarAction(closeSnackbar), "Kubernetes succesfully pinged", () => updateProgress({ showProgress : false })),
      errorHandlerGenerator(enqueueSnackbar, closeButtonForSnackbarAction(closeSnackbar), "Kubernetes not pinged successfully", () => updateProgress({ showProgress : false })),
      id
    )
  }

  const handleKubernetesDelete = (name, ctxId) => async () => {
    let responseOfDeleteK8sCtx = await deleteCtxtRef.current.show({
      title : `Delete ${name} context ?`,
      subtitle : `Are you sure you want to delete ${name} cluster from Meshery?`,
      options : ["CONFIRM", "CANCEL"]
    });
    if (responseOfDeleteK8sCtx === "CONFIRM") {
      const successCallback = async () => {
        const updatedConfig = await loadActiveK8sContexts()
        if (Array.isArray(updatedConfig)) {
          updateK8SConfig({ k8sConfig : updatedConfig })
        }
      }

      deleteKubernetesConfig(
        successHandlerGenerator(enqueueSnackbar, closeButtonForSnackbarAction(closeSnackbar), "Kubernetes config successfully removed", successCallback),
        errorHandlerGenerator(enqueueSnackbar, closeButtonForSnackbarAction(closeSnackbar), "Not able to remove config"),
        ctxId
      )
    }
  }


  let open = Boolean(anchorEl);
  if (showFullContextMenu) {
    open = showFullContextMenu;
  }

  useEffect(() => {
    setTransformProperty(prev => (prev + (contexts.total_count ? contexts.total_count * 3.125 : 0)))
  }, [])

  return (
    <>
      <IconButton
        aria-label="contexts"
        className="k8s-icon-button"
        onClick={(e) => {
          e.preventDefault();
          setShowFullContextMenu(prev => !prev);
        }}
        onMouseOver={(e) => {
          e.preventDefault();
          setAnchorEl(true);
        }}

        onMouseLeave={(e) => {
          e.preventDefault();
          setAnchorEl(false)
        }}

        aria-owns={open
          ? 'menu-list-grow'
          : undefined}
        aria-haspopup="true"
        style={{ marginRight : "0.5rem" }}
      >
        <div className={classes.cbadgeContainer}>
          <img className="k8s-image" src="/static/img/kubernetes.svg" width="24px" height="24px" style={{ zIndex : "2" }} />
          <div className={classes.cbadge}>{contexts?.total_count || 0}</div>
        </div>
      </IconButton>

      <Slide direction="down" style={styleSlider} timeout={400} in={open} mountOnEnter unmountOnExit>
        <div>
          <ClickAwayListener onClickAway={(e) => {

            if (!e.target.className?.includes("cbadge") && e.target?.className != "k8s-image" && !e.target.className.includes("k8s-icon-button")) {
              setAnchorEl(false)
              setShowFullContextMenu(false)
            }
          }}>

            <Paper className={classes.cMenuContainer}>
              <div>
                <TextField
                  id="search-ctx"
                  label="Search"
                  size="small"
                  variant="outlined"
                  onChange={ev => searchContexts(ev.target.value)}
                  style={{ width : "100%", backgroundColor : "rgba(102, 102, 102, 0.12)", margin : "1px 0px" }}
                  InputProps={{
                    endAdornment :
                      (
                        <Search className={classes.searchIcon} />
                      )
                  }}
                />
              </div>
              <div>
                {
                  contexts?.total_count
                    ?
                    <>
                      <Checkbox
                        checked={activeContexts.includes("all")}
                        onChange={() => setActiveContexts("all")}
                        color="primary"
                      />
                      <span style={{ fontWeight : "bolder" }}>select all</span>
                    </>
                    :
                    <Link href="/settings">
                      <Button
                        type="submit"
                        variant="contained"
                        color="primary"
                        size="large"
                        style={{ margin : "0.5rem 0.5rem", whiteSpace : "nowrap" }}
                      >
                        <AddIconCircleBorder className={classes.AddIcon} />
                        Connect Clusters
                      </Button>
                    </Link>
                }
                {contexts?.contexts?.map(ctx => {
                  const meshStatus = getMeshSyncStatus(ctx.id);
                  const brokerStatus = getBrokerStatus(ctx.id);
                  const operStatus = getOperatorStatus(ctx.id);

                  function getStatus(status) {
                    if (status) {
                      return STATUS.ACTIVE
                    } else {
                      return STATUS.DISABLED
                    }
                  }

                  return <div id={ctx.id} className={classes.chip} key={ctx.uniqueID}>
                    <Tooltip title={`Server: ${ctx.server},  Operator: ${getStatus(operStatus)}, MeshSync: ${getStatus(meshStatus)}, Broker: ${getStatus(brokerStatus)}`}>
                      <div style={{ display : "flex", justifyContent : "flex-start", alignItems : "center" }}>
                        <Checkbox
                          checked={activeContexts.includes(ctx.id)}
                          onChange={() => setActiveContexts(ctx.id)}
                          color="primary"
                        />
                        <Chip
                          label={ctx?.name}
                          onDelete={handleKubernetesDelete(ctx.name, ctx.id)}
                          onClick={() => handleKubernetesClick(ctx.id)}
                          avatar={
                            meshStatus ?
                              <BadgeAvatars>
                                <Avatar src="/static/img/kubernetes.svg" className={classes.icon}
                                  style={operStatus ? {} : { opacity : 0.2 }}
                                />
                              </BadgeAvatars> :
                              <Avatar src="/static/img/kubernetes.svg" className={classes.icon}
                                style={operStatus ? {} : { opacity : 0.2 }}
                              />
                          }
                          variant="filled"
                          className={classes.Chip}
                          data-cy="chipContextName"
                        />
                      </div>
                    </Tooltip>
                  </div>
                })}

              </div>
            </Paper>

          </ClickAwayListener>
        </div>
      </Slide>

      <PromptComponent ref={deleteCtxtRef} />
    </>
  )
}

class Header extends React.Component {

  constructor(props) {
    super(props);
    this.state = {
      brokerStatusSubscription : null,
      brokerStatus : false,
      /** @type {CapabilityRegistryClass} */
      capabilityregistryObj : null
    }
  }
  componentDidMount() {
    this._isMounted = true;
    const brokerStatusSub = subscribeBrokerStatusEvents(data => {
      console.log({ brokerData : data })
      this.setState({ brokerStatus : data?.subscribeBrokerConnection })
    });
    this.setState({ brokerStatusSubscription : brokerStatusSub })
  }

  componentDidUpdate(prevProps) {
    if (!_.isEqual(prevProps.capabilitiesRegistry, this.props.capabilitiesRegistry)) {
      this.setState({ capabilityregistryObj : new CapabilityRegistryClass(this.props.capabilitiesRegistry) });
    }




  }

  componentWillUnmount = () => {
    this._isMounted = false;
  }

  render() {
    const { classes, title, onDrawerToggle, isBeta, theme, themeSetter, onDrawerCollapse } = this.props;

    return (
      <NoSsr>
        <React.Fragment>
          <LoadTheme theme={theme} themeSetter={themeSetter} />
          <AppBar color="primary" position="sticky" elevation={2} className={onDrawerCollapse
            ? classes.appBarOnDrawerClosed
            : classes.appBarOnDrawerOpen}>
            <Toolbar className={onDrawerCollapse
              ? classes.toolbarOnDrawerClosed
              : classes.toolbarOnDrawerOpen}>
              <Grid container alignItems="center" >
                <Hidden smUp>
                  <Grid item>
                    <IconButton
                      color="inherit"
                      aria-label="Open drawer"
                      onClick={onDrawerToggle}
                      className={classes.menuButton}
                    >
                      <MenuIcon className={classes.headerIcons} />
                    </IconButton>
                  </Grid>
                </Hidden>
                <Grid item xs container alignItems="center" className={classes.pageTitleWrapper}>
                  <Typography color="inherit" variant="h5" className={classes.pageTitle} data-cy="headerPageTitle">
                    {title}{isBeta ? <sup className={classes.betaBadge}>BETA</sup> : ""}
                  </Typography>
                </Grid>
                <Grid item className={classes.userContainer}>
                  <div className={classes.userSpan} style={{ position : "relative" }}>
                    <K8sContextMenu
                      classes={classes}
                      contexts={this.props.contexts}
                      activeContexts={this.props.activeContexts}
                      setActiveContexts={this.props.setActiveContexts}
                      searchContexts={this.props.searchContexts}
                      runningStatus={{ operatorStatus : this.props.operatorState, meshSyncStatus : this.props.meshSyncState }}
                      updateK8SConfig={this.props.updateK8SConfig}
                      updateProgress={this.props.updateProgress}
                    />
                  </div>

                  <div data-test="settings-button" style={!this.state.capabilityregistryObj?.isHeaderComponentEnabled([SETTINGS]) ? cursorNotAllowed : {}}>
                    <IconButton style={!this.state.capabilityregistryObj?.isHeaderComponentEnabled([SETTINGS]) ? disabledStyle : {}} color="inherit">
                      <Link href="/settings">
                        <SettingsIcon style={{ width : "1.2rem", height : "1.2rem" }} className={classes.headerIcons + " " + (title === 'Settings'
                          ? classes.itemActiveItem
                          : '')} />
                      </Link>
                    </IconButton>
                  </div>


                  <div data-test="notification-button">
                    <MesheryNotification />
                  </div>
                  <span className={classes.userSpan}>
                    <User classes={classes} theme={theme} themeSetter={themeSetter} color="inherit" iconButtonClassName={classes.iconButtonAvatar} avatarClassName={classes.avatar} updateExtensionType={this.props.updateExtensionType} />
                  </span>
                  {/* <div className="dark-theme-toggle">
                      <input id="toggle" className="toggle" type="checkbox" onChange={themeToggler} checked={!themeToggle} />
                    </div> */}

                </Grid>
              </Grid>
            </Toolbar>
          </AppBar>
        </React.Fragment>
      </NoSsr >
    );
  }
}

Header.propTypes = {
  classes : PropTypes.object.isRequired,
  onDrawerToggle : PropTypes.func.isRequired,
};

const mapStateToProps = (state) => {
  return ({
    title : state.get('page').get('title'),
    isBeta : state.get('page').get('isBeta'),
    selectedK8sContexts : state.get('selectedK8sContexts'),
    k8sconfig : state.get('k8sConfig'),
    operatorState : state.get('operatorState'),
    meshSyncState : state.get('meshSyncState'),
    capabilitiesRegistry : state.get("capabilitiesRegistry")
  })
};

const mapDispatchToProps = (dispatch) => ({
  updateK8SConfig : bindActionCreators(updateK8SConfig, dispatch),
  updateProgress : bindActionCreators(updateProgress, dispatch),
});


export default withStyles(styles)(connect(mapStateToProps, mapDispatchToProps)(Header));<|MERGE_RESOLUTION|>--- conflicted
+++ resolved
@@ -129,13 +129,8 @@
     height : 24
   },
   Chip : {
-<<<<<<< HEAD
-    flexGrow : 1,
-=======
-    backgroundColor : "white",
     width : '12.8rem',
     textAlign : 'center',
->>>>>>> 4e669825
     cursor : "pointer",
     "& .MuiChip-label" : {
       flexGrow : 1
