import React from 'react';
import PropTypes from 'prop-types';
import classNames from 'classnames';
import { withStyles } from '@material-ui/core/styles';
import Divider from '@material-ui/core/Divider';
import Drawer from '@material-ui/core/Drawer';
import List from '@material-ui/core/List';
import ListItem from '@material-ui/core/ListItem';
import ListItemIcon from '@material-ui/core/ListItemIcon';
import ListItemText from '@material-ui/core/ListItemText';
import CollectionsIcon from '@material-ui/icons/Collections';
import LaptopIcon from '@material-ui/icons/Laptop';
import TimerIcon from '@material-ui/icons/Timer';
import ExitToAppIcon from '@material-ui/icons/ExitToApp';
import RemoveIcon from '@material-ui/icons/Remove';
import Link from "next/link";
import {connect} from "react-redux";
import { bindActionCreators } from 'redux'
import { updatepagetitle } from '../lib/store';
import NoSsr from '@material-ui/core/NoSsr';
import Avatar from '@material-ui/core/Avatar';
import { withRouter } from 'next/router';
import { FontAwesomeIcon } from '@fortawesome/react-fontawesome';
import { faTerminal, faTachometerAlt, faSignal, faExternalLinkAlt, faChevronCircleLeft, faPollH } from '@fortawesome/free-solid-svg-icons';

const styles = theme => ({
  categoryHeader: {
    paddingTop: 16,
    paddingBottom: 16,
  },
  categoryHeaderPrimary: {
    color: theme.palette.common.white,
  },
  item: {
    paddingTop: 4,
    paddingBottom: 4,
    color: 'rgba(255, 255, 255, 0.7)',
  },
  itemCategory: {
    backgroundColor: '#263238',
    boxShadow: '0 -1px 0 #404854 inset',
    paddingTop: 16,
    paddingBottom: 16,
  },
  firebase: {
    fontSize: 24,
    fontFamily: theme.typography.fontFamily,
    color: theme.palette.common.white,
  },
  link: {
    display: 'inline-flex',
    width: '100%',
    height: '30px',
  },
  itemActionable: {
    '&:hover': {
      backgroundColor: 'rgba(255, 255, 255, 0.08)',
    },
  },
  itemActiveItem: {
    color: '#4fc3f7',
  },
  itemPrimary: {
    color: 'inherit',
    fontSize: theme.typography.fontSize,
    '&$textDense': {
      fontSize: theme.typography.fontSize,
    },
  },
  textDense: {},
  divider: {
    marginTop: theme.spacing(2),
  },
  mainLogo: {
    marginRight: theme.spacing(1),
    marginTop: theme.spacing(1),
    marginLeft: theme.spacing(-1),
    width: 40,
    height: 40,
    borderRadius: 'unset',
  },
  mainLogoText: {
    marginLeft: theme.spacing(.5),
    marginTop: theme.spacing(1),
    width: 170,
    height: '100%',
    borderRadius: 'unset',
  },
  community: {
    marginTop: theme.spacing(2),
  },
  settingsIcon: {
    marginLeft: theme.spacing(2),
  },
  cursorPointer: {
    cursor: 'pointer',
  },
  listIcon: {
    minWidth: theme.spacing(3.5),
    paddingTop: theme.spacing(0.5),
    textAlign: 'center',
    display: 'inline-table',
    paddingRight: theme.spacing(0.5),
  },
  nested1: {
    paddingLeft: theme.spacing(3),
  },
  nested2: {
    paddingLeft: theme.spacing(5),
  },
  icon: {
    width: theme.spacing(2.5),
  },
  istioIcon: {
    width: theme.spacing(1.8),
  },
  isHidden: {
    opacity: 0,
    transition: 'opacity 200ms ease-in-out'
  },
  isDisplayed: {
    opacity: 1,
    transition: 'opacity 200ms ease-in-out'
  },
  sidebarCollapsed: {
    transition: theme.transitions.create('width', {
      easing: theme.transitions.easing.sharp,
      duration: theme.transitions.duration.leavingScreen,
    }),
    overflowX: 'hidden',
    width: theme.spacing(7) + 1,
  },
  sidebarExpanded: {
    width: '256px',
    overflowX: 'hidden',
    transition: theme.transitions.create('width', {
      easing: theme.transitions.easing.sharp,
      duration: theme.transitions.duration.enteringScreen,
    }),
  },
  fixedSidebarFooter: {
    display: 'none',
    [theme.breakpoints.up('sm')]: {
      display: 'flex',
      'margin-top': 'auto',
      'margin-bottom': '0.5rem'
    },
  },
  collapseButtonWrapper: {
    width: 'auto',
    'margin-left': 'auto',
    opacity: '0.7',
    transition: 'opacity 200ms linear',
    '&:hover': {
      opacity: 1,
      background: 'transparent'
    },
    '&:focus': {
      opacity: 1,
      background: 'transparent'
    }
  },
  collapseButtonWrapperRotated: {
    width: 'auto',
    'margin-left': 'auto',
    opacity: '0.7',
    transition: 'opacity 200ms linear',
    'transform':'rotate(180deg)',
    '&:hover': {
      opacity: 1,
      background: 'transparent'
    },
    '&:focus': {
      opacity: 1,
      background: 'transparent'
    }
  },
  noPadding: {
    paddingLeft: '16px',
    paddingRight: '16px'
  }
});

const categories = [
  { 
    id: 'Dashboard', 
    href: "/", 
    title: 'Dashboard', 
    show: false,
    link: true,
  },
  { 
    id: 'Performance', 
    icon: <FontAwesomeIcon icon={faTachometerAlt} transform="shrink-2" fixedWidth />, 
    href: "/performance", 
    title: 'Performance Test', 
    show: true,
    link: true,
    children: [
      { 
        id: 'Results', 
        icon: <FontAwesomeIcon icon={faPollH} fixedWidth />, 
        href: "/results", 
        title: 'View & Compare Results', 
        show: true,
        link: true,
      },
    ]
  },
  { 
    id: 'Settings', 
    href: "/settings", 
    title: 'Settings', 
    show: false,
    link: true,
  }, // title is used for comparison in the Header.js file as well
  { 
    id: 'Management', 
    icon:  <FontAwesomeIcon icon={faTerminal} transform="shrink-4" fixedWidth />, 
    href: "/management", 
    title: 'Management', 
    show: true,
    link: true,
    children: [
      {
        id: 'Consul', 
        // icon: <FontAwesomeIcon icon={faTachometerAlt} transform="shrink-2" fixedWidth />, 
        href: "/management/consul", 
        title: 'Consul',
        link: false, 
        show: true,
      },
      {
        id: 'Istio', 
        // icon: <FontAwesomeIcon icon={faTachometerAlt} transform="shrink-2" fixedWidth />, 
        href: "/management/istio", 
        title: 'Istio',
        link: false, 
        show: true,
      },
      {
        id: 'Linkerd', 
        // icon: <FontAwesomeIcon icon={faTachometerAlt} transform="shrink-2" fixedWidth />, 
        href: "/management/linkerd", 
        title: 'Linkerd',
        link: false, 
        show: true,
      },
      {
        id: 'Network Service Mesh', 
        // icon: <FontAwesomeIcon icon={faTachometerAlt} transform="shrink-2" fixedWidth />, 
        href: "/management/nsm", 
        title: 'Network Service Mesh',
        link: false, 
        show: true,
      },
      {
        id: 'Octarine', 
        // icon: <FontAwesomeIcon icon={faTachometerAlt} transform="shrink-2" fixedWidth />, 
        href: "/management/octarine", 
        title: 'Octarine',
        link: false, 
        show: true,
      },
      {
        id: 'Cpx', 
        // icon: <FontAwesomeIcon icon={faTachometerAlt} transform="shrink-2" fixedWidth />, 
        href: "/management/cpx", 
        title: 'Cpx',
        link: false, 
        show: true,
      },
    ],
  },
]

class Navigator extends React.Component {
    constructor(props){
      super(props);
      const {meshAdapters, meshAdaptersts} = props;
      this.state = {
        path: '',
        meshAdapters,
        mts: new Date()
      };
      
    }

    updateCategoriesMenus() {
      const self = this;
      categories.forEach((cat, ind) => {
        if(cat.id === 'Management'){
          cat.children.forEach((catc, ind1) => {
            const cr = self.fetchChildren(catc.id);
            const icon = self.pickIcon(catc.id);
            categories[ind].children[ind1]['icon'] = icon;
            categories[ind].children[ind1]['children'] = cr;
          });
        }
      });
    }

    updateAdaptersLink() {
      const self = this;
      categories.forEach((cat, ind) => {
        if(cat.id === 'Management'){
          cat.children.forEach((catc, ind1) => {
            if(typeof categories[ind].children[ind1].children[0] !== 'undefined' && typeof categories[ind].children[ind1].children[0]['href'] !== 'undefined'){
              var val= true;
              var newhref= `${categories[ind].children[ind1].children[0]['href']}`;
              categories[ind].children[ind1]['link'] = val;
              categories[ind].children[ind1]['href'] = newhref;
            }
          });
        }
      });
    }

    // componentDidMount(){
    //   console.log("navigator mounted")
    // }

    // componentDidUpdate(){
    //   console.log("navigator mounted")
    // }

    static getDerivedStateFromProps(props, state) {
      const { meshAdapters, meshAdaptersts, path } = props;
      const st = {};
      if(meshAdaptersts > state.mts) {
        st.meshAdapters = meshAdapters;
        st.mts = meshAdaptersts;
      }

      const fetchNestedPathAndTitle = (path, title, href, children) => {
        if (href === path) {
            // console.log(`updating path: ${path} and title: ${title}`);
            props.updatepagetitle({title});
            return;
        }
        if(children && children.length > 0){
          children.forEach(({title, href, children}) => {
              fetchNestedPathAndTitle(path, title, href, children);
          });
        }
      }

      categories.forEach(({title, href, children}) => {    
          fetchNestedPathAndTitle(path, title, href, children); 
      });
      st.path = path;
      return st;
    }

    fetchChildren(category) {
      const { meshAdapters } = this.state;
      const children = [];
      category = category.toLowerCase();
      meshAdapters.forEach(adapter => {
        const aName = adapter.name.toLowerCase();
        // const imageIcon = this.pickIcon(aName);
        if (category !== aName) {
          return;
        }
        children.push(
          {
            id: adapter.adapter_location, 
            // icon: <FontAwesomeIcon icon={faTachometerAlt} transform="shrink-2" fixedWidth />, 
            icon: <RemoveIcon />,
            href: `/management?adapter=${adapter.adapter_location}`, 
            title: `Management - ${adapter.adapter_location}`,
            link: true, 
            show: true,
          }
        );
      });
      return children;
    }

    pickIcon(aName) {
      aName = aName.toLowerCase();
      const {classes} = this.props;
      let image = "/static/img/meshery-logo.png";
      let logoIcon = (<img src={image} className={classes.icon} />);
      switch (aName){
        case 'istio':
          image = "/static/img/istio-white.svg";
          logoIcon = (<img src={image} className={classes.istioIcon} />);
          break;
        case 'linkerd':
          image = "/static/img/linkerd-white.svg";
          logoIcon = (<img src={image} className={classes.icon} />);
          break;
        case 'consul':
          image = "/static/img/consul-white.svg";
          logoIcon = (<img src={image} className={classes.icon} />);
          break;
        case 'network service mesh':
          image = "/static/img/nsm-white.svg";
          logoIcon = (<img src={image} className={classes.icon} />);
          break;
        case 'octarine':
          image = "/static/img/octarine-white.svg";
<<<<<<< HEAD
          logoIcon = (<img src={image} className={classes.icon} />);
          break;
        case 'cpx':
          image = "/static/img/Citrix_blue.png";
=======
>>>>>>> 79cbc4bf
          logoIcon = (<img src={image} className={classes.icon} />);
          break;
        // default:
      }
      return logoIcon;
    }

    handleTitleClick = (event) => {
      this.props.router.push('/');
    }

    toggleMiniDrawer = () => {
      const { onCollapseDrawer } = this.props;
      onCollapseDrawer();
      // this.setState({ isDrawerCollapsed: !isDrawerCollapsed })
    }

    renderChildren(idname,children, depth) {
      const { classes, isDrawerCollapsed } = this.props;
      const { path } = this.state;

      if (idname!='Management' && children && children.length > 0){
      return (
        <List disablePadding>
          {children.map(({id: idc, icon: iconc, href: hrefc, show: showc, link: linkc, children: childrenc }) => {
            if (typeof showc !== 'undefined' && !showc){
              return '';
            }
            return (
              <React.Fragment>
              <ListItem button
                key={idc}
                className={classNames(
                  (depth === 1?classes.nested1:classes.nested2),
                  classes.item,
                  classes.itemActionable,
                  path === hrefc && classes.itemActiveItem,
                  isDrawerCollapsed && classes.noPadding
                  )}>
                {this.linkContent(iconc, idc, hrefc, linkc, isDrawerCollapsed)}
              </ListItem>
              {this.renderChildren(idname,childrenc, depth + 1)}
              </React.Fragment>
              );
              })}
            </List>
        );
      }
      else if (idname=='Management'){
        if (children && children.length>1){
        return (
          <List disablePadding>
            {children.map(({id: idc, icon: iconc, href: hrefc, show: showc, link: linkc, children: childrenc }) => {
              if (typeof showc !== 'undefined' && !showc){
                return '';
              }
              return (
                <React.Fragment>
                <ListItem button
                  key={idc}
                  className={classNames(
                    (depth === 1?classes.nested1:classes.nested2),
                    classes.item,
                    classes.itemActionable,
                    path === hrefc && classes.itemActiveItem,
                    isDrawerCollapsed && classes.noPadding
                    )}>
                  {this.linkContent(iconc, idc, hrefc, linkc, isDrawerCollapsed)}
                </ListItem>
                {this.renderChildren(idname,childrenc, depth + 1)}
                </React.Fragment>
                );
                })}
              </List>
          );
        }
        else if(children && children.length==1){
          this.updateAdaptersLink();
        }
     }
     return '';
    }

    linkContent(iconc, idc, hrefc, linkc, drawerCollapsed){
      const { classes } = this.props;

      let linkContent = (
        <div className={classNames(classes.link)} >
          <ListItemIcon className={classes.listIcon}>
            {iconc}
          </ListItemIcon>
          <ListItemText
              className={drawerCollapsed ? classes.isHidden : classes.isDisplayed}
              classes={{
                primary: classes.itemPrimary,
                textDense: classes.textDense
              }}>
            {idc}
          </ListItemText>

        </div>
      );
      if(linkc){
        linkContent= (
        <Link href={hrefc} prefetch>
        {linkContent}
        </Link>
        );
      }
      return linkContent;
    }

    render() {
        const { classes, isDrawerCollapsed, ...other } = this.props;
        const { path } = this.state;
        this.updateCategoriesMenus();
        var classname;
        if (isDrawerCollapsed){
          classname=classes.collapseButtonWrapperRotated;
        }
        else{
          classname=classes.collapseButtonWrapper;
        }
        // const path = this.updateTitle();
        // console.log("current page:" + path);
        return (
            <NoSsr>
            <Drawer
              variant="permanent" {...other}
              className={isDrawerCollapsed ? classes.sidebarCollapsed : classes.sidebarExpanded}
              classes={{
              paper: isDrawerCollapsed ? classes.sidebarCollapsed : classes.sidebarExpanded
              }}
              style={{ width: "inherit" }}
            >
            <List disablePadding>
                <ListItem 
                  component="a"
                  onClick={this.handleTitleClick}
                  className={
                    classNames(classes.firebase, classes.item, classes.itemCategory, classes.cursorPointer)
                  }>
                  <Avatar className={classes.mainLogo} src={'/static/img/meshery-logo.png'} onClick={this.handleTitleClick} />
                  <Avatar className={classes.mainLogoText} src={'/static/img/meshery-logo-text.png'} onClick={this.handleTitleClick} />

                  {/* <span className={isDrawerCollapsed ? classes.isHidden : classes.isDisplayed}>Meshery</span> */}
                </ListItem>
                    {categories.map(({ id: childId, icon, href, show, link, children }) => {
                      if (typeof show !== 'undefined' && !show){
                        return '';
                      }
                      return (
                        <React.Fragment>
                        <ListItem
                            button
                            dense
                            key={childId}
                            className={classNames(
                            classes.item,
                            classes.itemActionable,
                            path === href && classes.itemActiveItem,
                            )}
                        >
                            <Link href={link?href:''} prefetch>
                                <div className={classNames(classes.link)} >
                                    <ListItemIcon className={classes.listIcon}>{icon}</ListItemIcon>
                                    <ListItemText
                                      className={isDrawerCollapsed ? classes.isHidden : classes.isDisplayed}
                                      classes={{
                                        primary: classes.itemPrimary,
                                        textDense: classes.textDense
                                      }}
                                    >
                                    {childId}
                                  </ListItemText>
                                </div>
                            </Link>
                        </ListItem>
                        {this.renderChildren(childId,children, 1)}
                        </React.Fragment>
                        );
                      })}
                      <Divider className={classes.divider} />
                      <ListItem
                            component="a"
                            href="https://meshery.io/"
                            target="_blank"
                            key={'about'}
                            className={classNames(
                            classes.item,
                            classes.itemActionable,
                            classes.community,
                            )}
                        >
                          <div className={classNames(classes.link)} >
                              <ListItemIcon className={classes.listIcon}><FontAwesomeIcon icon={faExternalLinkAlt} transform="shrink-2" fixedWidth /></ListItemIcon>
                              <ListItemText
                                className={isDrawerCollapsed ? classes.isHidden : classes.isDisplayed}
                                classes={{
                                  primary: classes.itemPrimary,
                                  textDense: classes.textDense
                                }}
                              >
                              {'Community'}
                            </ListItemText>

                          </div>
                        </ListItem>
              </List>
              <div className={classes.fixedSidebarFooter}>
                <ListItem button onClick={() => this.toggleMiniDrawer()} className={classname}>
                <FontAwesomeIcon icon={faChevronCircleLeft} fixedWidth color="#FFFFFF" size="lg" alt='Sidebar collapse toggle icon' />
                </ListItem>
              </div>
            </Drawer>
            </NoSsr>
        );
    }
}

Navigator.propTypes = {
  classes: PropTypes.object.isRequired,
  onCollapseDrawer: PropTypes.func.isRequired
};

const mapDispatchToProps = dispatch => {
  return {
    updatepagetitle: bindActionCreators(updatepagetitle, dispatch)
  }
}

const mapStateToProps = state => {
  // const k8sconfig = state.get("k8sConfig").toJS();
  const meshAdapters = state.get("meshAdapters").toJS();
  const meshAdaptersts = state.get("meshAdaptersts");
  const path = state.get("page").get("path");
  // const grafana = state.get("grafana").toJS();
  // const prometheus = state.get("prometheus").toJS();
  // return {meshAdapters, meshAdaptersts, k8sconfig, grafana, prometheus};
  return {meshAdapters, meshAdaptersts, path};
}

export default withStyles(styles)(connect(
    mapStateToProps,
    mapDispatchToProps
  )(withRouter(Navigator)));<|MERGE_RESOLUTION|>--- conflicted
+++ resolved
@@ -401,13 +401,8 @@
           break;
         case 'octarine':
           image = "/static/img/octarine-white.svg";
-<<<<<<< HEAD
-          logoIcon = (<img src={image} className={classes.icon} />);
-          break;
-        case 'cpx':
-          image = "/static/img/Citrix_blue.png";
-=======
->>>>>>> 79cbc4bf
+
+
           logoIcon = (<img src={image} className={classes.icon} />);
           break;
         // default:
