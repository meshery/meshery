<<<<<<< HEAD
import {
  Avatar,
  CircularProgress,
  FormControl,
  Grid,
  IconButton,
  MenuItem,
  NoSsr,
  TextField,
  Toolbar,
  Tooltip,
} from '@material-ui/core';
import React, { useRef, useState } from 'react';
import AppBarComponent from './styledComponents/AppBar';

import DeleteIcon from '@material-ui/icons/Delete';
import FileCopyIcon from '@material-ui/icons/FileCopy';
import SaveIcon from '@material-ui/icons/Save';
import { AvatarGroup } from '@mui/material';
import { iconMedium } from '../../../css/icons.styles';
import { useMeshModelComponents } from '../../../utils/hooks/useMeshModelComponents';
import { getWebAdress } from '../../../utils/webApis';
import CodeEditor from '../CodeEditor';
import LazyComponentForm from './LazyComponentForm';
import useDesignLifecycle from './hooks/useDesignLifecycle';
=======
import { Avatar, CircularProgress, FormControl, Grid, IconButton, MenuItem, NoSsr, TextField, Toolbar, Tooltip } from "@material-ui/core";
import React, { useEffect, useRef, useState } from "react";
import AppBarComponent from "./styledComponents/AppBar";

import DeleteIcon from "@material-ui/icons/Delete";
import SaveIcon from '@material-ui/icons/Save';
import { AvatarGroup } from "@mui/material";
import { iconMedium } from "../../../css/icons.styles";
import { useMeshModelComponents } from "../../../utils/hooks/useMeshModelComponents";
import { getWebAdress } from "../../../utils/webApis";
import CodeEditor from "../CodeEditor";
import LazyComponentForm from "./LazyComponentForm";
import useDesignLifecycle from "./hooks/useDesignLifecycle";
import { useRouter } from "next/router";
import { ArrowBack  } from "@material-ui/icons";
import TooltipButton from "../../../utils/TooltipButton";
import { SaveAs as SaveAsIcon } from "@mui/icons-material";
>>>>>>> 6640f6f8

export default function DesignConfigurator() {
  const [selectedCategory, setSelectedCategory] = useState(null);
  const [selectedModel, setSelectedModel] = useState(null);
<<<<<<< HEAD
  const { models, meshmodelComponents, getModelFromCategory, getComponentsFromModel, categories } =
    useMeshModelComponents();
  const {
    onSettingsChange,
    designSave,
    designUpdate,
    designYaml,
    designJson,
    designId,
    designDelete,
  } = useDesignLifecycle();
=======
  const { models, meshmodelComponents, getModelFromCategory, getComponentsFromModel, categories } = useMeshModelComponents();
  const { onSettingsChange, designSave, designUpdate, designYaml, designJson, designId, designDelete ,updateDesignName,designName ,loadDesign ,updateDesignData } = useDesignLifecycle();
>>>>>>> 6640f6f8
  const formReference = useRef();

  const router = useRouter();
  const { design_id } = router.query;
  console.log("design_id", design_id)

  useEffect(function loadDesignOnMount() {
    if (design_id) {
      loadDesign(design_id)
    }
  }, [design_id])

  function handleCategoryChange(event) {
    setSelectedCategory(event.target.value);
    getModelFromCategory(event.target.value);
  }

  function handleModelChange(event) {
    if (event.target.value) {
      getComponentsFromModel(event.target.value);
      setSelectedModel(event.target.value);
    }
  }

  return (
    <NoSsr>
      <TooltipButton title="Back" placement="left">
        <IconButton onClick={() => router.back()}>
          <ArrowBack />
        </IconButton>
      </TooltipButton>
      <AppBarComponent position="static" elevation={0}>
        <Toolbar>
          <div style={{ flexGrow: 1 }}>
            {/* Category Selector */}
            <FormControl>
              <TextField
                select={true}
                SelectProps={{
                  MenuProps: {
                    anchorOrigin: {
                      vertical: 'bottom',
                      horizontal: 'left',
                    },
                    getContentAnchorEl: null,
                  },
                  renderValue: (selected) => {
                    if (!selected || selected.length === 0) {
                      return <em>Select Category</em>;
                    }

                    return selected;
                  },
                  displayEmpty: true,
                }}
                InputProps={{ disableUnderline: true }}
                labelId="category-selector"
                id="category-selector"
                value={selectedCategory}
                onChange={handleCategoryChange}
                fullWidth
              >
                {categories.map((cat) => (
                  <MenuItem key={cat.name} value={cat.name}>
                    {cat.name}
                  </MenuItem>
                ))}
              </TextField>
            </FormControl>

            {/* Model Selector */}
            {selectedCategory && (
              <FormControl>
                <TextField
                  placeholder="select Model"
                  select={true}
                  SelectProps={{
                    MenuProps: {
                      anchorOrigin: {
                        vertical: 'bottom',
                        horizontal: 'left',
                      },
                      getContentAnchorEl: null,
                    },
                    renderValue: (selected) => {
                      if (!selected || selected.length === 0) {
                        return <em>Select Model</em>;
                      }

                      return removeHyphenAndCapitalise(selected);
                    },
                    displayEmpty: true,
                  }}
                  InputProps={{ disableUnderline: true }}
                  labelId="model-selector"
                  id="model-selector"
                  value={selectedModel}
                  onChange={handleModelChange}
                  fullWidth
                >
                  {models?.[selectedCategory] ? (
                    models[selectedCategory].map(function renderModels(model, idx) {
                      return (
                        <MenuItem key={`${model.name}-${idx}`} value={model.name}>
                          {model.displayName}
                        </MenuItem>
                      );
                    })
                  ) : (
                    <RenderModelNull selectedCategory={selectedCategory} models={models} />
                  )}
                </TextField>
              </FormControl>
            )}
          </div>

          {/* Action Toolbar */}
          <TextField label="Design Name" value={designName} onChange={(e) => updateDesignName(e.target.value) } />


          <Tooltip title="Save Design as New File">
<<<<<<< HEAD
            <IconButton aria-label="Save" color="primary" onClick={designSave}>
              <SaveIcon style={iconMedium} />
            </IconButton>
          </Tooltip>
          {designId && (
            <>
              <Tooltip title="Update Design">
                <IconButton aria-label="Update" color="primary" onClick={designUpdate}>
                  <FileCopyIcon style={iconMedium} />
                </IconButton>
              </Tooltip>
              <Tooltip title="Delete Design">
                <IconButton aria-label="Delete" color="primary" onClick={designDelete}>
                  <DeleteIcon style={iconMedium} />
                </IconButton>
              </Tooltip>
            </>
          )}
=======
            <IconButton
              aria-label="Save"
              color="primary"
              onClick={designSave}
            >
              <SaveAsIcon style={iconMedium} />
            </IconButton>
          </Tooltip>
          {
            designId && (
              <>
                <Tooltip title="Update Design">
                  <IconButton
                    aria-label="Update"
                    color="primary"
                    onClick={designUpdate}
                  >
                    <SaveIcon style={iconMedium} />
                  </IconButton>
                </Tooltip>
                <Tooltip title="Delete Design">
                  <IconButton
                    aria-label="Delete"
                    color="primary"
                    onClick={designDelete}
                  >
                    <DeleteIcon style={iconMedium} />
                  </IconButton>
                </Tooltip>
              </>
            )
          }


>>>>>>> 6640f6f8
        </Toolbar>
      </AppBarComponent>
      <Grid container spacing={3}>
        {meshmodelComponents?.[selectedModel] && (
          <Grid item xs={12} md={6}>
            {meshmodelComponents[selectedModel]?.[0]?.components?.map(
              function ShowRjsfComponentsLazily(trimmedComponent, idx) {
                const hasInvalidSchema = !!trimmedComponent.metadata?.hasInvalidSchema;
                return (
                  <LazyComponentForm
                    key={`${trimmedComponent.kind}-${idx}`}
                    component={trimmedComponent}
                    onSettingsChange={onSettingsChange(trimmedComponent, formReference)}
                    reference={formReference}
                    disabled={hasInvalidSchema}
                  />
                );
              },
            )}
          </Grid>
        )}
        <Grid item xs={12} md={selectedCategory && selectedModel ? 6 : 12}>
<<<<<<< HEAD
          <CodeEditor
            yaml={designYaml}
            saveCodeEditorChanges={() => {}}
            fullWidth={!(selectedCategory && selectedModel)}
          />
          {designJson?.services && Object.keys(designJson.services).length > 0 && (
            <AvatarGroup
              max={10}
              style={{
                position: 'fixed',
                bottom: 60,
                right: 40,
              }}
            >
              {Object.values(designJson.services).map(
                function renderAvatarFromServices(service, idx) {
                  const metadata = service.traits?.['meshmodel-metadata'];
                  if (metadata) {
                    const { primaryColor, svgWhite } = metadata;
                    return (
                      <Avatar
                        key={idx}
                        src={`${getWebAdress()}/${svgWhite}`}
                        style={{ background: primaryColor, padding: 6, height: 20, width: 20 }}
                        onClick={() => {
                          console.log('TODO: write function to highlight things on editor');
                        }}
                      />
                    );
                  }
                },
              )}
            </AvatarGroup>
          )}
=======
          <CodeEditor yaml={designYaml}
            onChange={(_val,_view,update) => {
              updateDesignData({ yamlData : update })
            }}
            saveCodeEditorChanges={(args) => {
              console.log("onSave",args)
            }} fullWidth={!(selectedCategory && selectedModel)} />
          {
            designJson?.services && Object.keys(designJson.services).length > 0 && (
              <AvatarGroup max={10} style={{
                position : "fixed",
                bottom : 60,
                right : 40,
              }}>
                {
                  Object.values(designJson.services).map(function renderAvatarFromServices(service, idx) {
                    const metadata = service.traits?.["meshmodel-metadata"];
                    if (metadata) {
                      const { primaryColor, svgWhite } = metadata;
                      return <Avatar key={idx} src={`${getWebAdress()}/${svgWhite}`} style={{ background : primaryColor, padding : 6, height : 20, width : 20 }} onClick={() => {
                        console.log("TODO: write function to highlight things on editor")
                      }} />
                    }
                  })
                }
              </AvatarGroup>
            )
          }
>>>>>>> 6640f6f8
        </Grid>
      </Grid>
    </NoSsr>
  );
}

function RenderModelNull({ selectedCategory, models }) {
  if (!selectedCategory) {
    return <MenuItem value={undefined}>Select a Category First</MenuItem>;
  }

  if (!models?.[selectedCategory]) {
    return <CircularProgress />;
  }
}

function removeHyphenAndCapitalise(str) {
  if (!str) {
    return '';
  }

  return str
    .split('-')
    .filter((word) => word)
    .map((word) => word[0].toUpperCase() + word.substring(1))
    .join(' ');
}<|MERGE_RESOLUTION|>--- conflicted
+++ resolved
@@ -1,30 +1,3 @@
-<<<<<<< HEAD
-import {
-  Avatar,
-  CircularProgress,
-  FormControl,
-  Grid,
-  IconButton,
-  MenuItem,
-  NoSsr,
-  TextField,
-  Toolbar,
-  Tooltip,
-} from '@material-ui/core';
-import React, { useRef, useState } from 'react';
-import AppBarComponent from './styledComponents/AppBar';
-
-import DeleteIcon from '@material-ui/icons/Delete';
-import FileCopyIcon from '@material-ui/icons/FileCopy';
-import SaveIcon from '@material-ui/icons/Save';
-import { AvatarGroup } from '@mui/material';
-import { iconMedium } from '../../../css/icons.styles';
-import { useMeshModelComponents } from '../../../utils/hooks/useMeshModelComponents';
-import { getWebAdress } from '../../../utils/webApis';
-import CodeEditor from '../CodeEditor';
-import LazyComponentForm from './LazyComponentForm';
-import useDesignLifecycle from './hooks/useDesignLifecycle';
-=======
 import { Avatar, CircularProgress, FormControl, Grid, IconButton, MenuItem, NoSsr, TextField, Toolbar, Tooltip } from "@material-ui/core";
 import React, { useEffect, useRef, useState } from "react";
 import AppBarComponent from "./styledComponents/AppBar";
@@ -42,27 +15,12 @@
 import { ArrowBack  } from "@material-ui/icons";
 import TooltipButton from "../../../utils/TooltipButton";
 import { SaveAs as SaveAsIcon } from "@mui/icons-material";
->>>>>>> 6640f6f8
 
 export default function DesignConfigurator() {
   const [selectedCategory, setSelectedCategory] = useState(null);
   const [selectedModel, setSelectedModel] = useState(null);
-<<<<<<< HEAD
-  const { models, meshmodelComponents, getModelFromCategory, getComponentsFromModel, categories } =
-    useMeshModelComponents();
-  const {
-    onSettingsChange,
-    designSave,
-    designUpdate,
-    designYaml,
-    designJson,
-    designId,
-    designDelete,
-  } = useDesignLifecycle();
-=======
   const { models, meshmodelComponents, getModelFromCategory, getComponentsFromModel, categories } = useMeshModelComponents();
   const { onSettingsChange, designSave, designUpdate, designYaml, designJson, designId, designDelete ,updateDesignName,designName ,loadDesign ,updateDesignData } = useDesignLifecycle();
->>>>>>> 6640f6f8
   const formReference = useRef();
 
   const router = useRouter();
@@ -184,26 +142,6 @@
 
 
           <Tooltip title="Save Design as New File">
-<<<<<<< HEAD
-            <IconButton aria-label="Save" color="primary" onClick={designSave}>
-              <SaveIcon style={iconMedium} />
-            </IconButton>
-          </Tooltip>
-          {designId && (
-            <>
-              <Tooltip title="Update Design">
-                <IconButton aria-label="Update" color="primary" onClick={designUpdate}>
-                  <FileCopyIcon style={iconMedium} />
-                </IconButton>
-              </Tooltip>
-              <Tooltip title="Delete Design">
-                <IconButton aria-label="Delete" color="primary" onClick={designDelete}>
-                  <DeleteIcon style={iconMedium} />
-                </IconButton>
-              </Tooltip>
-            </>
-          )}
-=======
             <IconButton
               aria-label="Save"
               color="primary"
@@ -238,7 +176,6 @@
           }
 
 
->>>>>>> 6640f6f8
         </Toolbar>
       </AppBarComponent>
       <Grid container spacing={3}>
@@ -261,42 +198,6 @@
           </Grid>
         )}
         <Grid item xs={12} md={selectedCategory && selectedModel ? 6 : 12}>
-<<<<<<< HEAD
-          <CodeEditor
-            yaml={designYaml}
-            saveCodeEditorChanges={() => {}}
-            fullWidth={!(selectedCategory && selectedModel)}
-          />
-          {designJson?.services && Object.keys(designJson.services).length > 0 && (
-            <AvatarGroup
-              max={10}
-              style={{
-                position: 'fixed',
-                bottom: 60,
-                right: 40,
-              }}
-            >
-              {Object.values(designJson.services).map(
-                function renderAvatarFromServices(service, idx) {
-                  const metadata = service.traits?.['meshmodel-metadata'];
-                  if (metadata) {
-                    const { primaryColor, svgWhite } = metadata;
-                    return (
-                      <Avatar
-                        key={idx}
-                        src={`${getWebAdress()}/${svgWhite}`}
-                        style={{ background: primaryColor, padding: 6, height: 20, width: 20 }}
-                        onClick={() => {
-                          console.log('TODO: write function to highlight things on editor');
-                        }}
-                      />
-                    );
-                  }
-                },
-              )}
-            </AvatarGroup>
-          )}
-=======
           <CodeEditor yaml={designYaml}
             onChange={(_val,_view,update) => {
               updateDesignData({ yamlData : update })
@@ -325,7 +226,6 @@
               </AvatarGroup>
             )
           }
->>>>>>> 6640f6f8
         </Grid>
       </Grid>
     </NoSsr>
