// @ts-check
import {
  Avatar, Button, Dialog, DialogActions, DialogContent, DialogTitle, Divider, IconButton, NoSsr, TableCell, Tooltip, Typography
} from "@material-ui/core";
import { makeStyles, withStyles } from "@material-ui/core/styles";
import TableSortLabel from "@material-ui/core/TableSortLabel";
import CloseIcon from "@material-ui/icons/Close";
import DeleteIcon from "@material-ui/icons/Delete";
import FullscreenIcon from '@material-ui/icons/Fullscreen';
import GetAppIcon from '@material-ui/icons/GetApp';
import FullscreenExitIcon from '@material-ui/icons/FullscreenExit';
import SaveIcon from '@material-ui/icons/Save';
import MUIDataTable from "mui-datatables";
import CustomToolbarSelect from "./MesheryPatterns/CustomToolbarSelect";
import { withSnackbar } from "notistack";
import AddIcon from "@material-ui/icons/AddCircleOutline";
import React, { useContext, useEffect, useRef, useState } from "react";
import { UnControlled as CodeMirror } from "react-codemirror2";
import Moment from "react-moment";
import { connect } from "react-redux";
import { bindActionCreators } from "redux";
import dataFetch from "../lib/data-fetch";
import { toggleCatalogContent, updateProgress } from "../lib/store";
import DesignConfigurator from "../components/configuratorComponents/MeshModel";
import UploadImport from "./UploadImport";
import { ctxUrl } from "../utils/multi-ctx";
import { generateValidatePayload, getComponentsinFile, randomPatternNameGenerator as getRandomName } from "../utils/utils";
import ViewSwitch from "./ViewSwitch";
import CatalogFilter from "./CatalogFilter";
import MesheryPatternGrid from "./MesheryPatterns/MesheryPatternGridView";
import UndeployIcon from "../public/static/img/UndeployIcon";
import DoneAllIcon from '@material-ui/icons/DoneAll';
import DoneIcon from '@material-ui/icons/Done';
import PublicIcon from '@material-ui/icons/Public';
import ConfirmationModal from "./ConfirmationModal";
import PublishIcon from "@material-ui/icons/Publish";
import PromptComponent from "./PromptComponent";
import LoadingScreen from "./LoadingComponents/LoadingComponent";
import { SchemaContext } from "../utils/context/schemaSet";
import Validation from "./Validation";
import { ACTIONS, FILE_OPS, MesheryPatternsCatalog, VISIBILITY } from "../utils/Enum";
import CloneIcon from "../public/static/img/CloneIcon";
import { useRouter } from "next/router";
import { publish_schema } from "./schemas/publish_schema";
import Modal from "./Modal";
import _ from "lodash";
import downloadFile from "../utils/fileDownloader";
import fetchCatalogPattern from "./graphql/queries/CatalogPatternQuery";
import ConfigurationSubscription from "./graphql/subscriptions/ConfigurationSubscription";
<<<<<<< HEAD
import { AbilityContext } from "./Can";
import { keys } from '../utils/permission_keys';
import ErrorPage from './ErrorPage';
=======
import ReusableTooltip from "./reusable-tooltip";
>>>>>>> 3037a1ca

const styles = (theme) => ({
  grid : {
    padding : theme.spacing(2),
  },
  tableHeader : {
    fontWeight : "bolder",
    fontSize : 18,
  },
  muiRow : {
    '& .MuiTableRow-root' : {
      cursor : 'pointer'
    }
  },
  iconPatt : {
    width : "24px",
    height : "24px",
    filter : theme.palette.secondary.brightness
  },
  topToolbar : {
    margin : "2rem auto",
    display : "flex",
    justifyContent : "space-between",
    paddingLeft : "1rem"
  },
  viewSwitchButton : {
    justifySelf : "flex-end",
    paddingLeft : "1rem"
  },
  createButton : {
    display : "flex",
    justifyContent : "flex-start",
    alignItems : "center",
    whiteSpace : "nowrap",
  },
  UploadImport : {
    marginLeft : "1.5rem",
  },
  noDesignAddButton : {
    marginTop : "0.5rem"
  },
  noDesignContainer : {
    padding : "2rem",
    display : "flex",
    justifyContent : "center",
    alignItems : "center",
    flexDirection : "column",
  },
  noDesignButtons : {
    display : "flex",
    justifyContent : "center",
    alignItems : "center",
    flexDirection : "row",
  },
  noDesignPaper : {
    padding : "0.5rem",
    fontSize : "3rem"
  },
  noDesignText : {
    fontSize : "2rem",
    marginBottom : "2rem",
  },
  addIcon : {
    paddingRight : ".35rem",
  },
  visibilityImg : {
    filter : theme.palette.secondary.img,
  }
  // text : {
  //   padding : "5px"
  // }
});

const useStyles = makeStyles((theme) => ({
  backButton : {
    marginRight : theme.spacing(2),
  },
  yamlDialogTitle : {
    display : "flex",
    alignItems : "center"
  },
  yamlDialogTitleText : {
    flexGrow : 1
  },
  fullScreenCodeMirror : {
    height : '100%',
    '& .CodeMirror' : {
      minHeight : "300px",
      height : '100%',
    }
  },
  autoComplete : {
    width : "120px",
    minWidth : "120px",
    maxWidth : 150,
    marginRight : "auto"
  },
  iconPatt : {
    width : "10px",
    height : "10px",
    "& .MuiAvatar-img" : {
      height : '60%',
      width : '60%'
    }
  }
}));

function TooltipIcon({ children, onClick, title,placement }) {
  return (
    <Tooltip title={title} placement={placement} arrow interactive >
      <IconButton onClick={onClick}>
        {children}
      </IconButton>
    </Tooltip>
  );
}

function YAMLEditor({ pattern, onClose, onSubmit }) {
  const classes = useStyles();
  const [yaml, setYaml] = useState("");
  const [fullScreen, setFullScreen] = useState(false);

  const toggleFullScreen = () => {
    setFullScreen(!fullScreen);
  };

  return (
    <Dialog onClose={onClose} aria-labelledby="pattern-dialog-title" open maxWidth="md" fullScreen={fullScreen} fullWidth={!fullScreen}>
      <DialogTitle disableTypography id="pattern-dialog-title" className={classes.yamlDialogTitle}>
        <Typography variant="h6" className={classes.yamlDialogTitleText}>
          {pattern.name}
        </Typography>
        <ReusableTooltip
          placement ="top"
          title={fullScreen ? "Exit Fullscreen" : "Enter Fullscreen"}
          onClick={toggleFullScreen}>
          {fullScreen ? <FullscreenExitIcon /> : <FullscreenIcon />}
        </ReusableTooltip>
        <ReusableTooltip
          placement ="top" title="Exit" onClick={onClose}>
          <CloseIcon />
        </ReusableTooltip>
      </DialogTitle>
      <Divider variant="fullWidth" light />
      <DialogContent>
        <CodeMirror
          value={pattern.pattern_file}
          className={fullScreen ? classes.fullScreenCodeMirror : ""}
          options={{
            theme : "material",
            lineNumbers : true,
            lineWrapping : true,
            gutters : ["CodeMirror-lint-markers"],
            // @ts-ignore
            lint : true,
            mode : "text/x-yaml",
          }}
          onChange={(_, data, val) => setYaml(val)}
        />
      </DialogContent>
      <Divider variant="fullWidth" light />
      <DialogActions>
        <ReusableTooltip title="Update Pattern">
          <IconButton
            aria-label="Update"
            color="primary"
            onClick={() => onSubmit({
              data : yaml, id : pattern.id, name : pattern.name, type : FILE_OPS.UPDATE
            })}
          >
            <SaveIcon />
          </IconButton>
        </ReusableTooltip>
        <ReusableTooltip title="Delete Pattern">
          <IconButton
            aria-label="Delete"
            color="primary"
            onClick={() => onSubmit({
              data : yaml,
              id : pattern.id,
              name : pattern.name,
              type : FILE_OPS.DELETE
            })}
          >
            <DeleteIcon />
          </IconButton>
        </ReusableTooltip>
      </DialogActions>
    </Dialog>
  );
}

function resetSelectedPattern() {
  return { show : false, pattern : null };
}

function MesheryPatterns({
  updateProgress, enqueueSnackbar, closeSnackbar, user, classes, selectedK8sContexts, catalogVisibility, toggleCatalogContent
}) {
  const [page, setPage] = useState(0);
  const [search,setSearch] = useState("");
  const [sortOrder] = useState("");
  const [count, setCount] = useState(0);
  const [pageSize, setPageSize] = useState(10);
  const modalRef = useRef();
  const [patterns, setPatterns] = useState([]);
  const [selectedRowData, setSelectedRowData] = useState(null);
  const [selectedPattern, setSelectedPattern] = useState(resetSelectedPattern());
  const [extensionPreferences, setExtensionPreferences] = useState({});
  const router = useRouter()

  const ability = useContext(AbilityContext);
  const [patternErrors, setPatternErrors] = useState(new Map());

  const [canPublishPattern, setCanPublishPattern] = useState(false);

  const [viewType, setViewType] = useState(
    /**  @type {TypeView} */
    ("grid")
  );

  const PATTERN_URL = '/api/pattern'
  const DEPLOY_URL = `${PATTERN_URL}/deploy`;
  const CLONE_URL = '/clone';
  const [modalOpen, setModalOpen] = useState({
    open : false,
    action : 0,
    pattern_file : null,
    name : "",
    count : 0,
    validationBody : null,
    errors : {
      validationErrors : 0
    }
  });

  const [importModal, setImportModal] = useState({
    open : false
  })
  const [publishModal, setPublishModal] = useState({
    open : false,
    pattern : {},
    name : ""
  });
  const [payload, setPayload] = useState({
    id : "",
    catalog_data : {}
  });


  const [loading, stillLoading] = useState(true);

  const catalogVisibilityRef = useRef(false);
  const catalogContentRef = useRef();
  const disposeConfSubscriptionRef = useRef(null);

  const { workloadTraitSet } = useContext(SchemaContext);


  const ACTION_TYPES = {
    FETCH_PATTERNS : {
      name : "FETCH_PATTERNS",
      error_msg : "Failed to fetch designs"
    },
    UPDATE_PATTERN : {
      name : "UPDATE_PATTERN",
      error_msg : "Failed to update design file"
    },
    DELETE_PATTERN : {
      name : "DELETE_PATTERN",
      error_msg : "Failed to delete design file"
    },
    DEPLOY_PATTERN : {
      name : "DEPLOY_PATTERN",
      error_msg : "Failed to deploy design file"
    },
    UNDEPLOY_PATTERN : {
      name : "UNDEPLOY_PATTERN",
      error_msg : "Failed to undeploy design file"
    },
    UPLOAD_PATTERN : {
      name : "UPLOAD_PATTERN",
      error_msg : "Failed to upload design file"
    },
    CLONE_PATTERN : {
      name : "CLONE_PATTERN",
      error_msg : "Failed to clone design file"
    },
    PUBLISH_CATALOG : {
      name : "PUBLISH_CATALOG",
      error_msg : "Failed to publish catalog"
    },
    UNPUBLISH_CATALOG : {
      name : "PUBLISH_CATALOG",
      error_msg : "Failed to publish catalog"
    }
  };

  /**
   * Checking whether users are signed in under a provider that doesn't have
   * publish pattern capability and setting the canPublishPattern state accordingly
   */
  useEffect(() => {
    dataFetch(
      "/api/provider/capabilities",
      {
        method : "GET",
        credentials : "include",
      },
      (result) => {
        if (result) {
          const capabilitiesRegistry = result;
          const patternsCatalogueCapability = capabilitiesRegistry?.capabilities.filter((val) => val.feature === MesheryPatternsCatalog);
          if (patternsCatalogueCapability?.length > 0) setCanPublishPattern(true);
        }
      },
      (err) => console.error(err)
    );
  }, [])

  const searchTimeout = useRef(null);
  /**
   * fetch patterns when the page loads
   */
  // @ts-ignore
  useEffect(() => {
    document.body.style.overflowX = "hidden"
    fetchPatterns(page,pageSize,search,sortOrder)
    return (() => document.body.style.overflowX = "auto")
  }, [page, pageSize, search, sortOrder]);

  useEffect(() => {
    if (viewType==='grid'){
      setSearch("")
    }
  },[viewType])

  const onChange = (e) => {
    setPayload({
      id : publishModal.pattern?.id,
      catalog_data : e
    })
  }


  const handleCatalogPreference = (catalogPref) => {
    let body = Object.assign({}, extensionPreferences)
    body["catalogContent"] = catalogPref

    dataFetch(
      "/api/user/prefs",
      {
        method : "POST",
        credentials : "include",
        body : JSON.stringify({ usersExtensionPreferences : body })
      },
      () => {
        enqueueSnackbar(`Catalog Content was ${catalogPref ? "enab" : "disab"}led`,
          {
            variant : 'success',
            autoHideDuration : 4000,
            action : (key) => (
              <IconButton
                key="close"
                aria-label="Close"
                color="inherit"
                onClick={() => closeSnackbar(key)}
              >
                <CloseIcon />
              </IconButton>
            ),
          });
      },
      err => console.error(err),
    )
  }

  const fetchUserPrefs = () => {
    dataFetch(
      "/api/user/prefs",
      {
        method : "GET",
        credentials : "include",
      },
      (result) => {
        if (result) {
          setExtensionPreferences(result?.usersExtensionPreferences)
        }
      },
      err => console.error(err)
    )
  }

  const initPatternsSubscription = (pageNo = page.toString(), pagesize = pageSize.toString(), searchText = search, order = sortOrder) => {
    if (disposeConfSubscriptionRef.current) {
      disposeConfSubscriptionRef.current.dispose();
    }
    const configurationSubscription = ConfigurationSubscription((result) => {
      stillLoading(false);
      setPage(result.configuration?.patterns?.page || 0);
      setPageSize(result.configuration?.patterns?.page_size || 0);
      setCount(result.configuration?.patterns?.total_count || 0);
      handleSetPatterns(result.configuration?.patterns?.patterns);
    },
    {
      applicationSelector : {
        pageSize : pagesize,
        page : pageNo,
        search : searchText,
        order : order
      },
      patternSelector : {
        pageSize : pagesize,
        page : pageNo,
        search : searchText,
        order : order
      },
      filterSelector : {
        pageSize : pagesize,
        page : pageNo,
        search : searchText,
        order : order
      }
    });
    disposeConfSubscriptionRef.current = configurationSubscription
  }


  const handleCatalogVisibility = () => {
    handleCatalogPreference(!catalogVisibilityRef.current);
    catalogVisibilityRef.current = !catalogVisibility
    toggleCatalogContent({ catalogVisibility : !catalogVisibility });
  }

  useEffect(() => {
    fetchUserPrefs();
  }, [])

  useEffect(() => {
    catalogVisibilityRef.current = catalogVisibility
    const fetchCatalogPatterns = fetchCatalogPattern({
      selector : {
        search : "",
        order : "",
        page : 0,
        pagesize : 0,
      }
    }).subscribe({
      next : (result) => {
        catalogContentRef.current = result?.catalogPatterns;
        initPatternsSubscription();
      },
      error : (err) => console.log("There was an error fetching Catalog Filter: ", err)
    });

    return () => {
      fetchCatalogPatterns.unsubscribe();
      disposeConfSubscriptionRef.current?.dispose();
    }
  }, [])

  useEffect(() => {
    handleSetPatterns(patterns)
  }, [catalogVisibility])

  const handleSetPatterns = (patterns) => {
    if (catalogVisibilityRef.current && catalogContentRef.current?.length > 0) {
      setPatterns([...catalogContentRef.current, ...patterns.filter(content => content.visibility !== VISIBILITY.PUBLISHED)])
      return
    }
    setPatterns(patterns.filter(content => content.visibility !== VISIBILITY.PUBLISHED))
  }

  useEffect(() => {
    setPage(0);
    setPageSize(10);
    setCount(0);
    fetchPatterns(0, 10, search, sortOrder)
  }, [viewType])

  const handleModalClose = () => {
    // @ts-ignore
    setModalOpen({
      open : false,
      pattern_file : null,
      name : "",
      count : 0
    });
  }

  const handleModalOpen = (e, pattern_file, name, errors, action) => {
    e.stopPropagation();
    const compCount = getComponentsinFile(pattern_file);
    const validationBody = (
      <Validation
        errors={errors}
        compCount={compCount}
        handleClose={() => setModalOpen({ ...modalOpen, open : false })}
      />
    )
    setModalOpen({
      open : true,
      action : action,
      pattern_file : pattern_file,
      name : name,
      count : compCount,
      validationBody : validationBody,
      errors : {
        validationError : errors?.reduce((count, ele) => {
          return ele.errors.length + count
        }, 0)
      }
    });
  }

  const handleUploadImport = () => {
    setImportModal({
      open : true
    });
  }

  const handleUploadImportClose = () => {
    setImportModal({
      open : false
    });
  }

  const handlePublishModal = (ev, pattern) => {
    if (canPublishPattern) {
      ev.stopPropagation();
      setPublishModal({
        open : true,
        pattern : pattern,
        name : ""
      });
    }
  };

  const handleUnpublishModal = (ev, pattern) => {
    if (canPublishPattern) {
      ev.stopPropagation();
      return async () => {
        let response = await modalRef.current.show({
          title : `Unpublish Catalog item?`,
          subtitle : `Are you sure you want to unpublish ${pattern?.name}?`,
          options : ["Yes", "No"]
        });
        if (response === "Yes") {
          updateProgress({ showProgress : true });
          dataFetch(
                `/api/pattern/catalog/unpublish`,
                { credentials : "include", method : "DELETE", body : JSON.stringify({ "id" : pattern?.id }) },
                () => {
                  updateProgress({ showProgress : false });
                  enqueueSnackbar("Design unpublished", {
                    variant : "success",
                    action : function Action(key) {
                      return (
                        <IconButton key="close" aria-label="Close" color="inherit" onClick={() => closeSnackbar(key)}>
                          <CloseIcon />
                        </IconButton>
                      );
                    },
                    autoHideDuration : 2000,
                  });
                },
                handleError(ACTION_TYPES.UNPUBLISH_CATALOG),
          );
        }
      }
    }
  };


  const handlePublishModalClose = () => {
    setPublishModal({
      open : false,
      pattern : {},
      name : ""
    });

    setPayload({
      id : "",
      catalog_data : {}
    });

  };

  const handleDeploy = (pattern_file, name) => {
    updateProgress({ showProgress : true });
    dataFetch(
      ctxUrl(DEPLOY_URL, selectedK8sContexts),
      {
        credentials : "include",
        method : "POST",
        body : pattern_file,
      }, () => {
        updateProgress({ showProgress : false });
        enqueueSnackbar(`"${name}" Design deployed`, {
          variant : "success",
          action : function Action(key) {
            return (
              <IconButton key="close" aria-label="Close" color="inherit" onClick={() => closeSnackbar(key)}>
                <CloseIcon />
              </IconButton>
            );
          },
          autoHideDuration : 2000,
        });
      },
      handleError(ACTION_TYPES.DEPLOY_PATTERN),
    );
  };

  const handleVerify = (e, pattern_file, pattern_id) => {
    e.stopPropagation();
    const validationPayloads = generateValidatePayload(pattern_file, workloadTraitSet);
    console.log(validationPayloads);
    if (validationPayloads.err) {
      handleError(validationPayloads.err);
    }
    dataFetch("/api/meshmodel/validate", {
      method : "POST",
      credentials : "include",
      body : JSON.stringify({ "validationItems" : validationPayloads })
    }, (res) => {
      let errors = [];
      const keys = Object.keys(res.result);
      keys.forEach((key) => {
        const error = res.result[key];
        if (!error.isValid) {
          errors = errors.concat({ service : key, errors : error.errors })
        }
      })
      setPatternErrors(prevErrors => new Map([...prevErrors, [pattern_id, errors]]));
      handleModalOpen(e, pattern_file, patterns[0].name, errors, ACTIONS.VERIFY)
    },
    handleError("Error validating pattern"),
    );
  }

  const handleUnDeploy = (pattern_file, name) => {
    updateProgress({ showProgress : true });
    dataFetch(
      ctxUrl(DEPLOY_URL, selectedK8sContexts),
      {
        credentials : "include",
        method : "DELETE",
        body : pattern_file,
      }, () => {
        updateProgress({ showProgress : false });
        enqueueSnackbar(`"${name}" Design undeployed`, {
          variant : "success",
          action : function Action(key) {
            return (
              <IconButton key="close" aria-label="Close" color="inherit" onClick={() => closeSnackbar(key)}>
                <CloseIcon />
              </IconButton>
            );
          },
          autoHideDuration : 2000,
        });
      },
      handleError(ACTION_TYPES.UNDEPLOY_PATTERN),
    );
  };
  const handlePublish = (catalog_data) => {
    updateProgress({ showProgress : true });
    dataFetch(
      `/api/pattern/catalog/publish`,
      { credentials : "include", method : "POST", body : JSON.stringify(catalog_data) },
      () => {
        updateProgress({ showProgress : false });
        enqueueSnackbar("Design Published!", {
          variant : "success",
          action : function Action(key) {
            return (
              <IconButton key="close" aria-label="Close" color="inherit" onClick={() => closeSnackbar(key)}>
                <CloseIcon />
              </IconButton>
            );
          },
          autoHideDuration : 2000,
        });
      },
      handleError(ACTION_TYPES.PUBLISH_CATALOG),
    );
  }
  function handleClone(patternID, name) {
    updateProgress({ showProgress : true });
    dataFetch(PATTERN_URL.concat(CLONE_URL, "/", patternID),
      {
        credentials : "include",
        method : "POST",
        body : JSON.stringify({ name : name + " (Copy)" }),
      },
      () => {
        updateProgress({ showProgress : false });
        enqueueSnackbar(`"${name}" Design cloned`, {
          variant : "success",
          action : function Action(key) {
            return (
              <IconButton key="close" aria-label="Close" color="inherit" onClick={() => closeSnackbar(key)}>
                <CloseIcon />
              </IconButton>
            );
          },
          autoHideDuration : 2000,
        });
      },
      handleError(ACTION_TYPES.CLONE_PATTERN),
    );
  }

  function fetchPatterns(page, pageSize, search, sortOrder) {
    if (!search) search = "";
    if (!sortOrder) sortOrder = "";
    const query = `?page=${page}&pagesize=${pageSize}&search=${encodeURIComponent(search)}&order=${encodeURIComponent(
      sortOrder
    )}`;

    updateProgress({ showProgress : true });
    dataFetch(
      `/api/pattern${query}`,
      { credentials : "include", },
      (result) => {
        console.log("PatternFile API", `/api/pattern${query}`);
        updateProgress({ showProgress : false });
        page === 0 && stillLoading(false);
        if (result) {
          // setPage(result.page || 0);
          setPageSize(result.page_size || 0);
          setCount(result.total_count || 0);
          handleSetPatterns(result.patterns || [])
        }
      },
      handleError(ACTION_TYPES.FETCH_PATTERNS)
    );
  }

  const handleError = (action) => (error) => {
    updateProgress({ showProgress : false });

    enqueueSnackbar(`${action.error_msg}: ${error}`, {
      variant : "error",
      action : function Action(key) {
        return (
          <IconButton key="close" aria-label="Close" color="inherit" onClick={() => closeSnackbar(key)}>
            <CloseIcon />
          </IconButton>
        );
      },
      autoHideDuration : 8000,
    });
  };

  function resetSelectedRowData() {
    return () => {
      setSelectedRowData(null);
    };
  }

  async function handleSubmit({ data, id, name, type }) {
    updateProgress({ showProgress : true })
    if (type === FILE_OPS.DELETE) {
      const response = await showModal(1, name)
      if (response=="No"){
        updateProgress({ showProgress : false })
        return;
      }
      dataFetch(
        `/api/pattern/${id}`,
        {
          credentials : "include",
          method : "DELETE",
        },
        () => {
          console.log("PatternFile API", `/api/pattern/${id}`);
          updateProgress({ showProgress : false });
          enqueueSnackbar(`"${name}" Design deleted`, {
            variant : "success",
            action : function Action(key) {
              return (
                <IconButton key="close" aria-label="Close" color="inherit" onClick={() => closeSnackbar(key)}>
                  <CloseIcon />
                </IconButton>
              );
            },
            autoHideDuration : 2000,
          });
          resetSelectedRowData()();
        },
        handleError(ACTION_TYPES.DELETE_PATTERN)
      );
    }

    if (type === FILE_OPS.UPDATE) {
      dataFetch(
        `/api/pattern`,
        {
          credentials : "include",
          method : "POST",
          body : JSON.stringify({ pattern_data : { id, pattern_file : data }, save : true }),
        },
        () => {
          console.log("PatternFile API", `/api/pattern`);
          updateProgress({ showProgress : false });
        },
        handleError(ACTION_TYPES.UPDATE_PATTERN)
      );
    }

    if (type === FILE_OPS.FILE_UPLOAD || type === FILE_OPS.URL_UPLOAD) {
      let body;
      if (type === FILE_OPS.FILE_UPLOAD) {
        body = JSON.stringify({
          pattern_data : {
            name,
            pattern_file : data,
          },
          save : true
        })
      }
      if (type === FILE_OPS.URL_UPLOAD) {
        body = JSON.stringify({ url : data, save : true })
      }
      dataFetch(
        `/api/pattern`,
        {
          credentials : "include",
          method : "POST",
          body,
        },
        () => {
          console.log("PatternFile API", `/api/pattern`);
          updateProgress({ showProgress : false });
        },
        handleError(ACTION_TYPES.UPLOAD_PATTERN)
      );
    }
  }

  const handleDownload = (e, id, name) => {
    e.stopPropagation();
    updateProgress({ showProgress : true });
    try {
      downloadFile({ id, name, type : "pattern" })
      updateProgress({ showProgress : false });
      enqueueSnackbar(`"${name}" Design downloaded`, {
        variant : "success",
        action : function Action(key) {
          return (
            <IconButton key="close" aria-label="Close" color="inherit" onClick={() => closeSnackbar(key)}>
              <CloseIcon />
            </IconButton>
          );
        }
      });
    } catch (e) {
      console.error(e);
    }
  }

  function uploadHandler(ev) {
    if (!ev.target.files?.length) return;


    const file = ev.target.files[0];
    // Create a reader
    const reader = new FileReader();
    reader.addEventListener("load", (event) => {
      // @ts-ignore
      handleSubmit({
        data : event.target.result,
        name : file?.name || getRandomName(),
        type : FILE_OPS.FILE_UPLOAD
      });
    });
    reader.readAsText(file);
  }

  function urlUploadHandler(link) {
    handleSubmit({
      data : link,
      id : "",
      name : getRandomName(),
      type : FILE_OPS.URL_UPLOAD
    });
  }

  const columns = [
    {
      name : "name",
      label : "Name",
      options : {
        filter : false,
        sort : true,
        searchable : true,
        customHeadRender : function CustomHead({ index, ...column }, sortColumn) {
          return (
            <TableCell key={index} onClick={() => sortColumn(index)}>
              <TableSortLabel active={column.sortDirection != null} direction={column.sortDirection || "asc"}>
                <b>{column.label}</b>
              </TableSortLabel>
            </TableCell>
          );
        },
      },
    },
    {
      name : "created_at",
      label : "Upload Timestamp",
      options : {
        filter : false,
        sort : true,
        searchable : true,
        customHeadRender : function CustomHead({ index, ...column }, sortColumn) {
          return (
            <TableCell key={index} onClick={() => sortColumn(index)}>
              <TableSortLabel active={column.sortDirection != null} direction={column.sortDirection || "asc"}>
                <b>{column.label}</b>
              </TableSortLabel>
            </TableCell>
          );
        },
        customBodyRender : function CustomBody(value) {
          return <Moment format="LLLL">{value}</Moment>;
        },
      },
    },
    {
      name : "updated_at",
      label : "Update Timestamp",
      options : {
        filter : false,
        sort : true,
        searchable : true,
        customHeadRender : function CustomHead({ index, ...column }, sortColumn) {
          return (
            <TableCell key={index} onClick={() => sortColumn(index)}>
              <TableSortLabel active={column.sortDirection != null} direction={column.sortDirection || "asc"}>
                <b>{column.label}</b>
              </TableSortLabel>
            </TableCell>
          );
        },
        customBodyRender : function CustomBody(value) {
          return <Moment format="LLLL">{value}</Moment>;
        },
      },
    },
    {
      name : "visibility",
      label : "Visibility",
      options : {
        filter : false,
        sort : true,
        searchable : true,
        customHeadRender : function CustomHead({ index, ...column }) {
          return (
            <TableCell key={index}>
              <b>{column.label}</b>
            </TableCell>
          );
        },
        customBodyRender : function CustomBody(_, tableMeta) {
          const visibility = patterns[tableMeta.rowIndex].visibility
          return (
            <div style={{ cursor : "default" }}>
              <img className={classes.visibilityImg} src={`/static/img/${visibility}.svg`} />
            </div>
          );
        },
      },
    },
    {
      name : "Actions",
      options : {
        filter : false,
        sort : false,
        searchable : false,
        customHeadRender : function CustomHead({ index, ...column }) {
          return (
            <TableCell key={index}>
              <b>{column.label}</b>
            </TableCell>
          );
        },
        customBodyRender : function CustomBody(_, tableMeta) {
          const rowData = patterns[tableMeta.rowIndex];
          const visibility = patterns[tableMeta.rowIndex]?.visibility
          return (
            <>
              { visibility === VISIBILITY.PUBLISHED ? <TooltipIcon
                placement ="top"
                title={"Clone"}
                onClick={(e) => {
                  e.stopPropagation();
                  handleClone(rowData.id, rowData.name)
                }
                }>
                <CloneIcon fill="currentColor" className={classes.iconPatt} />
              </TooltipIcon> :

                <TooltipIcon
                  title={"Design"}
                  placement={"top"}
                  onClick={(e) => {
                    e.stopPropagation();
                    setSelectedPattern({ pattern : patterns[tableMeta.rowIndex], show : true })
                  }
                  }
                >
                  <Avatar src="/static/img/pattwhite.svg" className={classes.iconPatt} imgProps={{ height : "16px", width : "16px" }} />
                </TooltipIcon> }
              <TooltipIcon
                placement ="top"
                title="Validate"
                onClick={(e) => handleVerify(e, rowData.pattern_file, rowData.id)}
              >
                <DoneIcon data-cy="verify-button" />
              </TooltipIcon>

              <TooltipIcon
                placement ="top"
                title="Undeploy"
                onClick={(e) => handleModalOpen(e, rowData.pattern_file, rowData.name, patternErrors.get(rowData.id), ACTIONS.UNDEPLOY)}
              >
                <UndeployIcon fill="#F91313" data-cy="undeploy-button" />
              </TooltipIcon>
              <TooltipIcon
                placement ="bottom"
                title="Deploy"
                onClick={(e) => handleModalOpen(e, rowData.pattern_file, rowData.name, patternErrors.get(rowData.id), ACTIONS.DEPLOY)}
              >
                <DoneAllIcon data-cy="deploy-button" />
              </TooltipIcon>
              <TooltipIcon
                title="Download"
                onClick={(e) => handleDownload(e, rowData.id, rowData.name)}
              >
                <GetAppIcon data-cy="download-button" />
              </TooltipIcon>

              {canPublishPattern &&
                (visibility !== VISIBILITY.PUBLISHED) ?
                (<TooltipIcon
                  placement ="bottom"
                  title="Publish"
                  onClick={(ev) => handlePublishModal(ev,rowData)}
                >
                  <PublicIcon fill="#F91313" data-cy="publish-button" />
                </TooltipIcon>)
                : (<TooltipIcon
                  title="Unpublish"
                  onClick={(ev) => handleUnpublishModal(ev, rowData)()}
                >
                  <PublicIcon fill="#F91313" data-cy="unpublish-button" />
                </TooltipIcon>)
              }
            </>
          );
        },
      },
    },
  ];

  columns.forEach((column, idx) => {
    if (column.name === sortOrder.split(" ")[0]) {
      columns[idx].options.sortDirection = sortOrder.split(" ")[1];
    }
  });

  async function showModal(count, patterns) {
    console.log("patterns to be deleted", count, patterns);
    let response = await modalRef.current.show({
      title : `Delete ${count ? count : ""} Design${count > 1 ? "s" : ''}?`,

      subtitle : `Are you sure you want to delete the ${patterns} design${count > 1 ? "s" : ''}?`,

      options : ["Yes", "No"],
    });
    return response;
  }

  async function deletePatterns(patterns) {
    const jsonPatterns = JSON.stringify(patterns)


    updateProgress({ showProgress : true })
    dataFetch("/api/patterns/delete", {
      method : "POST",
      credentials : "include",
      body : jsonPatterns
    },
    () => {
      console.log("PatternFile Delete Multiple API", `/api/pattern/delete`);
      updateProgress({ showProgress : false });
      setTimeout(() => {
        enqueueSnackbar(`${patterns.patterns.length} Designs deleted`,
          {
            variant : "success",
            autoHideDuration : 2000,
            action : function Action(key) {
              return (
                <IconButton key="close" aria-label="Close" color="inherit" onClick={() => closeSnackbar(key)}>
                  <CloseIcon />
                </IconButton>
              );
            }
          }
        )
        resetSelectedRowData()()
      }, 1200);
    },
    handleError(ACTION_TYPES.DELETE_PATTERN)
    );
  }

  const options = {
    customToolbarSelect : (selectedRows, displayData, setSelectedRows) => (
      <CustomToolbarSelect selectedRows={selectedRows} displayData={displayData} setSelectedRows={setSelectedRows} patterns={patterns} deletePatterns={deletePatterns} showModal={showModal}/>
    ),
    filter : false,
    sort : !(user && user.user_id === "meshery"),
    search : !(user && user.user_id === "meshery"),
    filterType : "textField",
    responsive : "standard",
    resizableColumns : true,
    serverSide : true,
    count,
    rowsPerPage : pageSize,
    rowsPerPageOptions : [10, 20, 25],
    fixedHeader : true,
    page,
    print : false,
    download : false,
    textLabels : {
      selectedRows : {
        text : "pattern(s) selected"
      }
    },

    onCellClick : (_, meta) => meta.colIndex !== 3 && setSelectedRowData(patterns[meta.rowIndex]),

    onRowsDelete : async function handleDelete(row) {
      const toBeDeleted = Object.keys(row.lookup).map(idx => (
        {
          id : patterns[idx]?.id,
          name : patterns[idx]?.name,
        }
      ))
      let response = await showModal(toBeDeleted.length, toBeDeleted.map(p => " " + p.name))
      if (response.toLowerCase() === "yes") {
        deletePatterns({ patterns : toBeDeleted })
      }
      // if (response.toLowerCase() === "no")
      // fetchPatterns(page, pageSize, search, sortOrder);
    },

    onTableChange : (action, tableState) => {
      const sortInfo = tableState.announceText
        ? tableState.announceText.split(" : ")
        : [];
      let order = "";
      if (tableState.activeColumn) {
        order = `${columns[tableState.activeColumn].name} desc`;
      }

      switch (action) {
        case "changePage":
          initPatternsSubscription(tableState.page.toString(), pageSize.toString(), search, sortOrder);
          break;
        case "changeRowsPerPage":
          initPatternsSubscription(page.toString(), tableState.rowsPerPage.toString(), search, sortOrder);
          break;
        case "search":
          if (searchTimeout.current) {
            clearTimeout(searchTimeout.current);
          }
          searchTimeout.current = setTimeout(() => {
            if (search !== tableState.searchText) {
              fetchPatterns(page, pageSize, tableState.searchText !== null
                ? tableState.searchText
                : "", sortOrder);
              setSearch(tableState.searchText)
            }
          }, 500);
          break;
        case "sort":
          if (sortInfo.length === 2) {
            if (sortInfo[1] === "ascending") {
              order = `${columns[tableState.activeColumn].name} asc`;
            } else {
              order = `${columns[tableState.activeColumn].name} desc`;
            }
          }
          if (order !== sortOrder) {
            initPatternsSubscription(page.toString(), pageSize.toString(), search, order);
          }
          break;
      }
    },
    setRowProps : (row, dataIndex, rowIndex) => {
      return {
        "data-cy" : `config-row-${rowIndex}`
      }
    },
    setTableProps : () => {
      return {
        "data-cy" : "filters-grid"
      }
    }
  };

  if (loading) {
    return <LoadingScreen animatedIcon="AnimatedMeshPattern" message="Loading Designs..." />;
  }

  return (
    <>
    {ability.can(keys.VIEW_DESIGNS.subject, keys.VIEW_DESIGNS.action) ? (
      <NoSsr>
        {selectedRowData && Object.keys(selectedRowData).length > 0 && (
          <YAMLEditor pattern={selectedRowData} onClose={resetSelectedRowData()} onSubmit={handleSubmit} />
        )}
        {selectedPattern.show &&
          <DesignConfigurator onSubmit={handleSubmit} show={setSelectedPattern} pattern={selectedPattern.pattern} />
        }
        <div className={classes.topToolbar} >
          {!selectedPattern.show && (patterns.length > 0 || viewType === "table") && <div className={classes.createButton}>
            <div>
              <Button
                aria-label="Add Pattern"
                variant="contained"
                color="primary"
                size="large"
                // @ts-ignore
                onClick={() => router.push("designs/configurator")}
                style={{ marginRight : "2rem" }}
              >
                <AddIcon className={classes.addIcon} />
                Create Design
              </Button>
              <Button
                aria-label="Add Pattern"
                variant="contained"
                color="primary"
                size="large"
                // @ts-ignore
                onClick={handleUploadImport}
                style={{ marginRight : "2rem" }}
              >
                <PublishIcon className={classes.addIcon} />
                Import Design
              </Button>
            </div>
          </div>
          }

          {!selectedPattern.show &&
            <div style={{ justifySelf : "flex-end", marginLeft : "auto", paddingRight : "1rem", paddingTop : "0.2rem" }}>
              <CatalogFilter catalogVisibility={catalogVisibility} handleCatalogVisibility={handleCatalogVisibility} />
            </div>
          }

          {!selectedPattern.show &&
            <div className={classes.viewSwitchButton}>
              <ViewSwitch view={viewType} changeView={setViewType} />
            </div>
          }
        </div>
        {
          !selectedPattern.show && viewType === "table" &&
          <MUIDataTable
            title={<div className={classes.tableHeader}>Designs</div>}
            data={patterns}
            columns={columns}
            // @ts-ignore
            options={options}
            className={classes.muiRow}
          />

        }
        {
          !selectedPattern.show && viewType==="grid" &&
            // grid vieww
            <MesheryPatternGrid
              canPublishPattern={canPublishPattern}
              patterns={patterns}
              handleDeploy={handleDeploy}
              handleVerify={handleVerify}
              handlePublish={handlePublish}
              handleUnpublishModal={handleUnpublishModal}
              handleUnDeploy={handleUnDeploy}
              handleClone={handleClone}
              urlUploadHandler={urlUploadHandler}
              uploadHandler={uploadHandler}
              supportedTypes="null"
              handleSubmit={handleSubmit}
              setSelectedPattern={setSelectedPattern}
              selectedPattern={selectedPattern}
              pages={Math.ceil(count / pageSize)}
              setPage={setPage}
              selectedPage={page}
              UploadImport={UploadImport}
              fetch={() => fetchPatterns(page, pageSize, search, sortOrder)}
              patternErrors={patternErrors}
            />
        }
        <ConfirmationModal
          open={modalOpen.open}
          handleClose={handleModalClose}
          submit={
            {
              deploy : () => handleDeploy(modalOpen.pattern_file, modalOpen.name),  unDeploy : () => handleUnDeploy(modalOpen.pattern_file, modalOpen.name), verify : () => handleVerify(modalOpen.pattern_file, modalOpen.name)
            }
          }
          title={modalOpen.name}
          componentCount={modalOpen.count}
          tab={modalOpen.action}
          validationBody={modalOpen.validationBody}
          errors={modalOpen.errors}
        />
        {canPublishPattern &&
          <Modal open={publishModal.open} schema={publish_schema} onChange={onChange} handleClose={handlePublishModalClose} formData={_.isEmpty(payload.catalog_data)? publishModal?.pattern?.catalog_data : payload.catalog_data } aria-label="catalog publish" title={publishModal.pattern?.name}>
            <Button
              title="Publish"
              variant="contained"
              color="primary"
              className={classes.testsButton}
              onClick={() => {
                handlePublishModalClose();
                handlePublish(payload)
              }}
            >
              <PublicIcon className={classes.iconPatt} />
              <span className={classes.btnText}> Publish </span>
            </Button>
          </Modal>
        }

        <UploadImport open={importModal.open} handleClose={handleUploadImportClose} aria-label="URL upload button" handleUrlUpload={urlUploadHandler} handleUpload={uploadHandler} fetch={() => fetchPatterns(page, pageSize, search, sortOrder)} configuration="Design" />
        <PromptComponent ref={modalRef} />
      </NoSsr>
    ) : (
      <ErrorPage error="You are not authorized to view this page" />
    )}
    </>
  );
}

const mapDispatchToProps = (dispatch) => ({ updateProgress : bindActionCreators(updateProgress, dispatch), toggleCatalogContent : bindActionCreators(toggleCatalogContent, dispatch) });

const mapStateToProps = (state) => ({
  user : state.get("user")?.toObject(),
  selectedK8sContexts : state.get("selectedK8sContexts"),
  catalogVisibility : state.get("catalogVisibility"),
});

// @ts-ignore
export default withStyles(styles)(connect(mapStateToProps, mapDispatchToProps)(withSnackbar(MesheryPatterns)));<|MERGE_RESOLUTION|>--- conflicted
+++ resolved
@@ -47,13 +47,10 @@
 import downloadFile from "../utils/fileDownloader";
 import fetchCatalogPattern from "./graphql/queries/CatalogPatternQuery";
 import ConfigurationSubscription from "./graphql/subscriptions/ConfigurationSubscription";
-<<<<<<< HEAD
 import { AbilityContext } from "./Can";
 import { keys } from '../utils/permission_keys';
 import ErrorPage from './ErrorPage';
-=======
 import ReusableTooltip from "./reusable-tooltip";
->>>>>>> 3037a1ca
 
 const styles = (theme) => ({
   grid : {
