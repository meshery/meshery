/* eslint-disable react/display-name */
import {
  Box,
  Button,
  Dialog,
  DialogActions,
  DialogContent,
  DialogTitle,
  Divider,
  IconButton,
  NoSsr,
  TableCell,
  Typography,
} from '@material-ui/core';
import { CustomTooltip, OutlinedPatternIcon } from '@layer5/sistent';
import { withStyles } from '@material-ui/core/styles';
import CloseIcon from '@material-ui/icons/Close';
import DeleteIcon from '@material-ui/icons/Delete';
import FullscreenIcon from '@material-ui/icons/Fullscreen';
import GetAppIcon from '@material-ui/icons/GetApp';
import FullscreenExitIcon from '@material-ui/icons/FullscreenExit';
import SaveIcon from '@material-ui/icons/Save';
import CustomToolbarSelect from './MesheryPatterns/CustomToolbarSelect';
import AddIcon from '@material-ui/icons/AddCircleOutline';
import React, { useEffect, useRef, useState } from 'react';
import { UnControlled as CodeMirror } from 'react-codemirror2';
import Moment from 'react-moment';
import { connect } from 'react-redux';
import { bindActionCreators } from 'redux';
import dataFetch from '../lib/data-fetch';
import { toggleCatalogContent, updateProgress } from '../lib/store';
import { getUnit8ArrayDecodedFile, getUnit8ArrayForDesign } from '../utils/utils';
import ViewSwitch from './ViewSwitch';
import MesheryPatternGrid from './MesheryPatterns/MesheryPatternGridView';
import UndeployIcon from '../public/static/img/UndeployIcon';
import DoneAllIcon from '@material-ui/icons/DoneAll';
import PublicIcon from '@material-ui/icons/Public';
import PublishIcon from '@material-ui/icons/Publish';
import PromptComponent, { PROMPT_VARIANTS } from './PromptComponent';
import LoadingScreen from './LoadingComponents/LoadingComponent';
import { FILE_OPS, MesheryPatternsCatalog, VISIBILITY } from '../utils/Enum';
import CloneIcon from '../public/static/img/CloneIcon';
import { useRouter } from 'next/router';
import Modal from './Modal';
import downloadContent from '../utils/fileDownloader';
import ConfigurationSubscription from './graphql/subscriptions/ConfigurationSubscription';
import Pattern from '../public/static/img/drawer-icons/pattern_svg.js';
import { useNotification } from '../utils/hooks/useNotification';
import { EVENT_TYPES } from '../lib/event-types';
import _ from 'lodash';
import { getMeshModels } from '../api/meshmodel';
import { modifyRJSFSchema } from '../utils/utils';
import SearchBar from '../utils/custom-search';
import CustomColumnVisibilityControl from '../utils/custom-column';
import { ResponsiveDataTable } from '@layer5/sistent';
import useStyles from '../assets/styles/general/tool.styles';
import { Edit as EditIcon } from '@material-ui/icons';
import { updateVisibleColumns } from '../utils/responsive-column';
import { useWindowDimensions } from '../utils/dimension';
import InfoModal from './Modals/Information/InfoModal';
import InfoOutlinedIcon from '@material-ui/icons/InfoOutlined';
import { SortableTableCell } from './connections/common/index.js';
import DefaultError from './General/error-404/index';
import CAN from '@/utils/can';
import { keys } from '@/utils/permission_constants';
import ExportModal from './ExportModal';
import UniversalFilter from '../utils/custom-filter';
import { useModal, Modal as SistentModal, ModalBody } from '@layer5/sistent';
import PatternIcon from '@/assets/icons/Pattern';
import { UsesSistent } from './SistentWrapper';
import DryRunIcon from '@/assets/icons/DryRunIcon';
import { useActorRef } from '@xstate/react';
import { designValidationMachine } from 'machines/validator/designValidator';
import { UnDeployStepper, DeployStepper } from './DesignLifeCycle/DeployStepper';
import { DryRunDesign } from './DesignLifeCycle/DryRun';
import { DEPLOYMENT_TYPE } from './DesignLifeCycle/common';
import {
  useClonePatternMutation,
  useDeletePatternMutation,
  useDeployPatternMutation,
  useGetPatternsQuery,
  useImportPatternMutation,
  usePublishPatternMutation,
  useUndeployPatternMutation,
  useUnpublishPatternMutation,
  useUpdatePatternFileMutation,
  useUploadPatternFileMutation,
} from '@/rtk-query/design';
import CheckIcon from '@/assets/icons/CheckIcon';
import { ValidateDesign } from './DesignLifeCycle/ValidateDesign';
import PatternConfigureIcon from '@/assets/icons/PatternConfigure';
<<<<<<< HEAD
import { iconMedium } from 'css/icons.styles';
import theme from '@/themes/app';
=======
// import { useGetUserPrefQuery } from '@/rtk-query/user';
import { useGetProviderCapabilitiesQuery } from '@/rtk-query/user';
>>>>>>> 6f0a53d3

const genericClickHandler = (ev, fn) => {
  ev.stopPropagation();
  fn(ev);
};

const styles = (theme) => ({
  grid: {
    padding: theme.spacing(1),
  },
  tableHeader: {
    fontWeight: 'bolder',
    fontSize: 18,
  },
  muiRow: {
    '& .MuiTableRow-root': {
      cursor: 'pointer',
    },
  },
  iconPatt: {
    width: '24px',
    height: '24px',
    filter: theme.palette.secondary.brightness,
  },
  viewSwitchButton: {
    justifySelf: 'flex-end',
    paddingLeft: '1rem',
    '@media (max-width: 1450px)': {
      marginRight: '2rem',
    },
  },
  createButton: {
    display: 'flex',
    justifyContent: 'flex-start',
    alignItems: 'center',
    whiteSpace: 'nowrap',
  },
  UploadImport: {
    marginLeft: '1.5rem',
  },
  noDesignAddButton: {
    marginTop: '0.5rem',
  },
  noDesignContainer: {
    padding: '2rem',
    display: 'flex',
    justifyContent: 'center',
    alignItems: 'center',
    flexDirection: 'column',
  },
  noDesignButtons: {
    display: 'flex',
    justifyContent: 'center',
    alignItems: 'center',
    flexDirection: 'row',
  },
  noDesignPaper: {
    padding: '0.5rem',
    fontSize: '3rem',
  },
  noDesignText: {
    fontSize: '2rem',
    marginBottom: '2rem',
  },
  addIcon: {
    paddingRight: '.35rem',
  },
  visibilityImg: {
    filter: theme.palette.secondary.img,
  },
  searchAndView: {
    display: 'flex',
    alignItems: 'center',
    justifyContent: 'center',
    margin: 'auto',
    '@media (max-width: 1450px)': {
      paddingLeft: 0,
      margin: 0,
    },
  },
  searchWrapper: {
    justifySelf: 'flex-end',
    marginLeft: 'auto',
    paddingLeft: '1rem',
    display: 'flex',
    '@media (max-width: 965px)': {
      width: 'max-content',
    },
  },
  catalogFilter: {
    marginRight: '2rem',
  },
  btnText: {
    display: 'block',
    '@media (max-width: 1450px)': {
      display: 'none',
    },
  },
  backButton: {
    marginRight: theme.spacing(2),
  },
  yamlDialogTitle: {
    display: 'flex',
    alignItems: 'center',
  },
  yamlDialogTitleText: {
    flexGrow: 1,
  },
  fullScreenCodeMirror: {
    height: '100%',
    '& .CodeMirror': {
      minHeight: '300px',
      height: '100%',
    },
  },
  autoComplete: {
    width: '120px',
    minWidth: '120px',
    maxWidth: 150,
    marginRight: 'auto',
  },
});

function TooltipIcon({ children, onClick, title, placement }) {
  return (
    <CustomTooltip title={title} placement={placement} interactive>
      <IconButton onClick={onClick}>{children}</IconButton>
    </CustomTooltip>
  );
}

function YAMLEditor({ pattern, onClose, onSubmit, isReadOnly = false }) {
  const classes = useStyles();
  const [yaml, setYaml] = useState(pattern.pattern_file);
  const [fullScreen, setFullScreen] = useState(false);

  const toggleFullScreen = () => {
    setFullScreen(!fullScreen);
  };

  return (
    <Dialog
      onClose={onClose}
      aria-labelledby="pattern-dialog-title"
      open
      maxWidth="md"
      fullScreen={fullScreen}
      fullWidth={!fullScreen}
    >
      <DialogTitle
        style={{ display: 'flex', justifyContent: 'space-between', alignItems: 'end' }}
        disableTypography
        id="pattern-dialog-title"
        className={classes.yamlDialogTitle}
      >
        <div>
          <Typography variant="h6" className={classes.yamlDialogTitleText}>
            {pattern.name}
          </Typography>
        </div>
        <div>
          <CustomTooltip
            placement="top"
            title={fullScreen ? 'Exit Fullscreen' : 'Enter Fullscreen'}
            onClick={toggleFullScreen}
          >
            {fullScreen ? <FullscreenExitIcon /> : <FullscreenIcon />}
          </CustomTooltip>
          <CustomTooltip placement="top" title="Exit" onClick={onClose}>
            <CloseIcon />
          </CustomTooltip>
        </div>
      </DialogTitle>
      <Divider variant="fullWidth" light />
      <DialogContent>
        <CodeMirror
          value={pattern.pattern_file}
          className={fullScreen ? classes.fullScreenCodeMirror : ''}
          options={{
            theme: 'material',
            lineNumbers: true,
            lineWrapping: true,
            gutters: ['CodeMirror-lint-markers'],
            // @ts-ignore
            lint: true,
            mode: 'text/x-yaml',
            readOnly: isReadOnly,
          }}
          onChange={(_, data, val) => setYaml(val)}
        />
      </DialogContent>
      <Divider variant="fullWidth" light />
      <DialogActions>
        {isReadOnly ? null : (
          <>
            <CustomTooltip title="Update Pattern">
              <IconButton
                aria-label="Update"
                color="primary"
                disabled={!CAN(keys.EDIT_DESIGN.action, keys.EDIT_DESIGN.subject)}
                onClick={() =>
                  onSubmit({
                    data: yaml,
                    id: pattern.id,
                    name: pattern.name,
                    type: FILE_OPS.UPDATE,
                    catalog_data: pattern.catalog_data,
                  })
                }
              >
                <SaveIcon />
              </IconButton>
            </CustomTooltip>
            <CustomTooltip title="Delete Pattern">
              <IconButton
                aria-label="Delete"
                color="primary"
                disabled={!CAN(keys.DELETE_A_DESIGN.action, keys.DELETE_A_DESIGN.subject)}
                onClick={() =>
                  onSubmit({
                    data: yaml,
                    id: pattern.id,
                    name: pattern.name,
                    type: FILE_OPS.DELETE,
                    catalog_data: pattern.catalog_data,
                  })
                }
              >
                <DeleteIcon />
              </IconButton>
            </CustomTooltip>
          </>
        )}
      </DialogActions>
    </Dialog>
  );
}

function resetSelectedPattern() {
  return { show: false, pattern: null };
}

function MesheryPatterns({
  updateProgress,
  user,
  classes,
  selectedK8sContexts,
  catalogVisibility,
  disableCreateImportDesignButton = false,
  disableUniversalFilter = false,
  hideVisibility = false,
  initialFilters = { visibility: 'All' },
  pageTitle = 'Designs',
  arePatternsReadOnly = false,
}) {
  const [page, setPage] = useState(0);
  const [search, setSearch] = useState('');
  const [sortOrder, setSortOrder] = useState('');
  const [count, setCount] = useState(0);
  const [pageSize, setPageSize] = useState(10);
  const modalRef = useRef();
  const [patterns, setPatterns] = useState([]);
  const [selectedRowData, setSelectedRowData] = useState(null);
  const [selectedPattern, setSelectedPattern] = useState(resetSelectedPattern());
  const router = useRouter();
  const [importSchema, setImportSchema] = useState({});
  const [meshModels, setMeshModels] = useState([]);
  const [selectedFilters, setSelectedFilters] = useState(initialFilters);

  const [canPublishPattern, setCanPublishPattern] = useState(false);
  const [publishSchema, setPublishSchema] = useState({});
  const [infoModal, setInfoModal] = useState({
    open: false,
    ownerID: '',
    selectedResource: {},
  });
  const [isSearchExpanded, setIsSearchExpanded] = useState(false);
  const [viewType, setViewType] = useState('grid');
  const { notify } = useNotification();
  const StyleClass = useStyles();
  const [visibilityFilter, setVisibilityFilter] = useState(null);

  const [deployPatternMutation] = useDeployPatternMutation();
  const [undeployPatternMutation] = useUndeployPatternMutation();
  const {
    data: patternsData,
    isLoading: ispatternsLoading,
    refetch: getPatterns,
  } = useGetPatternsQuery({
    page: page,
    pagesize: pageSize,
    search: search,
    order: sortOrder,
    visibility: JSON.stringify([visibilityFilter]),
  });
  const [clonePattern] = useClonePatternMutation();
  const [publishCatalog] = usePublishPatternMutation();
  const [unpublishCatalog] = useUnpublishPatternMutation();
  const [deletePattern] = useDeletePatternMutation();
  const [importPattern] = useImportPatternMutation();
  const [updatePattern] = useUpdatePatternFileMutation();
  const [uploadPatternFile] = useUploadPatternFileMutation();
  const [deletePatternFile] = useDeletePatternMutation();

  useEffect(() => {
    if (patternsData) {
      const filteredPatterns = patternsData.patterns.filter((content) => {
        if (visibilityFilter === null || content.visibility === visibilityFilter) {
          return true;
        }
        return false;
      });
      setCount(patternsData.total_count || 0);
      handleSetPatterns(filteredPatterns);
      setVisibilityFilter(visibilityFilter);
      setPatterns(patternsData.patterns || []);
    }
  }, [patternsData]);

  const [importModal, setImportModal] = useState({
    open: false,
  });
  const [publishModal, setPublishModal] = useState({
    open: false,
    pattern: {},
    name: '',
  });

  const [downloadModal, setDownloadModal] = useState({
    open: false,
    content: null,
  });

  const designValidationActorRef = useActorRef(designValidationMachine);

  const designLifecycleModal = useModal({
    headerIcon: <PatternIcon fill="#fff" height={'2rem'} width={'2rem'} />,
  });
  const sistentInfoModal = useModal({
    headerIcon: OutlinedPatternIcon,
  });
  const handleDeploy = async ({ design, selectedK8sContexts }) => {
    updateProgress({ showProgress: true });
    await deployPatternMutation({
      pattern_file: design.pattern_file,
      pattern_id: design.id,
      selectedK8sContexts,
    });
    updateProgress({ showProgress: false });
  };

  const handleUndeploy = async ({ design, selectedK8sContexts }) => {
    updateProgress({ showProgress: true });
    await undeployPatternMutation({
      pattern_file: design.pattern_file,
      pattern_id: design.id,
      selectedK8sContexts,
    });
    updateProgress({ showProgress: false });
  };

  const handleDownloadDialogClose = () => {
    setDownloadModal((prevState) => ({
      ...prevState,
      open: false,
      content: null,
    }));
  };

  const handleDesignDownloadModal = (e, pattern) => {
    e.stopPropagation();
    setDownloadModal((prevState) => ({
      ...prevState,
      open: true,
      content: pattern,
    }));
  };

  // const [loading, stillLoading] = useState(true);
  const { width } = useWindowDimensions();

  const catalogVisibilityRef = useRef(false);
  const catalogContentRef = useRef();
  const disposeConfSubscriptionRef = useRef(null);

  const ACTION_TYPES = {
    FETCH_PATTERNS: {
      name: 'FETCH_PATTERNS',
      error_msg: 'Failed to fetch designs',
    },
    UPDATE_PATTERN: {
      name: 'UPDATE_PATTERN',
      error_msg: 'Failed to update design file',
    },
    DELETE_PATTERN: {
      name: 'DELETE_PATTERN',
      error_msg: 'Failed to delete design file',
    },
    DEPLOY_PATTERN: {
      name: 'DEPLOY_PATTERN',
      error_msg: 'Failed to deploy design file',
    },
    UNDEPLOY_PATTERN: {
      name: 'UNDEPLOY_PATTERN',
      error_msg: 'Failed to undeploy design file',
    },
    UPLOAD_PATTERN: {
      name: 'UPLOAD_PATTERN',
      error_msg: 'Failed to upload design file',
    },
    CLONE_PATTERN: {
      name: 'CLONE_PATTERN',
      error_msg: 'Failed to clone design file',
    },
    PUBLISH_CATALOG: {
      name: 'PUBLISH_CATALOG',
      error_msg: 'Failed to publish catalog',
    },
    UNPUBLISH_CATALOG: {
      name: 'PUBLISH_CATALOG',
      error_msg: 'Failed to publish catalog',
    },
    SCHEMA_FETCH: {
      name: 'SCHEMA_FETCH',
      error_msg: 'failed to fetch import schema',
    },
  };

  /**
   * Checking whether users are signed in under a provider that doesn't have
   * publish pattern capability and setting the canPublishPattern state accordingly
   */
  const { data: capabilitiesData } = useGetProviderCapabilitiesQuery();

  useEffect(() => {
    if (capabilitiesData) {
      const capabilitiesRegistry = capabilitiesData;
      const patternsCatalogueCapability = capabilitiesRegistry?.capabilities.filter(
        (val) => val.feature === MesheryPatternsCatalog,
      );
      if (patternsCatalogueCapability?.length > 0) setCanPublishPattern(true);
    }
  }, []);

  const searchTimeout = useRef(null);
  /**
   * fetch patterns when the page loads
   */
  // @ts-ignore
  useEffect(() => {
    document.body.style.overflowX = 'hidden';
    const visibilityFilter =
      selectedFilters.visibility === 'All' ? null : selectedFilters.visibility;
    setVisibilityFilter(visibilityFilter);
    return () => (document.body.style.overflowX = 'auto');
  }, [visibilityFilter]);

  useEffect(() => {
    if (viewType === 'grid') {
      setSearch('');
    }
  }, [viewType]);

  const initPatternsSubscription = (
    pageNo = page.toString(),
    pagesize = pageSize.toString(),
    searchText = search,
    order = sortOrder,
  ) => {
    if (disposeConfSubscriptionRef.current) {
      disposeConfSubscriptionRef.current.dispose();
    }
    const configurationSubscription = ConfigurationSubscription(
      (result) => {
        // stillLoading(false);
        setPage(result.configuration?.patterns?.page || 0);
        setPageSize(result.configuration?.patterns?.page_size || 0);
        setCount(result.configuration?.patterns?.total_count || 0);
        handleSetPatterns(result.configuration?.patterns?.patterns);
      },
      {
        applicationSelector: {
          pageSize: pagesize,
          page: pageNo,
          search: searchText,
          order: order,
        },
        patternSelector: {
          pageSize: pagesize,
          page: pageNo,
          search: searchText,
          order: order,
        },
        filterSelector: {
          pageSize: pagesize,
          page: pageNo,
          search: searchText,
          order: order,
        },
      },
    );
    disposeConfSubscriptionRef.current = configurationSubscription;
  };

  // const handleCatalogVisibility = () => {
  //   handleCatalogPreference(!catalogVisibilityRef.current);
  //   catalogVisibilityRef.current = !catalogVisibility;
  //   toggleCatalogContent({ catalogVisibility: !catalogVisibility });
  // };

  useEffect(() => {
    dataFetch(
      '/api/schema/resource/design',
      {
        method: 'GET',
        credentials: 'include',
      },
      (result) => {
        setImportSchema(result);
      },
      handleError(ACTION_TYPES.SCHEMA_FETCH),
    );
    dataFetch(
      '/api/schema/resource/publish',
      {
        method: 'GET',
        credentials: 'include',
      },
      async (result) => {
        try {
          const { models } = await getMeshModels();
          const modelNames = _.uniqBy(
            models?.map((model) => {
              if (model.displayName && model.displayName !== '') {
                return model.displayName;
              }
            }),
            _.toLower,
          );
          modelNames.sort();

          // Modify the schema using the utility function
          const modifiedSchema = modifyRJSFSchema(
            result.rjsfSchema,
            'properties.compatibility.items.enum',
            modelNames,
          );

          setPublishSchema({ rjsfSchema: modifiedSchema, uiSchema: result.uiSchema });
          setMeshModels(models);
        } catch (err) {
          console.error(err);
          handleError(ACTION_TYPES.SCHEMA_FETCH);
          setPublishSchema(result);
        }
      },
    );
    catalogVisibilityRef.current = catalogVisibility;

    /*
                                     Below is a graphql query that fetches the catalog patterns that is published so
                                     when catalogVisibility is true, we fetch the catalog patterns and set it to the patterns state
                                     which show the catalog patterns only in the UI at the top of the list always whether we filter for public or private patterns.
                                     Meshery's REST API already fetches catalog items with `published` visibility, hence this function is commented out.
                                    */
    // const fetchCatalogPatterns = fetchCatalogPattern({
    //   selector: {
    //     search: '',
    //     order: '',
    //     page: 0,
    //     pagesize: 0,
    //   },
    // }).subscribe({
    //   next: (result) => {
    //     catalogContentRef.current = result?.catalogPatterns;
    //     initPatternsSubscription();
    //   },
    //   error: (err) => console.log('There was an error fetching Catalog Filter: ', err),
    // });

    // return () => {
    //   fetchCatalogPatterns.unsubscribe();
    //   disposeConfSubscriptionRef.current?.dispose();
    // };
  }, []);

  // useEffect(() => {
  //   handleSetPatterns(patterns);
  // }, [catalogVisibility]);

  const handleSetPatterns = (patterns) => {
    if (catalogVisibilityRef.current && catalogContentRef.current?.length > 0) {
      setPatterns([
        ...(catalogContentRef.current || []),
        ...(patterns?.filter((content) => content.visibility !== VISIBILITY.PUBLISHED) || []),
      ]);
      return;
    }

    setPatterns(patterns?.filter((content) => content.visibility !== VISIBILITY.PUBLISHED) || []);
  };

  const openDeployModal = (e, pattern_file, name, pattern_id) => {
    e.stopPropagation();
    designLifecycleModal.openModal({
      title: name,
      reactNode: (
        <DeployStepper
          handleClose={designLifecycleModal.closeModal}
          validationMachine={designValidationActorRef}
          design={{
            name,
            pattern_file,
            id: pattern_id,
          }}
          handleDeploy={handleDeploy}
          deployment_type={DEPLOYMENT_TYPE.DEPLOY}
          selectedK8sContexts={selectedK8sContexts}
        />
      ),
    });
  };

  const openUndeployModal = (e, pattern_file, name, pattern_id) => {
    e.stopPropagation();
    designLifecycleModal.openModal({
      title: name,
      reactNode: (
        <UnDeployStepper
          handleClose={designLifecycleModal.closeModal}
          validationMachine={designValidationActorRef}
          design={{
            name,
            pattern_file,
            id: pattern_id,
          }}
          handleUndeploy={handleUndeploy}
          deployment_type={DEPLOYMENT_TYPE.UNDEPLOY}
          selectedK8sContexts={selectedK8sContexts}
        />
      ),
    });
  };

  const openDryRunModal = (e, pattern_file, name, pattern_id) => {
    e.stopPropagation();
    designLifecycleModal.openModal({
      title: name,
      reactNode: (
        <ModalBody style={{ minWidth: '30rem', width: 'auto' }}>
          <DryRunDesign
            handleClose={designLifecycleModal.closeModal}
            validationMachine={designValidationActorRef}
            design={{
              name,
              pattern_file,
              id: pattern_id,
            }}
            deployment_type={DEPLOYMENT_TYPE.DEPLOY}
            selectedK8sContexts={selectedK8sContexts}
          />
        </ModalBody>
      ),
    });
  };

  const openValidateModal = (e, pattern_file, name, pattern_id) => {
    e.stopPropagation();
    designLifecycleModal.openModal({
      title: name,
      reactNode: (
        <ModalBody style={{ minWidth: '30rem', width: 'auto' }}>
          <ValidateDesign
            handleClose={designLifecycleModal.closeModal}
            validationMachine={designValidationActorRef}
            design={{
              name,
              pattern_file,
              id: pattern_id,
            }}
            deployment_type={DEPLOYMENT_TYPE.DEPLOY}
            selectedK8sContexts={selectedK8sContexts}
          />
        </ModalBody>
      ),
    });
  };

  const handleUploadImport = () => {
    setImportModal({
      open: true,
    });
  };

  const handleUploadImportClose = () => {
    setImportModal({
      open: false,
    });
  };

  const handleInfoModalClose = () => {
    sistentInfoModal.closeModal();
    setInfoModal({
      open: false,
    });
  };

  const handleInfoModal = (pattern) => {
    sistentInfoModal.openModal({
      title: pattern.name,
    });

    setInfoModal({
      open: true,
      ownerID: pattern.user_id,
      selectedResource: pattern,
    });
  };

  const handlePublishModal = (ev, pattern) => {
    if (canPublishPattern) {
      ev.stopPropagation();
      setPublishModal({
        open: true,
        pattern: pattern,
        name: '',
      });
    }
  };

  const handleUnpublishModal = (ev, pattern) => {
    if (canPublishPattern) {
      ev.stopPropagation();
      return async () => {
        let response = await modalRef.current.show({
          title: `Unpublish Catalog item?`,
          subtitle: `Are you sure you want to unpublish ${pattern?.name}?`,
          options: ['Yes', 'No'],
          showInfoIcon:
            "Unpublishing a catolog item removes the item from the public-facing catalog (a public website accessible to anonymous visitors at meshery.io/catalog). The catalog item's visibility will change to either public (or private with a subscription). The ability to for other users to continue to access, edit, clone and collaborate on your content depends upon the assigned visibility level (public or private). Prior collaborators (users with whom you have shared your catalog item) will retain access. However, you can always republish it whenever you want. Remember: unpublished catalog items can still be available to other users if that item is set to public visibility. For detailed information, please refer to the [documentation](https://docs.meshery.io/concepts/designs).",
        });
        if (response === 'Yes') {
          updateProgress({ showProgress: true });
          unpublishCatalog({
            unpublishBody: JSON.stringify({ id: pattern?.id }),
          })
            .unwrap()
            .then(() => {
              updateProgress({ showProgress: false });
              notify({
                message: `Design Unpublished`,
                event_type: EVENT_TYPES.SUCCESS,
              });
            })
            .catch(() => {
              updateProgress({ showProgress: false });
              handleError(ACTION_TYPES.UNPUBLISH_CATALOG);
            });
        }
      };
    }
  };

  const handlePublishModalClose = () => {
    setPublishModal({
      open: false,
      pattern: {},
      name: '',
    });
  };

  const handlePublish = (formData) => {
    const compatibilityStore = _.uniqBy(meshModels, (model) => _.toLower(model.displayName))
      ?.filter((model) =>
        formData?.compatibility?.some((comp) => _.toLower(comp) === _.toLower(model.displayName)),
      )
      ?.map((model) => model.name);

    const payload = {
      id: infoModal.selectedResource?.id,
      catalog_data: {
        ...formData,
        compatibility: compatibilityStore,
        type: _.toLower(formData?.type),
      },
    };
    updateProgress({ showProgress: true });
    publishCatalog({
      publishBody: JSON.stringify(payload),
    })
      .unwrap()
      .then(() => {
        updateProgress({ showProgress: false });
        if (user.role_names.includes('admin')) {
          notify({
            message: `${publishModal?.name} Design Published`,
            event_type: EVENT_TYPES.SUCCESS,
          });
        } else {
          notify({
            message:
              'Design queued for publishing into Meshery Catalog. Maintainers notified for review',
            event_type: EVENT_TYPES.SUCCESS,
          });
        }
      })
      .catch(() => {
        updateProgress({ showProgress: false });
        handleError(ACTION_TYPES.PUBLISH_CATALOG);
      });
  };

  function handleClone(patternID, name) {
    updateProgress({ showProgress: true });
    clonePattern({
      body: JSON.stringify({ name: name + ' (Copy)' }),
      patternID: patternID,
    })
      .unwrap()
      .then(() => {
        updateProgress({ showProgress: false });
        notify({
          message: `"${name}" Design cloned`,
          event_type: EVENT_TYPES.SUCCESS,
        });
      })
      .catch(() => {
        updateProgress({ showProgress: false });
        notify({
          message: `Failed to clone "${name}" Design`,
          event_type: EVENT_TYPES.ERROR,
        });
      });
  }

  // this function returns fetchPattern function with latest values so that it can be used in child components
  function fetchPatternsCaller() {
    return () => getPatterns();
  }

  const handleError = (action) => (error) => {
    updateProgress({ showProgress: false });

    notify({
      message: `${action.error_msg}: ${error}`,
      event_type: EVENT_TYPES.ERROR,
    });
  };

  function resetSelectedRowData() {
    return () => {
      setSelectedRowData(null);
    };
  }

  async function handleSubmit({ data, id, name, type, metadata, catalog_data }) {
    updateProgress({ showProgress: true });
    if (type === FILE_OPS.DELETE) {
      const response = await showModal(1, name);
      if (response == 'No') {
        updateProgress({ showProgress: false });
        return;
      }
      deletePatternFile({
        id: id,
      })
        .unwrap()
        .then(() => {
          updateProgress({ showProgress: false });
          notify({ message: `"${name}" Design deleted`, event_type: EVENT_TYPES.SUCCESS });
          resetSelectedRowData()();
        })
        .catch(() => {
          updateProgress({ showProgress: false });
          handleError(ACTION_TYPES.DELETE_PATTERN);
        });
    }

    if (type === FILE_OPS.UPDATE) {
      updatePattern({
        updateBody: JSON.stringify({
          pattern_data: {
            id,
            pattern_file: getUnit8ArrayForDesign(data),
            catalog_data,
          },
          save: true,
        }),
      })
        .unwrap()
        .then(() => {
          updateProgress({ showProgress: false });
          notify({ message: `"${name}" Design updated`, event_type: EVENT_TYPES.SUCCESS });
        })
        .catch(() => {
          updateProgress({ showProgress: false });
          handleError(ACTION_TYPES.UPDATE_PATTERN);
        });
    }

    if (type === FILE_OPS.FILE_UPLOAD || type === FILE_OPS.URL_UPLOAD) {
      let body;
      if (type === FILE_OPS.FILE_UPLOAD) {
        body = JSON.stringify({
          pattern_data: {
            name: metadata?.name || name,
            pattern_file: getUnit8ArrayDecodedFile(data),
            catalog_data,
          },
          save: true,
        });
      }
      if (type === FILE_OPS.URL_UPLOAD) {
        body = JSON.stringify({
          url: data,
          save: true,
          name: metadata?.name || name,
          catalog_data,
        });
      }
      uploadPatternFile({
        uploadBody: body,
      })
        .unwrap()
        .then(() => {
          updateProgress({ showProgress: false });
        })
        .catch(() => {
          updateProgress({ showProgress: false });
          handleError(ACTION_TYPES.UPLOAD_PATTERN);
        });
    }
  }

  const handleDownload = (e, design, source_type, params) => {
    e.stopPropagation();
    updateProgress({ showProgress: true });
    try {
      let id = design.id;
      let name = design.name;
      downloadContent({ id, name, type: 'pattern', source_type, params });
      updateProgress({ showProgress: false });
      notify({ message: `"${name}" design downloaded`, event_type: EVENT_TYPES.INFO });
    } catch (e) {
      console.error(e);
    }
  };

  const userCanEdit = (pattern) => {
    return (
      CAN(keys.EDIT_DESIGN.action, keys.EDIT_DESIGN.subject) && user?.user_id == pattern?.user_id
    );
  };

  const handleOpenInConfigurator = (id) => {
    router.push('/configuration/designs/configurator?design_id=' + id);
  };

  let colViews = [
    ['name', 'xs'],
    ['created_at', 'm'],
    ['updated_at', 'm'],
    ['visibility', 's'],
    ['Actions', 'xs'],
  ];

  const columns = [
    {
      name: 'name',
      label: 'Name',
      options: {
        filter: false,
        sort: true,
        searchable: true,
        customHeadRender: function CustomHead({ index, ...column }, sortColumn, columnMeta) {
          return (
            <SortableTableCell
              index={index}
              columnData={column}
              columnMeta={columnMeta}
              onSort={() => sortColumn(index)}
            />
          );
        },
      },
    },
    {
      name: 'created_at',
      label: 'Upload Timestamp',
      options: {
        filter: false,
        sort: true,
        searchable: true,
        customHeadRender: function CustomHead({ index, ...column }, sortColumn, columnMeta) {
          return (
            <SortableTableCell
              index={index}
              columnData={column}
              columnMeta={columnMeta}
              onSort={() => sortColumn(index)}
            />
          );
        },
        customBodyRender: function CustomBody(value) {
          return <Moment format="LLLL">{value}</Moment>;
        },
      },
    },
    {
      name: 'updated_at',
      label: 'Update Timestamp',
      options: {
        filter: false,
        sort: true,
        searchable: true,
        customHeadRender: function CustomHead({ index, ...column }, sortColumn, columnMeta) {
          return (
            <SortableTableCell
              index={index}
              columnData={column}
              columnMeta={columnMeta}
              onSort={() => sortColumn(index)}
            />
          );
        },
        customBodyRender: function CustomBody(value) {
          return <Moment format="LLLL">{value}</Moment>;
        },
      },
    },
    {
      name: 'visibility',
      label: 'Visibility',
      options: {
        filter: false,
        sort: true,
        searchable: true,
        customHeadRender: function CustomHead({ index, ...column }) {
          return (
            <TableCell key={index}>
              <b>{column.label}</b>
            </TableCell>
          );
        },
        // customBodyRender: function CustomBody(_, tableMeta) {
        //   const visibility = patterns[tableMeta.rowIndex]?.visibility;
        //   return (
        //     <div style={{ cursor: 'default' }}>
        //       <img className={classes.visibilityImg} src={`/static/img/${visibility}.svg`} />
        //     </div>
        //   );
        // },
      },
    },
    {
      name: 'Actions',
      label: 'Actions',
      options: {
        filter: false,
        sort: false,
        searchable: false,
        customHeadRender: function CustomHead({ index, ...column }) {
          return (
            <TableCell key={index}>
              <b>{column.label}</b>
            </TableCell>
          );
        },
        customBodyRender: function CustomBody(_, tableMeta) {
          const rowData = patterns[tableMeta.rowIndex];
          const visibility = patterns[tableMeta.rowIndex]?.visibility;
          return (
            <Box
              sx={{
                display: 'flex',
              }}
            >
              {userCanEdit(rowData) && (
                <TooltipIcon
                  placement="top"
                  title={'Edit'}
                  onClick={(e) => {
                    e.stopPropagation();
                    handleOpenInConfigurator(rowData.id);
                  }}
                  disabled={!CAN(keys.EDIT_DESIGN.action, keys.EDIT_DESIGN.subject)}
                >
                  <EditIcon fill="currentColor" className={classes.iconPatt} />
                </TooltipIcon>
              )}
              {visibility === VISIBILITY.PUBLISHED ? (
                <TooltipIcon
                  placement="top"
                  title={'Clone'}
                  onClick={(e) => {
                    e.stopPropagation();
                    handleClone(rowData.id, rowData.name);
                  }}
                  disabled={!CAN(keys.CLONE_DESIGN.action, keys.CLONE_DESIGN.subject)}
                >
                  <CloneIcon fill="currentColor" className={classes.iconPatt} />
                </TooltipIcon>
              ) : (
                <TooltipIcon
                  title={'Design'}
                  placement={'top'}
                  onClick={(e) => {
                    e.stopPropagation();
                    handleOpenInConfigurator(patterns[tableMeta.rowIndex].id);
                  }}
                  disabled={!CAN(keys.EDIT_DESIGN.action, keys.EDIT_DESIGN.subject)}
                >
                  <PatternConfigureIcon />
                </TooltipIcon>
              )}

              <TooltipIcon
                placement="top"
                title="Validate Design"
                onClick={(e) =>
                  openValidateModal(e, rowData.pattern_file, rowData.name, rowData.id)
                }
                disabled={!CAN(keys.VALIDATE_DESIGN.action, keys.VALIDATE_DESIGN.subject)}
              >
                <CheckIcon data-cy="verify-button" />
              </TooltipIcon>
              <TooltipIcon
                placement="top"
                title="Dry Run"
                onClick={(e) => openDryRunModal(e, rowData.pattern_file, rowData.name, rowData.id)}
                disabled={!CAN(keys.VALIDATE_DESIGN.action, keys.VALIDATE_DESIGN.subject)}
              >
                <DryRunIcon data-cy="verify-button" />
              </TooltipIcon>

              <TooltipIcon
                placement="top"
                title="Undeploy"
                disabled={!CAN(keys.UNDEPLOY_DESIGN.action, keys.UNDEPLOY_DESIGN.subject)}
                onClick={(e) =>
                  openUndeployModal(e, rowData.pattern_file, rowData.name, rowData.id)
                }
              >
                <UndeployIcon fill="#F91313" data-cy="undeploy-button" />
              </TooltipIcon>
              <TooltipIcon
                placement="bottom"
                title="Deploy"
                disabled={!CAN(keys.DEPLOY_DESIGN.action, keys.DEPLOY_DESIGN.subject)}
                onClick={(e) => {
                  openDeployModal(e, rowData.pattern_file, rowData.name, rowData.id);
                }}
              >
                <DoneAllIcon data-cy="deploy-button" />
              </TooltipIcon>
              <TooltipIcon
                title="Download"
                disabled={!CAN(keys.DOWNLOAD_A_DESIGN.action, keys.DOWNLOAD_A_DESIGN.subject)}
                onClick={(e) => handleDesignDownloadModal(e, rowData)}
              >
                <GetAppIcon data-cy="download-button" />
              </TooltipIcon>

              <TooltipIcon
                title="Design Information"
                disabled={!CAN(keys.DETAILS_OF_DESIGN.action, keys.DETAILS_OF_DESIGN.subject)}
                onClick={(ev) => genericClickHandler(ev, () => handleInfoModal(rowData))}
              >
                <InfoOutlinedIcon data-cy="information-button" />
              </TooltipIcon>

              {canPublishPattern && visibility !== VISIBILITY.PUBLISHED ? (
                <TooltipIcon
                  placement="bottom"
                  title="Publish"
                  disabled={!CAN(keys.PUBLISH_DESIGN.action, keys.PUBLISH_DESIGN.subject)}
                  onClick={(ev) => handlePublishModal(ev, rowData)}
                >
                  <PublicIcon fill="#F91313" data-cy="publish-button" />
                </TooltipIcon>
              ) : (
                <TooltipIcon
                  title="Unpublish"
                  disabled={!CAN(keys.UNPUBLISH_DESIGN.action, keys.UNPUBLISH_DESIGN.subject)}
                  onClick={(ev) => handleUnpublishModal(ev, rowData)()}
                >
                  <PublicIcon fill="#F91313" data-cy="unpublish-button" />
                </TooltipIcon>
              )}
            </Box>
          );
        },
      },
    },
  ];

  columns.forEach((column, idx) => {
    if (column.name === sortOrder.split(' ')[0]) {
      columns[idx].options.sortDirection = sortOrder.split(' ')[1];
    }
  });

  const [tableCols, updateCols] = useState(columns);

  const [columnVisibility, setColumnVisibility] = useState(() => {
    let showCols = updateVisibleColumns(colViews, width);
    // Initialize column visibility based on the original columns' visibility
    const initialVisibility = {};
    columns.forEach((col) => {
      if (!(hideVisibility && col.name === 'visibility')) {
        initialVisibility[col.name] = showCols[col.name];
      }
    });
    return initialVisibility;
  });

  async function showModal(count, patterns) {
    console.log('patterns to be deleted', count, patterns);
    let response = await modalRef.current.show({
      title: `Delete ${count ? count : ''} Design${count > 1 ? 's' : ''}?`,

      subtitle: `Are you sure you want to delete the ${patterns} design${count > 1 ? 's' : ''}?`,
      variant: PROMPT_VARIANTS.DANGER,
      options: ['Yes', 'No'],
    });
    return response;
  }

  async function deletePatterns(patterns) {
    const jsonPatterns = JSON.stringify(patterns);

    updateProgress({ showProgress: true });
    deletePattern({
      deleteBody: jsonPatterns,
    })
      .unwrap()
      .then(() => {
        updateProgress({ showProgress: false });
        setTimeout(() => {
          notify({
            message: `${patterns.patterns.length} Designs deleted`,
            event_type: EVENT_TYPES.SUCCESS,
          });
          resetSelectedRowData()();
        }, 1200);
      })
      .catch(() => {
        updateProgress({ showProgress: false });
        handleError(ACTION_TYPES.DELETE_PATTERN);
      });
  }

  const options = {
    customToolbarSelect: (selectedRows, displayData, setSelectedRows) => (
      <CustomToolbarSelect
        selectedRows={selectedRows}
        displayData={displayData}
        setSelectedRows={setSelectedRows}
        patterns={patterns}
        deletePatterns={deletePatterns}
        showModal={showModal}
      />
    ),
    filter: false,
    search: false,
    viewColumns: false,
    sort: !(user && user.user_id === 'meshery'),
    filterType: 'textField',
    responsive: 'standard',
    resizableColumns: true,
    serverSide: true,
    count,
    rowsPerPage: pageSize,
    fixedHeader: true,
    page,
    print: false,
    download: false,
    textLabels: {
      selectedRows: {
        text: 'pattern(s) selected',
      },
    },

    onCellClick: (_, meta) => meta.colIndex !== 3 && setSelectedRowData(patterns[meta.rowIndex]),

    onRowsDelete: async function handleDelete(row) {
      const toBeDeleted = Object.keys(row.lookup).map((idx) => ({
        id: patterns[idx]?.id,
        name: patterns[idx]?.name,
      }));
      let response = await showModal(
        toBeDeleted.length,
        toBeDeleted.map((p) => ' ' + p.name),
      );
      if (response.toLowerCase() === 'yes') {
        deletePatterns({ patterns: toBeDeleted });
      }
      // if (response.toLowerCase() === "no")
      // fetchPatterns(page, pageSize, search, sortOrder);
    },

    onTableChange: (action, tableState) => {
      const sortInfo = tableState.announceText ? tableState.announceText.split(' : ') : [];
      let order = '';
      if (tableState.activeColumn) {
        order = `${columns[tableState.activeColumn].name} desc`;
      }

      switch (action) {
        case 'changePage':
          initPatternsSubscription(tableState.page.toString(), pageSize.toString(), search, order);
          setPage(tableState.page);
          break;
        case 'changeRowsPerPage':
          initPatternsSubscription(
            page.toString(),
            tableState.rowsPerPage.toString(),
            search,
            order,
          );
          setPageSize(tableState.rowsPerPage);
          break;
        case 'search':
          if (searchTimeout.current) {
            clearTimeout(searchTimeout.current);
          }
          searchTimeout.current = setTimeout(() => {
            if (search !== tableState.searchText) {
              setSearch(tableState.searchText);
            }
          }, 500);
          break;
        case 'sort':
          if (sortInfo.length === 2) {
            if (sortInfo[1] === 'ascending') {
              order = `${columns[tableState.activeColumn].name} asc`;
            } else {
              order = `${columns[tableState.activeColumn].name} desc`;
            }
          }
          if (order !== sortOrder) {
            initPatternsSubscription(page.toString(), pageSize.toString(), search, order);
            setSortOrder(order);
          }
          break;
      }
    },
    setRowProps: (row, dataIndex, rowIndex) => {
      return {
        'data-cy': `config-row-${rowIndex}`,
      };
    },
    setTableProps: () => {
      return {
        'data-cy': 'filters-grid',
      };
    },
  };

  if (ispatternsLoading) {
    return <LoadingScreen animatedIcon="AnimatedMeshPattern" message={`Loading ${pageTitle}...`} />;
  }

  /**
   * Gets the data of Import Filter and handles submit operation
   *
   * @param {{
   * uploadType: ("File Upload"| "URL Import");
   * name: string;
   * url: string;
   * file: string;
   * }} data
   */
  function handleImportDesign(data) {
    updateProgress({ showProgress: true });
    const { uploadType, name, url, file, designType } = data;
    let requestBody = null;
    switch (uploadType) {
      case 'File Upload': {
        const fileElement = document.getElementById('root_file');
        const fileName = fileElement.files[0].name;
        requestBody = JSON.stringify({
          save: true,
          pattern_data: {
            name,
            file_name: fileName.split('.')[0],
            pattern_file: getUnit8ArrayDecodedFile(file),
          },
        });
        break;
      }
      case 'URL Import':
        requestBody = JSON.stringify({
          save: true,
          url,
          name,
        });
        break;
    }

    importPattern({
      importBody: requestBody,
      type: designType,
    })
      .unwrap()
      .then(() => {
        updateProgress({ showProgress: false });
        notify({
          message: `"${name}" design uploaded`,
          event_type: EVENT_TYPES.SUCCESS,
        });
        getPatterns();
      })
      .catch(() => {
        updateProgress({ showProgress: false });
        handleError(ACTION_TYPES.UPLOAD_PATTERN);
      });
  }

  const filter = {
    visibility: {
      name: 'visibility',
      //if catalog content is enabled, then show all filters including published otherwise only show public and private filters
      options: catalogVisibility
        ? [
            { label: 'Public', value: 'public' },
            { label: 'Private', value: 'private' },
            { label: 'Published', value: 'published' },
          ]
        : [
            { label: 'Public', value: 'public' },
            { label: 'Private', value: 'private' },
          ],
    },
  };

  const handleApplyFilter = () => {
    const visibilityFilter =
      selectedFilters.visibility === 'All' ? null : selectedFilters.visibility;
    setVisibilityFilter(visibilityFilter);
  };

  return (
    <NoSsr>
      {console.log('updated ui')}
      {CAN(keys.VIEW_DESIGNS.action, keys.VIEW_DESIGNS.subject) ? (
        <>
          {selectedRowData && Object.keys(selectedRowData).length > 0 && (
            <YAMLEditor
              pattern={selectedRowData}
              onClose={resetSelectedRowData()}
              onSubmit={handleSubmit}
              isReadOnly={arePatternsReadOnly}
            />
          )}
          <div className={StyleClass.toolWrapper}>
            {width < 600 && isSearchExpanded ? null : (
              <div style={{ display: 'flex' }}>
                {!selectedPattern.show && (patterns.length > 0 || viewType === 'table') && (
                  <div className={classes.createButton}>
                    {disableCreateImportDesignButton ? null : (
                      <div style={{ display: 'flex', order: '1' }}>
                        <Button
                          aria-label="Add Pattern"
                          variant="contained"
                          color="primary"
                          size="large"
                          // @ts-ignore
                          onClick={() => router.push('designs/configurator')}
                          style={{ display: 'flex', marginRight: '2rem' }}
                          disabled={
                            !CAN(keys.CREATE_NEW_DESIGN.action, keys.CREATE_NEW_DESIGN.subject)
                          }
                        >
                          <AddIcon className={classes.addIcon} />
                          <span className={classes.btnText}> Create Design </span>
                        </Button>
                        <Button
                          aria-label="Add Pattern"
                          variant="contained"
                          color="primary"
                          size="large"
                          // @ts-ignore
                          onClick={handleUploadImport}
                          style={{ display: 'flex', marginRight: '2rem', marginLeft: '-0.6rem' }}
                          disabled={!CAN(keys.IMPORT_DESIGN.action, keys.IMPORT_DESIGN.subject)}
                        >
                          <PublishIcon className={classes.addIcon} />
                          <span className={classes.btnText}> Import Design </span>
                        </Button>
                      </div>
                    )}
                  </div>
                )}
                {!selectedPattern.show && (
                  <div className={classes.catalogFilter} style={{ display: 'flex' }}>
                    {/* <CatalogFilter
                      catalogVisibility={catalogVisibility}
                      handleCatalogVisibility={handleCatalogVisibility}
                      classes={classes}
                    /> */}
                  </div>
                )}
              </div>
            )}
            <div className={classes.searchWrapper} style={{ display: 'flex' }}>
              <SearchBar
                onSearch={(value) => {
                  setSearch(value);
                  initPatternsSubscription(page.toString(), pageSize.toString(), value, sortOrder);
                }}
                expanded={isSearchExpanded}
                setExpanded={setIsSearchExpanded}
                placeholder={`Search ${pageTitle.toLowerCase()}...`}
              />
              {disableUniversalFilter ? null : (
                <UniversalFilter
                  id="ref"
                  filters={filter}
                  selectedFilters={selectedFilters}
                  setSelectedFilters={setSelectedFilters}
                  handleApplyFilter={handleApplyFilter}
                />
              )}
              {viewType === 'table' && (
                <CustomColumnVisibilityControl
                  id="ref"
                  columns={columns}
                  customToolsProps={{ columnVisibility, setColumnVisibility }}
                />
              )}

              {!selectedPattern.show && (
                <ViewSwitch view={viewType} changeView={setViewType} hideCatalog={true} />
              )}
            </div>
          </div>
          {!selectedPattern.show && viewType === 'table' && (
            <>
              <UsesSistent>
                <ResponsiveDataTable
                  data={patterns}
                  columns={columns}
                  // @ts-ignore
                  options={options}
                  className={classes.muiRow}
                  tableCols={tableCols}
                  updateCols={updateCols}
                  columnVisibility={columnVisibility}
                />
              </UsesSistent>
              <ExportModal
                downloadModal={downloadModal}
                handleDownloadDialogClose={handleDownloadDialogClose}
                handleDesignDownload={handleDownload}
              />
            </>
          )}
          {!selectedPattern.show && viewType === 'grid' && (
            // grid vieww
            <MesheryPatternGrid
              selectedK8sContexts={selectedK8sContexts}
              canPublishPattern={canPublishPattern}
              patterns={patterns}
              handlePublish={handlePublish}
              handleUnpublishModal={handleUnpublishModal}
              handleClone={handleClone}
              supportedTypes="null"
              handleSubmit={handleSubmit}
              setSelectedPattern={setSelectedPattern}
              selectedPattern={selectedPattern}
              pages={Math.ceil(count / pageSize)}
              setPage={setPage}
              selectedPage={page}
              patternErrors={[]}
              publishModal={publishModal}
              setPublishModal={setPublishModal}
              publishSchema={publishSchema}
              user={user}
              fetch={() => getPatterns()}
              handleInfoModal={handleInfoModal}
              openUndeployModal={openUndeployModal}
              openValidationModal={openValidateModal}
              openDryRunModal={openDryRunModal}
              openDeployModal={openDeployModal}
              hideVisibility={hideVisibility}
              arePatternsReadOnly={arePatternsReadOnly}
            />
          )}

          <UsesSistent>
            <SistentModal maxWidth="sm" {...designLifecycleModal}></SistentModal>
            <SistentModal {...sistentInfoModal}>
              {CAN(keys.DETAILS_OF_DESIGN.action, keys.DETAILS_OF_DESIGN.subject) &&
                infoModal.open && (
                  <InfoModal
                    handlePublish={handlePublish}
                    infoModalOpen={true}
                    handleInfoModalClose={handleInfoModalClose}
                    dataName="patterns"
                    selectedResource={infoModal.selectedResource}
                    resourceOwnerID={infoModal.ownerID}
                    currentUser={user}
                    patternFetcher={fetchPatternsCaller}
                    formSchema={publishSchema}
                    meshModels={meshModels}
                  />
                )}
            </SistentModal>
          </UsesSistent>
          {canPublishPattern &&
            publishModal.open &&
            CAN(keys.PUBLISH_DESIGN.action, keys.PUBLISH_DESIGN.subject) && (
              <PublishModal
                publishFormSchema={publishSchema}
                handleClose={handlePublishModalClose}
                title={publishModal.pattern?.name}
                handleSubmit={handlePublish}
              />
            )}
          {importModal.open && CAN(keys.IMPORT_DESIGN.action, keys.IMPORT_DESIGN.subject) && (
            <ImportModal
              importFormSchema={importSchema}
              handleClose={handleUploadImportClose}
              handleImportDesign={handleImportDesign}
            />
          )}
          <PromptComponent ref={modalRef} />
        </>
      ) : (
        <DefaultError />
      )}
    </NoSsr>
  );
}

const ImportModal = React.memo((props) => {
  const { importFormSchema, handleClose, handleImportDesign } = props;

  return (
    <>
      <Modal
        open={true}
        handleClose={handleClose}
        leftHeaderIcon={<Pattern fill={theme.palette.secondary.whiteIcon} style={iconMedium} />}
        maxWidth="sm"
        title="Import Design"
        schema={importFormSchema.rjsfSchema}
        uiSchema={importFormSchema.uiSchema}
        handleSubmit={handleImportDesign}
        submitBtnText="Import"
      />
    </>
  );
});

const PublishModal = React.memo((props) => {
  const { publishFormSchema, handleClose, handleSubmit, title } = props;

  return (
    <>
      <Modal
        open={true}
        handleClose={handleClose}
        aria-label="catalog publish"
        title={title}
        leftHeaderIcon={<Pattern fill={theme.palette.secondary.whiteIcon} style={iconMedium} />}
        maxWidth="sm"
        schema={publishFormSchema.rjsfSchema}
        uiSchema={publishFormSchema.uiSchema}
        handleSubmit={handleSubmit}
        submitBtnText="Submit for Approval"
        helpText="Upon submitting your catalog item, an approval flow will be initiated.[Learn more](https://docs.meshery.io/concepts/catalog)"
      />
    </>
  );
});

const mapDispatchToProps = (dispatch) => ({
  updateProgress: bindActionCreators(updateProgress, dispatch),
  toggleCatalogContent: bindActionCreators(toggleCatalogContent, dispatch),
});

const mapStateToProps = (state) => ({
  user: state.get('user')?.toObject(),
  selectedK8sContexts: state.get('selectedK8sContexts'),
  catalogVisibility: state.get('catalogVisibility'),
});

// @ts-ignore
export default withStyles(styles)(connect(mapStateToProps, mapDispatchToProps)(MesheryPatterns));<|MERGE_RESOLUTION|>--- conflicted
+++ resolved
@@ -89,13 +89,10 @@
 import CheckIcon from '@/assets/icons/CheckIcon';
 import { ValidateDesign } from './DesignLifeCycle/ValidateDesign';
 import PatternConfigureIcon from '@/assets/icons/PatternConfigure';
-<<<<<<< HEAD
 import { iconMedium } from 'css/icons.styles';
 import theme from '@/themes/app';
-=======
 // import { useGetUserPrefQuery } from '@/rtk-query/user';
 import { useGetProviderCapabilitiesQuery } from '@/rtk-query/user';
->>>>>>> 6f0a53d3
 
 const genericClickHandler = (ev, fn) => {
   ev.stopPropagation();
