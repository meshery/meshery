/* eslint-disable react/display-name */
import {
  Avatar,
  Box,
  Button,
  Dialog,
  DialogActions,
  DialogContent,
  DialogTitle,
  Divider,
  IconButton,
  NoSsr,
  TableCell,
  Tooltip,
  Typography,
} from '@material-ui/core';
import { withStyles } from '@material-ui/core/styles';
import CloseIcon from '@material-ui/icons/Close';
import DeleteIcon from '@material-ui/icons/Delete';
import FullscreenIcon from '@material-ui/icons/Fullscreen';
import GetAppIcon from '@material-ui/icons/GetApp';
import FullscreenExitIcon from '@material-ui/icons/FullscreenExit';
import SaveIcon from '@material-ui/icons/Save';
import CustomToolbarSelect from './MesheryPatterns/CustomToolbarSelect';
import { withSnackbar } from 'notistack';
import AddIcon from '@material-ui/icons/AddCircleOutline';
import React, { useContext, useEffect, useRef, useState } from 'react';
import { UnControlled as CodeMirror } from 'react-codemirror2';
import Moment from 'react-moment';
import { connect } from 'react-redux';
import { bindActionCreators } from 'redux';
import dataFetch from '../lib/data-fetch';
import { toggleCatalogContent, updateProgress } from '../lib/store';
import DesignConfigurator from '../components/configuratorComponents/MeshModel';
import { ctxUrl } from '../utils/multi-ctx';
import {
  generateValidatePayload,
  getComponentsinFile,
  getUnit8ArrayDecodedFile,
  getUnit8ArrayForDesign,
} from '../utils/utils';
import ViewSwitch from './ViewSwitch';
import MesheryPatternGrid from './MesheryPatterns/MesheryPatternGridView';
import UndeployIcon from '../public/static/img/UndeployIcon';
import DoneAllIcon from '@material-ui/icons/DoneAll';
import DoneIcon from '@material-ui/icons/Done';
import PublicIcon from '@material-ui/icons/Public';
import ConfirmationModal from './ConfirmationModal';
import PublishIcon from '@material-ui/icons/Publish';
import PromptComponent, { PROMPT_VARIANTS } from './PromptComponent';
import LoadingScreen from './LoadingComponents/LoadingComponent';
import { SchemaContext } from '../utils/context/schemaSet';
import Validation from './Validation';
import { ACTIONS, FILE_OPS, MesheryPatternsCatalog, VISIBILITY } from '../utils/Enum';
import CloneIcon from '../public/static/img/CloneIcon';
import { useRouter } from 'next/router';
import Modal from './Modal';
import downloadContent from '../utils/fileDownloader';
// import fetchCatalogPattern from './graphql/queries/CatalogPatternQuery';
import ConfigurationSubscription from './graphql/subscriptions/ConfigurationSubscription';
import ReusableTooltip from './reusable-tooltip';
import Pattern from '../public/static/img/drawer-icons/pattern_svg.js';
import DryRunComponent from './DryRun/DryRunComponent';
import { useNotification } from '../utils/hooks/useNotification';
import { EVENT_TYPES } from '../lib/event-types';
import _ from 'lodash';
import { getMeshModels } from '../api/meshmodel';
import { modifyRJSFSchema } from '../utils/utils';
import SearchBar from '../utils/custom-search';
import CustomColumnVisibilityControl from '../utils/custom-column';
import {
  ResponsiveDataTable,
  importDesignSchema,
  importDesignUiSchema,
  publishCatalogItemSchema,
  publishCatalogItemUiSchema,
} from '@layer5/sistent';
import useStyles from '../assets/styles/general/tool.styles';
import { Edit as EditIcon } from '@material-ui/icons';
import { updateVisibleColumns } from '../utils/responsive-column';
import { useWindowDimensions } from '../utils/dimension';
import InfoModal from './Modals/Information/InfoModal';
import InfoOutlinedIcon from '@material-ui/icons/InfoOutlined';
import { SortableTableCell } from './connections/common/index.js';
import DefaultError from './General/error-404/index';
import CAN, { ability } from '@/utils/can';
import { keys } from '@/utils/permission_constants';
import ExportModal from './ExportModal';
import UniversalFilter from '../utils/custom-filter';

const genericClickHandler = (ev, fn) => {
  ev.stopPropagation();
  fn(ev);
};

const styles = (theme) => ({
  grid: {
    padding: theme.spacing(1),
  },
  tableHeader: {
    fontWeight: 'bolder',
    fontSize: 18,
  },
  muiRow: {
    '& .MuiTableRow-root': {
      cursor: 'pointer',
    },
  },
  iconPatt: {
    width: '24px',
    height: '24px',
    filter: theme.palette.secondary.brightness,
  },
  viewSwitchButton: {
    justifySelf: 'flex-end',
    paddingLeft: '1rem',
    '@media (max-width: 1450px)': {
      marginRight: '2rem',
    },
  },
  createButton: {
    display: 'flex',
    justifyContent: 'flex-start',
    alignItems: 'center',
    whiteSpace: 'nowrap',
  },
  UploadImport: {
    marginLeft: '1.5rem',
  },
  noDesignAddButton: {
    marginTop: '0.5rem',
  },
  noDesignContainer: {
    padding: '2rem',
    display: 'flex',
    justifyContent: 'center',
    alignItems: 'center',
    flexDirection: 'column',
  },
  noDesignButtons: {
    display: 'flex',
    justifyContent: 'center',
    alignItems: 'center',
    flexDirection: 'row',
  },
  noDesignPaper: {
    padding: '0.5rem',
    fontSize: '3rem',
  },
  noDesignText: {
    fontSize: '2rem',
    marginBottom: '2rem',
  },
  addIcon: {
    paddingRight: '.35rem',
  },
  visibilityImg: {
    filter: theme.palette.secondary.img,
  },
  searchAndView: {
    display: 'flex',
    alignItems: 'center',
    justifyContent: 'center',
    margin: 'auto',
    '@media (max-width: 1450px)': {
      paddingLeft: 0,
      margin: 0,
    },
  },
  searchWrapper: {
    justifySelf: 'flex-end',
    marginLeft: 'auto',
    paddingLeft: '1rem',
    display: 'flex',
    '@media (max-width: 965px)': {
      width: 'max-content',
    },
  },
  catalogFilter: {
    marginRight: '2rem',
  },
  btnText: {
    display: 'block',
    '@media (max-width: 1450px)': {
      display: 'none',
    },
  },
  backButton: {
    marginRight: theme.spacing(2),
  },
  yamlDialogTitle: {
    display: 'flex',
    alignItems: 'center',
  },
  yamlDialogTitleText: {
    flexGrow: 1,
  },
  fullScreenCodeMirror: {
    height: '100%',
    '& .CodeMirror': {
      minHeight: '300px',
      height: '100%',
    },
  },
  autoComplete: {
    width: '120px',
    minWidth: '120px',
    maxWidth: 150,
    marginRight: 'auto',
  },
  iconAvatar: {
    width: '24px',
    height: '24px',
    '& .MuiAvatar-img': {
      height: '100%',
      width: '100%',
    },
  },
});

function TooltipIcon({ children, onClick, title, placement }) {
  return (
    <Tooltip title={title} placement={placement} arrow interactive>
      <IconButton onClick={onClick}>{children}</IconButton>
    </Tooltip>
  );
}

function YAMLEditor({ pattern, onClose, onSubmit }) {
  const classes = useStyles();
  const [yaml, setYaml] = useState(pattern.pattern_file);
  const [fullScreen, setFullScreen] = useState(false);

  const toggleFullScreen = () => {
    setFullScreen(!fullScreen);
  };

  return (
    <Dialog
      onClose={onClose}
      aria-labelledby="pattern-dialog-title"
      open
      maxWidth="md"
      fullScreen={fullScreen}
      fullWidth={!fullScreen}
    >
      <DialogTitle
        style={{ display: 'flex', justifyContent: 'space-between', alignItems: 'end' }}
        disableTypography
        id="pattern-dialog-title"
        className={classes.yamlDialogTitle}
      >
        <div>
          <Typography variant="h6" className={classes.yamlDialogTitleText}>
            {pattern.name}
          </Typography>
        </div>
        <div>
          <ReusableTooltip
            placement="top"
            title={fullScreen ? 'Exit Fullscreen' : 'Enter Fullscreen'}
            onClick={toggleFullScreen}
          >
            {fullScreen ? <FullscreenExitIcon /> : <FullscreenIcon />}
          </ReusableTooltip>
          <ReusableTooltip placement="top" title="Exit" onClick={onClose}>
            <CloseIcon />
          </ReusableTooltip>
        </div>
      </DialogTitle>
      <Divider variant="fullWidth" light />
      <DialogContent>
        <CodeMirror
          value={pattern.pattern_file}
          className={fullScreen ? classes.fullScreenCodeMirror : ''}
          options={{
            theme: 'material',
            lineNumbers: true,
            lineWrapping: true,
            gutters: ['CodeMirror-lint-markers'],
            // @ts-ignore
            lint: true,
            mode: 'text/x-yaml',
          }}
          onChange={(_, data, val) => setYaml(val)}
        />
      </DialogContent>
      <Divider variant="fullWidth" light />
      <DialogActions>
        <ReusableTooltip title="Update Pattern">
          <IconButton
            aria-label="Update"
            color="primary"
            onClick={() =>
              onSubmit({
                data: yaml,
                id: pattern.id,
                name: pattern.name,
                type: FILE_OPS.UPDATE,
                catalog_data: pattern.catalog_data,
              })
            }
          >
            <SaveIcon />
          </IconButton>
        </ReusableTooltip>
        <ReusableTooltip title="Delete Pattern">
          <IconButton
            aria-label="Delete"
            color="primary"
            onClick={() =>
              onSubmit({
                data: yaml,
                id: pattern.id,
                name: pattern.name,
                type: FILE_OPS.DELETE,
                catalog_data: pattern.catalog_data,
              })
            }
          >
            <DeleteIcon />
          </IconButton>
        </ReusableTooltip>
      </DialogActions>
    </Dialog>
  );
}

function resetSelectedPattern() {
  return { show: false, pattern: null };
}

function MesheryPatterns({
  updateProgress,
  user,
  classes,
  selectedK8sContexts,
  catalogVisibility,
  // toggleCatalogContent,
}) {
  const [page, setPage] = useState(0);
  const [search, setSearch] = useState('');
  const [sortOrder, setSortOrder] = useState('');
  const [count, setCount] = useState(0);
  const [pageSize, setPageSize] = useState(10);
  const modalRef = useRef();
  const [patterns, setPatterns] = useState([]);
  const [selectedRowData, setSelectedRowData] = useState(null);
  const [selectedPattern, setSelectedPattern] = useState(resetSelectedPattern());
  const [setExtensionPreferences] = useState({});
  const router = useRouter();
  const [meshModels, setMeshModels] = useState([]);
  const [selectedFilters, setSelectedFilters] = useState({ visibility: 'All' });

  const [patternErrors, setPatternErrors] = useState(new Map());

  const [canPublishPattern, setCanPublishPattern] = useState(false);
  const [publishSchema, setPublishSchema] = useState({});
  const [infoModal, setInfoModal] = useState({
    open: false,
    ownerID: '',
    selectedResource: {},
  });
  const [isSearchExpanded, setIsSearchExpanded] = useState(false);
  const [viewType, setViewType] = useState('grid');
  const { notify } = useNotification();
  const StyleClass = useStyles();
  const [visibilityFilter, setVisibilityFilter] = useState(null);

  const PATTERN_URL = '/api/pattern';
  const DEPLOY_URL = `${PATTERN_URL}/deploy`;
  const CLONE_URL = '/clone';
  const [modalOpen, setModalOpen] = useState({
    open: false,
    action: 0,
    pattern_file: null,
    name: '',
    count: 0,
    validationBody: null,
    dryRunComponent: null,
    errors: {
      validationErrors: 0,
    },
    patternID: '',
  });

  const [importModal, setImportModal] = useState({
    open: false,
  });
  const [publishModal, setPublishModal] = useState({
    open: false,
    pattern: {},
    name: '',
  });

  const [downloadModal, setDownloadModal] = useState({
    open: false,
    content: null,
  });

  const handleDownloadDialogClose = () => {
    setDownloadModal((prevState) => ({
      ...prevState,
      open: false,
      content: null,
    }));
  };

  const handleDesignDownloadModal = (e, pattern) => {
    e.stopPropagation();
    setDownloadModal((prevState) => ({
      ...prevState,
      open: true,
      content: pattern,
    }));
  };

  console.log('updated ability in pattern', ability);

  const [loading, stillLoading] = useState(true);
  const { width } = useWindowDimensions();

  const catalogVisibilityRef = useRef(false);
  const catalogContentRef = useRef();
  const disposeConfSubscriptionRef = useRef(null);

  const { workloadTraitSet } = useContext(SchemaContext);

  const ACTION_TYPES = {
    FETCH_PATTERNS: {
      name: 'FETCH_PATTERNS',
      error_msg: 'Failed to fetch designs',
    },
    UPDATE_PATTERN: {
      name: 'UPDATE_PATTERN',
      error_msg: 'Failed to update design file',
    },
    DELETE_PATTERN: {
      name: 'DELETE_PATTERN',
      error_msg: 'Failed to delete design file',
    },
    DEPLOY_PATTERN: {
      name: 'DEPLOY_PATTERN',
      error_msg: 'Failed to deploy design file',
    },
    UNDEPLOY_PATTERN: {
      name: 'UNDEPLOY_PATTERN',
      error_msg: 'Failed to undeploy design file',
    },
    UPLOAD_PATTERN: {
      name: 'UPLOAD_PATTERN',
      error_msg: 'Failed to upload design file',
    },
    CLONE_PATTERN: {
      name: 'CLONE_PATTERN',
      error_msg: 'Failed to clone design file',
    },
    PUBLISH_CATALOG: {
      name: 'PUBLISH_CATALOG',
      error_msg: 'Failed to publish catalog',
    },
    UNPUBLISH_CATALOG: {
      name: 'PUBLISH_CATALOG',
      error_msg: 'Failed to publish catalog',
    },
    SCHEMA_FETCH: {
      name: 'SCHEMA_FETCH',
      error_msg: 'failed to fetch import schema',
    },
  };

  /**
   * Checking whether users are signed in under a provider that doesn't have
   * publish pattern capability and setting the canPublishPattern state accordingly
   */
  useEffect(() => {
    dataFetch(
      '/api/provider/capabilities',
      {
        method: 'GET',
        credentials: 'include',
      },
      (result) => {
        if (result) {
          const capabilitiesRegistry = result;
          const patternsCatalogueCapability = capabilitiesRegistry?.capabilities.filter(
            (val) => val.feature === MesheryPatternsCatalog,
          );
          if (patternsCatalogueCapability?.length > 0) setCanPublishPattern(true);
        }
      },
      (err) => console.error(err),
    );
  }, []);

  const searchTimeout = useRef(null);
  /**
   * fetch patterns when the page loads
   */
  // @ts-ignore
  useEffect(() => {
    document.body.style.overflowX = 'hidden';
    fetchPatterns(page, pageSize, search, sortOrder, visibilityFilter);
    return () => (document.body.style.overflowX = 'auto');
  }, [page, pageSize, search, sortOrder, visibilityFilter]);

  useEffect(() => {
    if (viewType === 'grid') {
      setSearch('');
    }
  }, [viewType]);

  // const handleCatalogPreference = (catalogPref) => {
  //   let body = Object.assign({}, extensionPreferences);
  //   body['catalogContent'] = catalogPref;

  //   dataFetch(
  //     '/api/user/prefs',
  //     {
  //       method: 'POST',
  //       credentials: 'include',
  //       body: JSON.stringify({ usersExtensionPreferences: body }),
  //     },
  //     () => {
  //       notify({
  //         message: `Catalog Content was ${catalogPref ? 'enabled' : 'disabled'}`,
  //         event_type: EVENT_TYPES.SUCCESS,
  //       });
  //     },
  //     (err) => console.error(err),
  //   );
  // };

  const fetchUserPrefs = () => {
    dataFetch(
      '/api/user/prefs',
      {
        method: 'GET',
        credentials: 'include',
      },
      (result) => {
        if (result) {
          setExtensionPreferences(result?.usersExtensionPreferences);
        }
      },
      (err) => console.error(err),
    );
  };

  const initPatternsSubscription = (
    pageNo = page.toString(),
    pagesize = pageSize.toString(),
    searchText = search,
    order = sortOrder,
  ) => {
    if (disposeConfSubscriptionRef.current) {
      disposeConfSubscriptionRef.current.dispose();
    }
    const configurationSubscription = ConfigurationSubscription(
      (result) => {
        stillLoading(false);
        setPage(result.configuration?.patterns?.page || 0);
        setPageSize(result.configuration?.patterns?.page_size || 0);
        setCount(result.configuration?.patterns?.total_count || 0);
        handleSetPatterns(result.configuration?.patterns?.patterns);
      },
      {
        applicationSelector: {
          pageSize: pagesize,
          page: pageNo,
          search: searchText,
          order: order,
        },
        patternSelector: {
          pageSize: pagesize,
          page: pageNo,
          search: searchText,
          order: order,
        },
        filterSelector: {
          pageSize: pagesize,
          page: pageNo,
          search: searchText,
          order: order,
        },
      },
    );
    disposeConfSubscriptionRef.current = configurationSubscription;
  };

  // const handleCatalogVisibility = () => {
  //   handleCatalogPreference(!catalogVisibilityRef.current);
  //   catalogVisibilityRef.current = !catalogVisibility;
  //   toggleCatalogContent({ catalogVisibility: !catalogVisibility });
  // };

  useEffect(() => {
    fetchUserPrefs();
  }, [catalogVisibility]);

  useEffect(async () => {
    const { models } = await getMeshModels();
    const modelNames = _.uniq(models?.map((model) => model.displayName));
    modelNames.sort();

    // Modify the schema using the utility function
    const modifiedSchema = modifyRJSFSchema(
      publishCatalogItemSchema,
      'properties.compatibility.items.enum',
      modelNames,
    );

    setPublishSchema({ rjsfSchema: modifiedSchema, uiSchema: publishCatalogItemUiSchema });
    setMeshModels(models);

    catalogVisibilityRef.current = catalogVisibility;

    /*
     Below is a graphql query that fetches the catalog patterns that is published so
     when catalogVisibility is true, we fetch the catalog patterns and set it to the patterns state
     which show the catalog patterns only in the UI at the top of the list always whether we filter for public or private patterns.
     Meshery's REST API already fetches catalog items with `published` visibility, hence this function is commented out.
    */
    // const fetchCatalogPatterns = fetchCatalogPattern({
    //   selector: {
    //     search: '',
    //     order: '',
    //     page: 0,
    //     pagesize: 0,
    //   },
    // }).subscribe({
    //   next: (result) => {
    //     catalogContentRef.current = result?.catalogPatterns;
    //     initPatternsSubscription();
    //   },
    //   error: (err) => console.log('There was an error fetching Catalog Filter: ', err),
    // });

    // return () => {
    //   fetchCatalogPatterns.unsubscribe();
    //   disposeConfSubscriptionRef.current?.dispose();
    // };
  }, []);

  // useEffect(() => {
  //   handleSetPatterns(patterns);
  // }, [catalogVisibility]);

  const handleSetPatterns = (patterns) => {
    console.log('Patterns', patterns);
    if (catalogVisibilityRef.current && catalogContentRef.current?.length > 0) {
      setPatterns([
        ...(catalogContentRef.current || []),
        ...(patterns?.filter((content) => content.visibility !== VISIBILITY.PUBLISHED) || []),
      ]);
      return;
    }

    setPatterns(patterns?.filter((content) => content.visibility !== VISIBILITY.PUBLISHED) || []);
  };

  // useEffect(() => {
  //   setPage(0);
  //   setPageSize(10);
  //   setCount(0);
  //   fetchPatterns(0, 10, search, sortOrder,visibilityFilter);
  // }, [viewType]);

  const handleModalClose = () => {
    // @ts-ignore
    setModalOpen({
      open: false,
      pattern_file: null,
      patternID: '',
      name: '',
      count: 0,
    });
  };

  const handleModalOpen = (e, pattern_file, name, pattern_id, errors, action) => {
    e.stopPropagation();
    const compCount = getComponentsinFile(pattern_file);
    const validationBody = (
      <Validation
        errors={errors}
        compCount={compCount}
        handleClose={() => setModalOpen({ ...modalOpen, open: false })}
      />
    );
    const dryRunComponent = (
      <DryRunComponent
        design={JSON.stringify({
          pattern_file: pattern_file,
          pattern_id: pattern_id,
        })}
        noOfElements={compCount}
        selectedContexts={selectedK8sContexts}
      />
    );
    setModalOpen({
      open: true,
      action: action,
      pattern_file: pattern_file,
      name: name,
      patternID: pattern_id,
      count: compCount,
      validationBody: validationBody,
      dryRunComponent: dryRunComponent,
      errors: {
        validationError: errors?.reduce((count, ele) => {
          return ele.errors.length + count;
        }, 0),
      },
    });
  };

  const handleUploadImport = () => {
    setImportModal({
      open: true,
    });
  };

  const handleUploadImportClose = () => {
    setImportModal({
      open: false,
    });
  };

  const handleInfoModalClose = () => {
    setInfoModal({
      open: false,
    });
  };

  const handleInfoModal = (pattern) => {
    setInfoModal({
      open: true,
      ownerID: pattern.user_id,
      selectedResource: pattern,
    });
  };

  const handlePublishModal = (ev, pattern) => {
    if (canPublishPattern) {
      ev.stopPropagation();
      setPublishModal({
        open: true,
        pattern: pattern,
        name: '',
      });
    }
  };

  const handleUnpublishModal = (ev, pattern) => {
    if (canPublishPattern) {
      ev.stopPropagation();
      return async () => {
        let response = await modalRef.current.show({
          title: `Unpublish Catalog item?`,
          subtitle: `Are you sure you want to unpublish ${pattern?.name}?`,
          options: ['Yes', 'No'],
        });
        if (response === 'Yes') {
          updateProgress({ showProgress: true });
          dataFetch(
            `/api/pattern/catalog/unpublish`,
            { credentials: 'include', method: 'DELETE', body: JSON.stringify({ id: pattern?.id }) },
            () => {
              updateProgress({ showProgress: false });
              notify({
                message: `Design Unpublished`,
                event_type: EVENT_TYPES.SUCCESS,
              });
            },
            handleError(ACTION_TYPES.UNPUBLISH_CATALOG),
          );
        }
      };
    }
  };

  const handlePublishModalClose = () => {
    setPublishModal({
      open: false,
      pattern: {},
      name: '',
    });
  };

  const handleDeploy = (pattern_file, pattern_id, name) => {
    updateProgress({ showProgress: true });
    dataFetch(
      ctxUrl(DEPLOY_URL, selectedK8sContexts),
      {
        credentials: 'include',
        method: 'POST',
        body: JSON.stringify({
          pattern_file: pattern_file,
          pattern_id: pattern_id,
        }),
      },
      () => {
        updateProgress({ showProgress: false });
        notify({
          message: `"${name}" Design Deployed`,
          event_type: EVENT_TYPES.SUCCESS,
        });
      },
      handleError(ACTION_TYPES.DEPLOY_PATTERN),
    );
  };

  const handleVerify = (e, pattern_file, pattern_id) => {
    e.stopPropagation();
    const validationPayloads = generateValidatePayload(pattern_file, workloadTraitSet);
    console.log(validationPayloads);
    if (validationPayloads.err) {
      handleError(validationPayloads.err);
    }
    dataFetch(
      '/api/meshmodel/validate',
      {
        method: 'POST',
        credentials: 'include',
        body: JSON.stringify({ validationItems: validationPayloads }),
      },
      (res) => {
        let errors = [];
        const keys = Object.keys(res.result);
        keys.forEach((key) => {
          const error = res.result[key];
          if (!error.isValid) {
            errors = errors.concat({ service: key, errors: error.errors });
          }
        });
        setPatternErrors((prevErrors) => new Map([...prevErrors, [pattern_id, errors]]));
        handleModalOpen(e, pattern_file, patterns[0].name, pattern_id, errors, ACTIONS.VERIFY);
      },
      handleError('Error validating pattern'),
    );
  };

  const handleUnDeploy = (pattern_file, pattern_id, name) => {
    updateProgress({ showProgress: true });
    dataFetch(
      ctxUrl(DEPLOY_URL, selectedK8sContexts),
      {
        credentials: 'include',
        method: 'DELETE',
        body: JSON.stringify({
          pattern_file: pattern_file,
          pattern_id: pattern_id,
        }),
      },
      () => {
        updateProgress({ showProgress: false });
        notify({
          message: `"${name}" Design undeployed`,
          event_type: EVENT_TYPES.SUCCESS,
        });
      },
      handleError(ACTION_TYPES.UNDEPLOY_PATTERN),
    );
  };
  const handlePublish = (formData) => {
    const compatibilityStore = _.uniqBy(meshModels, (model) => _.toLower(model.displayName))
      ?.filter((model) =>
        formData?.compatibility?.some((comp) => _.toLower(comp) === _.toLower(model.displayName)),
      )
      ?.map((model) => model.name);

    const payload = {
      id: publishModal.pattern?.id,
      catalog_data: {
        ...formData,
        compatibility: compatibilityStore,
        type: _.toLower(formData?.type),
      },
    };
    updateProgress({ showProgress: true });
    dataFetch(
      `/api/pattern/catalog/publish`,
      { credentials: 'include', method: 'POST', body: JSON.stringify(payload) },
      () => {
        updateProgress({ showProgress: false });
        if (user.role_names.includes('admin')) {
          notify({
            message: `${publishModal.pattern?.name} Design Published`,
            event_type: EVENT_TYPES.SUCCESS,
          });
        } else {
          notify({
            message:
              'Design queued for publishing into Meshery Catalog. Maintainers notified for review',
            event_type: EVENT_TYPES.SUCCESS,
          });
        }
      },
      handleError(ACTION_TYPES.PUBLISH_CATALOG),
    );
  };

  function handleClone(patternID, name) {
    updateProgress({ showProgress: true });
    dataFetch(
      PATTERN_URL.concat(CLONE_URL, '/', patternID),
      {
        credentials: 'include',
        method: 'POST',
        body: JSON.stringify({ name: name + ' (Copy)' }),
      },
      () => {
        updateProgress({ showProgress: false });
        notify({
          message: `"${name}" Design cloned`,
          event_type: EVENT_TYPES.SUCCESS,
        });
      },
      handleError(ACTION_TYPES.CLONE_PATTERN),
    );
  }

  function fetchPatterns(page, pageSize, search, sortOrder, visibilityFilter) {
    if (!search) search = '';
    if (!sortOrder) sortOrder = '';
    const query =
      `?page=${page}&pagesize=${pageSize}&search=${encodeURIComponent(
        search,
      )}&order=${encodeURIComponent(sortOrder)}` +
      (visibilityFilter
        ? `&visibility=${encodeURIComponent(JSON.stringify([visibilityFilter]))}`
        : '');

    updateProgress({ showProgress: true });
    dataFetch(
      `/api/pattern${query}`,
      { credentials: 'include' },
      (result) => {
        console.log('PatternFile API', `/api/pattern${query}`);
        updateProgress({ showProgress: false });
        stillLoading(false);
        if (result) {
          const filteredPatterns = result.patterns.filter((content) => {
            if (visibilityFilter === null || content.visibility === visibilityFilter) {
              return true;
            }
            return false;
          });
          // setPage(result.page || 0);
          // setPageSize(result.page_size || 0);
          setCount(result.total_count || 0);
          handleSetPatterns(filteredPatterns);
          setVisibilityFilter(visibilityFilter);
          setPatterns(result.patterns || []);
        }
      },
      handleError(ACTION_TYPES.FETCH_PATTERNS),
    );
  }

  // this function returns fetchPattern function with latest values so that it can be used in child components
  function fetchPatternsCaller() {
    return () => fetchPatterns(page, pageSize, search, sortOrder, visibilityFilter);
  }

  const handleError = (action) => (error) => {
    updateProgress({ showProgress: false });

    notify({
      message: `${action.error_msg}: ${error}`,
      event_type: EVENT_TYPES.ERROR,
    });
  };

  function resetSelectedRowData() {
    return () => {
      setSelectedRowData(null);
    };
  }

  async function handleSubmit({ data, id, name, type, metadata, catalog_data }) {
    updateProgress({ showProgress: true });
    if (type === FILE_OPS.DELETE) {
      const response = await showModal(1, name);
      if (response == 'No') {
        updateProgress({ showProgress: false });
        return;
      }
      dataFetch(
        `/api/pattern/${id}`,
        {
          credentials: 'include',
          method: 'DELETE',
        },
        () => {
          console.log('PatternFile API', `/api/pattern/${id}`);
          updateProgress({ showProgress: false });
          notify({ message: `"${name}" Design deleted`, event_type: EVENT_TYPES.SUCCESS });
          resetSelectedRowData()();
        },
        handleError(ACTION_TYPES.DELETE_PATTERN),
      );
    }

    if (type === FILE_OPS.UPDATE) {
      dataFetch(
        `/api/pattern`,
        {
          credentials: 'include',
          method: 'POST',
          body: JSON.stringify({
            pattern_data: { id, pattern_file: getUnit8ArrayForDesign(data), catalog_data },
            save: true,
          }),
        },
        () => {
          console.log('PatternFile API', `/api/pattern`);
          updateProgress({ showProgress: false });
          notify({ message: `"${name}" Design updated`, event_type: EVENT_TYPES.SUCCESS });
        },
        handleError(ACTION_TYPES.UPDATE_PATTERN),
      );
    }

    if (type === FILE_OPS.FILE_UPLOAD || type === FILE_OPS.URL_UPLOAD) {
      let body;
      if (type === FILE_OPS.FILE_UPLOAD) {
        body = JSON.stringify({
          pattern_data: {
            name: metadata?.name || name,
            pattern_file: getUnit8ArrayDecodedFile(data),
            catalog_data,
          },
          save: true,
        });
      }
      if (type === FILE_OPS.URL_UPLOAD) {
        body = JSON.stringify({
          url: data,
          save: true,
          name: metadata?.name || name,
          catalog_data,
        });
      }
      dataFetch(
        `/api/pattern`,
        {
          credentials: 'include',
          method: 'POST',
          body,
        },
        () => {
          console.log('PatternFile API', `/api/pattern`);
          updateProgress({ showProgress: false });
        },
        handleError(ACTION_TYPES.UPLOAD_PATTERN),
      );
    }
  }

  const handleDownload = (e, design, source_type, params) => {
    e.stopPropagation();
    updateProgress({ showProgress: true });
    try {
      let id = design.id;
      let name = design.name;
      downloadContent({ id, name, type: 'pattern', source_type, params });
      updateProgress({ showProgress: false });
      notify({ message: `"${name}" design downloaded`, event_type: EVENT_TYPES.INFO });
    } catch (e) {
      console.error(e);
    }
  };

  const userCanEdit = (pattern) => {
    return (
      CAN(keys.EDIT_DESIGN.action, keys.EDIT_DESIGN.subject) && user?.user_id == pattern?.user_id
    );
  };

  const handleOpenInConfigurator = (id) => {
    router.push('/configuration/designs/configurator?design_id=' + id);
  };

  let colViews = [
    ['name', 'xs'],
    ['created_at', 'm'],
    ['updated_at', 'm'],
    ['visibility', 's'],
    ['Actions', 'xs'],
  ];

  const columns = [
    {
      name: 'name',
      label: 'Name',
      options: {
        filter: false,
        sort: true,
        searchable: true,
        customHeadRender: function CustomHead({ index, ...column }, sortColumn, columnMeta) {
          return (
            <SortableTableCell
              index={index}
              columnData={column}
              columnMeta={columnMeta}
              onSort={() => sortColumn(index)}
            />
          );
        },
      },
    },
    {
      name: 'created_at',
      label: 'Upload Timestamp',
      options: {
        filter: false,
        sort: true,
        searchable: true,
        customHeadRender: function CustomHead({ index, ...column }, sortColumn, columnMeta) {
          return (
            <SortableTableCell
              index={index}
              columnData={column}
              columnMeta={columnMeta}
              onSort={() => sortColumn(index)}
            />
          );
        },
        customBodyRender: function CustomBody(value) {
          return <Moment format="LLLL">{value}</Moment>;
        },
      },
    },
    {
      name: 'updated_at',
      label: 'Update Timestamp',
      options: {
        filter: false,
        sort: true,
        searchable: true,
        customHeadRender: function CustomHead({ index, ...column }, sortColumn, columnMeta) {
          return (
            <SortableTableCell
              index={index}
              columnData={column}
              columnMeta={columnMeta}
              onSort={() => sortColumn(index)}
            />
          );
        },
        customBodyRender: function CustomBody(value) {
          return <Moment format="LLLL">{value}</Moment>;
        },
      },
    },
    {
      name: 'visibility',
      label: 'Visibility',
      options: {
        filter: false,
        sort: true,
        searchable: true,
        customHeadRender: function CustomHead({ index, ...column }) {
          return (
            <TableCell key={index}>
              <b>{column.label}</b>
            </TableCell>
          );
        },
        // customBodyRender: function CustomBody(_, tableMeta) {
        //   const visibility = patterns[tableMeta.rowIndex]?.visibility;
        //   return (
        //     <div style={{ cursor: 'default' }}>
        //       <img className={classes.visibilityImg} src={`/static/img/${visibility}.svg`} />
        //     </div>
        //   );
        // },
      },
    },
    {
      name: 'Actions',
      label: 'Actions',
      options: {
        filter: false,
        sort: false,
        searchable: false,
        customHeadRender: function CustomHead({ index, ...column }) {
          return (
            <TableCell key={index}>
              <b>{column.label}</b>
            </TableCell>
          );
        },
        customBodyRender: function CustomBody(_, tableMeta) {
          const rowData = patterns[tableMeta.rowIndex];
          const visibility = patterns[tableMeta.rowIndex]?.visibility;
          return (
            <Box
              sx={{
                display: 'flex',
              }}
            >
              {userCanEdit(rowData) && (
                <TooltipIcon
                  placement="top"
                  title={'Edit'}
                  onClick={(e) => {
                    e.stopPropagation();
                    handleOpenInConfigurator(rowData.id);
                  }}
                  disabled={!CAN(keys.EDIT_DESIGN.action, keys.EDIT_DESIGN.subject)}
                >
                  <EditIcon fill="currentColor" className={classes.iconPatt} />
                </TooltipIcon>
              )}
              {visibility === VISIBILITY.PUBLISHED ? (
                <TooltipIcon
                  placement="top"
                  title={'Clone'}
                  onClick={(e) => {
                    e.stopPropagation();
                    handleClone(rowData.id, rowData.name);
                  }}
                  disabled={!CAN(keys.CLONE_DESIGN.action, keys.CLONE_DESIGN.subject)}
                >
                  <CloneIcon fill="currentColor" className={classes.iconPatt} />
                </TooltipIcon>
              ) : (
                <TooltipIcon
                  title={'Design'}
                  placement={'top'}
                  onClick={(e) => {
                    e.stopPropagation();
                    setSelectedPattern({ pattern: patterns[tableMeta.rowIndex], show: true });
                  }}
                  disabled={!CAN(keys.EDIT_DESIGN.action, keys.EDIT_DESIGN.subject)}
                >
                  <Avatar
                    src="/static/img/pattwhite.svg"
                    className={classes.iconAvatar}
                    imgProps={{ height: '24px', width: '24px' }}
                  />
                </TooltipIcon>
              )}
              <TooltipIcon
                placement="top"
                title="Validate"
                onClick={(e) => handleVerify(e, rowData.pattern_file, rowData.id)}
                disabled={!CAN(keys.VALIDATE_DESIGN.action, keys.VALIDATE_DESIGN.subject)}
              >
                <DoneIcon data-cy="verify-button" />
              </TooltipIcon>

              <TooltipIcon
                placement="top"
                title="Undeploy"
                disabled={!CAN(keys.UNDEPLOY_DESIGN.action, keys.UNDEPLOY_DESIGN.subject)}
                onClick={(e) =>
                  handleModalOpen(
                    e,
                    rowData.pattern_file,
                    rowData.name,
                    rowData.id,
                    patternErrors.get(rowData.id),
                    ACTIONS.UNDEPLOY,
                  )
                }
              >
                <UndeployIcon fill="#F91313" data-cy="undeploy-button" />
              </TooltipIcon>
              <TooltipIcon
                placement="bottom"
                title="Deploy"
                disabled={!CAN(keys.DEPLOY_DESIGN.action, keys.DEPLOY_DESIGN.subject)}
                onClick={(e) => {
                  handleModalOpen(
                    e,
                    rowData.pattern_file,
                    rowData.name,
                    rowData.id,
                    patternErrors.get(rowData.id),
                    ACTIONS.DEPLOY,
                  );
                }}
              >
                <DoneAllIcon data-cy="deploy-button" />
              </TooltipIcon>
              <TooltipIcon
                title="Download"
                disabled={!CAN(keys.DOWNLOAD_A_DESIGN.action, keys.DOWNLOAD_A_DESIGN.subject)}
                onClick={(e) => handleDesignDownloadModal(e, rowData)}
              >
                <GetAppIcon data-cy="download-button" />
              </TooltipIcon>

              <TooltipIcon
                title="Design Information"
                disabled={!CAN(keys.DETAILS_OF_DESIGN.action, keys.DETAILS_OF_DESIGN.subject)}
                onClick={(ev) => genericClickHandler(ev, handleInfoModal)}
              >
                <InfoOutlinedIcon data-cy="information-button" />
              </TooltipIcon>

              {canPublishPattern && visibility !== VISIBILITY.PUBLISHED ? (
                <TooltipIcon
                  placement="bottom"
                  title="Publish"
                  disabled={!CAN(keys.PUBLISH_DESIGN.action, keys.PUBLISH_DESIGN.subject)}
                  onClick={(ev) => handlePublishModal(ev, rowData)}
                >
                  <PublicIcon fill="#F91313" data-cy="publish-button" />
                </TooltipIcon>
              ) : (
                <TooltipIcon
                  title="Unpublish"
                  disabled={!CAN(keys.UNPUBLISH_DESIGN.action, keys.UNPUBLISH_DESIGN.subject)}
                  onClick={(ev) => handleUnpublishModal(ev, rowData)()}
                >
                  <PublicIcon fill="#F91313" data-cy="unpublish-button" />
                </TooltipIcon>
              )}
            </Box>
          );
        },
      },
    },
  ];

  columns.forEach((column, idx) => {
    if (column.name === sortOrder.split(' ')[0]) {
      columns[idx].options.sortDirection = sortOrder.split(' ')[1];
    }
  });

  const [tableCols, updateCols] = useState(columns);

  const [columnVisibility, setColumnVisibility] = useState(() => {
    let showCols = updateVisibleColumns(colViews, width);
    // Initialize column visibility based on the original columns' visibility
    const initialVisibility = {};
    columns.forEach((col) => {
      initialVisibility[col.name] = showCols[col.name];
    });
    return initialVisibility;
  });

  async function showModal(count, patterns) {
    console.log('patterns to be deleted', count, patterns);
    let response = await modalRef.current.show({
      title: `Delete ${count ? count : ''} Design${count > 1 ? 's' : ''}?`,

      subtitle: `Are you sure you want to delete the ${patterns} design${count > 1 ? 's' : ''}?`,
      variant: PROMPT_VARIANTS.DANGER,
      options: ['Yes', 'No'],
    });
    return response;
  }

  async function deletePatterns(patterns) {
    const jsonPatterns = JSON.stringify(patterns);

    updateProgress({ showProgress: true });
    dataFetch(
      '/api/patterns/delete',
      {
        method: 'POST',
        credentials: 'include',
        body: jsonPatterns,
      },
      () => {
        console.log('PatternFile Delete Multiple API', `/api/pattern/delete`);
        updateProgress({ showProgress: false });
        setTimeout(() => {
          notify({
            message: `${patterns.patterns.length} Designs deleted`,
            event_type: EVENT_TYPES.SUCCESS,
          });
          resetSelectedRowData()();
        }, 1200);
      },
      handleError(ACTION_TYPES.DELETE_PATTERN),
    );
  }

  const options = {
    customToolbarSelect: (selectedRows, displayData, setSelectedRows) => (
      <CustomToolbarSelect
        selectedRows={selectedRows}
        displayData={displayData}
        setSelectedRows={setSelectedRows}
        patterns={patterns}
        deletePatterns={deletePatterns}
        showModal={showModal}
      />
    ),
    filter: false,
    search: false,
    viewColumns: false,
    sort: !(user && user.user_id === 'meshery'),
    filterType: 'textField',
    responsive: 'standard',
    resizableColumns: true,
    serverSide: true,
    count,
    rowsPerPage: pageSize,
    fixedHeader: true,
    page,
    print: false,
    download: false,
    textLabels: {
      selectedRows: {
        text: 'pattern(s) selected',
      },
    },

    onCellClick: (_, meta) => meta.colIndex !== 3 && setSelectedRowData(patterns[meta.rowIndex]),

    onRowsDelete: async function handleDelete(row) {
      const toBeDeleted = Object.keys(row.lookup).map((idx) => ({
        id: patterns[idx]?.id,
        name: patterns[idx]?.name,
      }));
      let response = await showModal(
        toBeDeleted.length,
        toBeDeleted.map((p) => ' ' + p.name),
      );
      if (response.toLowerCase() === 'yes') {
        deletePatterns({ patterns: toBeDeleted });
      }
      // if (response.toLowerCase() === "no")
      // fetchPatterns(page, pageSize, search, sortOrder);
    },

    onTableChange: (action, tableState) => {
      const sortInfo = tableState.announceText ? tableState.announceText.split(' : ') : [];
      let order = '';
      if (tableState.activeColumn) {
        order = `${columns[tableState.activeColumn].name} desc`;
      }

      switch (action) {
        case 'changePage':
          initPatternsSubscription(tableState.page.toString(), pageSize.toString(), search, order);
          setPage(tableState.page);
          break;
        case 'changeRowsPerPage':
          initPatternsSubscription(
            page.toString(),
            tableState.rowsPerPage.toString(),
            search,
            order,
          );
          setPageSize(tableState.rowsPerPage);
          break;
        case 'search':
          if (searchTimeout.current) {
            clearTimeout(searchTimeout.current);
          }
          searchTimeout.current = setTimeout(() => {
            if (search !== tableState.searchText) {
              fetchPatterns(
                page,
                pageSize,
                tableState.searchText !== null ? tableState.searchText : '',
                sortOrder,
                visibilityFilter,
              );
              setSearch(tableState.searchText);
            }
          }, 500);
          break;
        case 'sort':
          if (sortInfo.length === 2) {
            if (sortInfo[1] === 'ascending') {
              order = `${columns[tableState.activeColumn].name} asc`;
            } else {
              order = `${columns[tableState.activeColumn].name} desc`;
            }
          }
          if (order !== sortOrder) {
            initPatternsSubscription(page.toString(), pageSize.toString(), search, order);
            setSortOrder(order);
          }
          break;
      }
    },
    setRowProps: (row, dataIndex, rowIndex) => {
      return {
        'data-cy': `config-row-${rowIndex}`,
      };
    },
    setTableProps: () => {
      return {
        'data-cy': 'filters-grid',
      };
    },
  };

  if (loading) {
    return <LoadingScreen animatedIcon="AnimatedMeshPattern" message="Loading Designs..." />;
  }

  /**
   * Gets the data of Import Filter and handles submit operation
   *
   * @param {{
   * uploadType: ("File Upload"| "URL Import");
   * name: string;
   * url: string;
   * file: string;
   * }} data
   */
  function handleImportDesign(data) {
    updateProgress({ showProgress: true });
    const { uploadType, name, url, file, designType } = data;
    let requestBody = null;
    switch (uploadType) {
      case 'File Upload':
        requestBody = JSON.stringify({
          save: true,
          pattern_data: {
            name,
            pattern_file: getUnit8ArrayDecodedFile(file),
          },
        });
        break;
      case 'URL Import':
        requestBody = JSON.stringify({
          save: true,
          url,
          name,
        });
        break;
    }

    dataFetch(
      `/api/pattern/${designType}`,
      { credentials: 'include', method: 'POST', body: requestBody },
      () => {
        updateProgress({ showProgress: false });
<<<<<<< HEAD
        notify({
          message: `${name} Design Uploaded`,
          event_type: EVENT_TYPES.SUCCESS,
        });
=======
        fetchPatternsCaller()();
>>>>>>> babe34e5
      },
      handleError(ACTION_TYPES.UPLOAD_PATTERN),
    );
  }

  const filter = {
    visibility: {
      name: 'visibility',
      //if catalog content is enabled, then show all filters including published otherwise only show public and private filters
      options: catalogVisibility
        ? [
            { label: 'Public', value: 'public' },
            { label: 'Private', value: 'private' },
            { label: 'Published', value: 'published' },
          ]
        : [
            { label: 'Public', value: 'public' },
            { label: 'Private', value: 'private' },
          ],
    },
  };

  const handleApplyFilter = () => {
    const visibilityFilter =
      selectedFilters.visibility === 'All' ? null : selectedFilters.visibility;
    fetchPatterns(page, pageSize, search, sortOrder, visibilityFilter);
  };

  return (
    <NoSsr>
      {console.log('updated ui')}
      {CAN(keys.VIEW_DESIGNS.action, keys.VIEW_DESIGNS.subject) ? (
        <>
          {selectedRowData && Object.keys(selectedRowData).length > 0 && (
            <YAMLEditor
              pattern={selectedRowData}
              onClose={resetSelectedRowData()}
              onSubmit={handleSubmit}
            />
          )}
          {selectedPattern.show && (
            <DesignConfigurator
              onSubmit={handleSubmit}
              show={setSelectedPattern}
              pattern={selectedPattern.pattern}
            />
          )}
          <div className={StyleClass.toolWrapper}>
            {width < 600 && isSearchExpanded ? null : (
              <div style={{ display: 'flex' }}>
                {!selectedPattern.show && (patterns.length > 0 || viewType === 'table') && (
                  <div className={classes.createButton}>
                    <div style={{ display: 'flex', order: '1' }}>
                      <Button
                        aria-label="Add Pattern"
                        variant="contained"
                        color="primary"
                        size="large"
                        // @ts-ignore
                        onClick={() => router.push('designs/configurator')}
                        style={{ display: 'flex', marginRight: '2rem' }}
                        disabled={!CAN(keys.IMPORT_DESIGN.action, keys.IMPORT_DESIGN.subject)}
                      >
                        <AddIcon className={classes.addIcon} />
                        <span className={classes.btnText}> Create Design </span>
                      </Button>
                      <Button
                        aria-label="Add Pattern"
                        variant="contained"
                        color="primary"
                        size="large"
                        // @ts-ignore
                        onClick={handleUploadImport}
                        style={{ display: 'flex', marginRight: '2rem', marginLeft: '-0.6rem' }}
                        disabled={
                          !CAN(keys.CREATE_NEW_DESIGN.action, keys.CREATE_NEW_DESIGN.subject)
                        }
                      >
                        <PublishIcon className={classes.addIcon} />
                        <span className={classes.btnText}> Import Design </span>
                      </Button>
                    </div>
                  </div>
                )}
                {!selectedPattern.show && (
                  <div className={classes.catalogFilter} style={{ display: 'flex' }}>
                    {/* <CatalogFilter
                      catalogVisibility={catalogVisibility}
                      handleCatalogVisibility={handleCatalogVisibility}
                      classes={classes}
                    /> */}
                  </div>
                )}
              </div>
            )}
            <div className={classes.searchWrapper} style={{ display: 'flex' }}>
              <SearchBar
                onSearch={(value) => {
                  setSearch(value);
                  initPatternsSubscription(page.toString(), pageSize.toString(), value, sortOrder);
                }}
                expanded={isSearchExpanded}
                setExpanded={setIsSearchExpanded}
                placeholder="Search designs..."
              />
              <UniversalFilter
                id="ref"
                filters={filter}
                selectedFilters={selectedFilters}
                setSelectedFilters={setSelectedFilters}
                handleApplyFilter={handleApplyFilter}
              />
              {viewType === 'table' && (
                <CustomColumnVisibilityControl
                  id="ref"
                  columns={columns}
                  customToolsProps={{ columnVisibility, setColumnVisibility }}
                />
              )}

              {!selectedPattern.show && (
                <ViewSwitch view={viewType} changeView={setViewType} hideCatalog={true} />
              )}
            </div>
          </div>
          {!selectedPattern.show && viewType === 'table' && (
            <>
              <ResponsiveDataTable
                data={patterns}
                columns={columns}
                // @ts-ignore
                options={options}
                className={classes.muiRow}
                tableCols={tableCols}
                updateCols={updateCols}
                columnVisibility={columnVisibility}
              />
              <ExportModal
                downloadModal={downloadModal}
                handleDownloadDialogClose={handleDownloadDialogClose}
                handleDesignDownload={handleDownload}
              />
            </>
          )}
          {!selectedPattern.show && viewType === 'grid' && (
            // grid vieww
            <MesheryPatternGrid
              selectedK8sContexts={selectedK8sContexts}
              canPublishPattern={canPublishPattern}
              patterns={patterns}
              handleDeploy={handleDeploy}
              handleVerify={handleVerify}
              handlePublish={handlePublish}
              handleUnpublishModal={handleUnpublishModal}
              handleUnDeploy={handleUnDeploy}
              handleClone={handleClone}
              supportedTypes="null"
              handleSubmit={handleSubmit}
              setSelectedPattern={setSelectedPattern}
              selectedPattern={selectedPattern}
              pages={Math.ceil(count / pageSize)}
              setPage={setPage}
              selectedPage={page}
              patternErrors={patternErrors}
              publishModal={publishModal}
              setPublishModal={setPublishModal}
              publishSchema={publishSchema}
              user={user}
              fetch={() => fetchPatterns(page, pageSize, search, sortOrder, visibilityFilter)}
              handleInfoModal={handleInfoModal}
            />
          )}
          <ConfirmationModal
            open={modalOpen.open}
            handleClose={handleModalClose}
            submit={{
              deploy: () =>
                handleDeploy(modalOpen.pattern_file, modalOpen.patternID, modalOpen.name),
              unDeploy: () =>
                handleUnDeploy(modalOpen.pattern_file, modalOpen.patternID, modalOpen.name),
              verify: () => handleVerify(modalOpen.pattern_file, modalOpen.patternID),
            }}
            title={modalOpen.name}
            componentCount={modalOpen.count}
            tab={modalOpen.subject}
            validationBody={modalOpen.validationBody}
            dryRunComponent={modalOpen.dryRunComponent}
            errors={modalOpen.errors}
          />
          {canPublishPattern &&
            publishModal.open &&
            CAN(keys.PUBLISH_DESIGN.action, keys.PUBLISH_DESIGN.subject) && (
              <PublishModal
                publishFormSchema={publishSchema}
                handleClose={handlePublishModalClose}
                title={publishModal.pattern?.name}
                handleSubmit={handlePublish}
              />
            )}
          {importModal.open && CAN(keys.IMPORT_DESIGN.action, keys.IMPORT_DESIGN.subject) && (
            <ImportModal
              importFormSchema={importDesignSchema}
              handleClose={handleUploadImportClose}
              handleImportDesign={handleImportDesign}
            />
          )}
          {infoModal.open && CAN(keys.DETAILS_OF_DESIGN.action, keys.DETAILS_OF_DESIGN.subject) && (
            <InfoModal
              infoModalOpen={true}
              handleInfoModalClose={handleInfoModalClose}
              dataName="patterns"
              selectedResource={infoModal.selectedResource}
              resourceOwnerID={infoModal.ownerID}
              currentUserID={user?.id}
              patternFetcher={fetchPatternsCaller}
              formSchema={publishSchema}
              meshModels={meshModels}
            />
          )}
          <PromptComponent ref={modalRef} />
        </>
      ) : (
        <DefaultError />
      )}
    </NoSsr>
  );
}

const ImportModal = React.memo((props) => {
  const { handleClose, handleImportDesign } = props;

  const classes = useStyles();

  return (
    <>
      <Modal
        open={true}
        schema={importDesignSchema}
        uiSchema={importDesignUiSchema}
        handleClose={handleClose}
        handleSubmit={handleImportDesign}
        title="Import Design"
        submitBtnText="Import"
        leftHeaderIcon={
          <Pattern
            fill="#fff"
            style={{ height: '24px', width: '24px', fonSize: '1.45rem' }}
            className={undefined}
          />
        }
        submitBtnIcon={<PublishIcon className={classes.addIcon} data-cy="import-button" />}
      />
    </>
  );
});

const PublishModal = React.memo((props) => {
  const { publishFormSchema, handleClose, handleSubmit, title } = props;

  return (
    <>
      <Modal
        open={true}
        schema={publishFormSchema.rjsfSchema}
        uiSchema={publishFormSchema.uiSchema}
        handleClose={handleClose}
        aria-label="catalog publish"
        title={title}
        handleSubmit={handleSubmit}
        showInfoIcon={{
          text: 'Upon submitting your catalog item, an approval flow will be initiated.',
          link: 'https://docs.meshery.io/concepts/catalog',
        }}
        submitBtnText="Submit for Approval"
        submitBtnIcon={<PublicIcon />}
      />
    </>
  );
});

const mapDispatchToProps = (dispatch) => ({
  updateProgress: bindActionCreators(updateProgress, dispatch),
  toggleCatalogContent: bindActionCreators(toggleCatalogContent, dispatch),
});

const mapStateToProps = (state) => ({
  user: state.get('user')?.toObject(),
  selectedK8sContexts: state.get('selectedK8sContexts'),
  catalogVisibility: state.get('catalogVisibility'),
});

// @ts-ignore
export default withStyles(styles)(
  connect(mapStateToProps, mapDispatchToProps)(withSnackbar(MesheryPatterns)),
);<|MERGE_RESOLUTION|>--- conflicted
+++ resolved
@@ -1539,14 +1539,11 @@
       { credentials: 'include', method: 'POST', body: requestBody },
       () => {
         updateProgress({ showProgress: false });
-<<<<<<< HEAD
         notify({
           message: `${name} Design Uploaded`,
           event_type: EVENT_TYPES.SUCCESS,
         });
-=======
         fetchPatternsCaller()();
->>>>>>> babe34e5
       },
       handleError(ACTION_TYPES.UPLOAD_PATTERN),
     );
