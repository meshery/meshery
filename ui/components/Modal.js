<<<<<<< HEAD
import { Modal, Backdrop, Fade } from "@mui/core";
=======
import { Modal, Box, Backdrop, Fade } from '@mui/material'
>>>>>>> 75621640
import { styled } from "@mui/material/styles";
import { useTheme } from "@mui/system";

const CustomModalWrapper = styled(Modal)(({ theme }) => ({
  display: "flex",
  alignItems: "center",
  justifyContent: "center",
}));

/**
 *
 * @param {{
 *  open?: boolean,
 *  Content?: JSX.Element,
 *  handleClose?: (event: {}, reason: "backdropClick" | "escapeKeyDown") => void,
 *  container?: React.ReactInstance | (() => React.ReactInstance)
 * }} props
 * @returns
 */

<<<<<<< HEAD
const CustomModal = ({ open, Content, handleClose, container }) => {
  const theme = useTheme();
  return (
    <CustomModalWrapper
      open={open}
      onClose={handleClose}
      closeAfterTransition
      BackdropComponent={Backdrop}
      BackdropProps={{ timeout: 200 }}
      container={container}     
    >
      <Fade in={open} sx={{ maxHeight: "90vh", overflow: "auto" }}>
        {Content}
      </Fade>
    </CustomModalWrapper>
  );
};
=======
const CustomModal = ({
    open, Content, handleClose, container
  }) =>  { const theme = useTheme();
    return (
      <CustomModalWrapper
        open={open}
        onClose={handleClose}
        closeAfterTransition
        BackdropProps={{ timeout : 200, }}
        container={container}
      >
        {Content}
      </CustomModalWrapper>
    );
  }
>>>>>>> 75621640

export default CustomModal;<|MERGE_RESOLUTION|>--- conflicted
+++ resolved
@@ -1,8 +1,4 @@
-<<<<<<< HEAD
-import { Modal, Backdrop, Fade } from "@mui/core";
-=======
 import { Modal, Box, Backdrop, Fade } from '@mui/material'
->>>>>>> 75621640
 import { styled } from "@mui/material/styles";
 import { useTheme } from "@mui/system";
 
@@ -23,25 +19,6 @@
  * @returns
  */
 
-<<<<<<< HEAD
-const CustomModal = ({ open, Content, handleClose, container }) => {
-  const theme = useTheme();
-  return (
-    <CustomModalWrapper
-      open={open}
-      onClose={handleClose}
-      closeAfterTransition
-      BackdropComponent={Backdrop}
-      BackdropProps={{ timeout: 200 }}
-      container={container}     
-    >
-      <Fade in={open} sx={{ maxHeight: "90vh", overflow: "auto" }}>
-        {Content}
-      </Fade>
-    </CustomModalWrapper>
-  );
-};
-=======
 const CustomModal = ({
     open, Content, handleClose, container
   }) =>  { const theme = useTheme();
@@ -57,6 +34,5 @@
       </CustomModalWrapper>
     );
   }
->>>>>>> 75621640
 
 export default CustomModal;