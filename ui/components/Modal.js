import React, { useState, useEffect, useRef } from 'react';
import {
  IconButton,
  Menu,
  MenuItem,
  Tooltip,
  Button,
  Typography,
  CircularProgress,
} from '@material-ui/core';
import { Dialog, DialogActions, makeStyles } from '@material-ui/core';
import { CustomTextTooltip } from './MesheryMeshInterface/PatternService/CustomTextTooltip';
import CloseIcon from '@material-ui/icons/Close';
import InfoOutlinedIcon from '@material-ui/icons/InfoOutlined';
import RJSFWrapper from './MesheryMeshInterface/PatternService/RJSF_wrapper';
import { ArrowDropDown } from '@material-ui/icons';
import { getSchema } from './MesheryMeshInterface/PatternService/helper';
import { Snackbar } from '@material-ui/core';
import { Alert } from '@material-ui/lab';

const useStyles = makeStyles((theme) => ({
  '@keyframes rotateCloseIcon': {
    from: {
      transform: 'rotate(0deg)',
    },
    to: {
      transform: 'rotate(90deg)',
    },
  },
  infoIcon: {
    position: 'absolute',
    right: 10,
    color: theme.palette.type === 'dark' ? '#00B39F' : '#607d8b',
  },
  modalHeader: {
    display: 'flex',
    justifyContent: 'space-between',
    alignItems: 'center',
    paddingBottom: 10,
    padding: '0 .5rem',
    paddingTop: 10,
    backgroundColor: theme.palette.secondary.mainBackground,
  },
  modelHeader: {
    fontSize: '1rem',
    color: '#fff',
  },
  iconStyle: {
    color: '#fff',
    '&:hover': {
      backgroundColor: 'transparent !important',
      animation: '$rotateCloseIcon 1s',
    },
  },
  iconContainer: {
    // transition: 'all .3s',
  },
  submitButton: {
    backgroundColor: theme.palette.secondary.focused,
    color: '#fff',
    textTransform: 'uppercase',
  },
  iconPatt: {
    display: 'flex',
    alignItems: 'center',
    marginRight: theme.spacing(1),
  },
  btnText: {
    textTransform: 'uppercase',
  },
  toolTip: {
    textDecoration: 'underline',
    color: theme.palette.secondary.link2,
  },
  dialogAction: {
    display: 'flex',
    justifyContent: 'center',
    padding: '0.5rem 1rem',
  },
  snackbar: {
    backgroundColor: theme.palette.secondary.elevatedComponents,
  },
  leftHeaderIcon: {
    paddingLeft: '0.45rem',
  },
}));

const SchemaVersion = ({ schema_array, type, schemaChangeHandler }) => {
  const [anchorEl, setAnchorEl] = React.useState(null);
  const open = Boolean(anchorEl);
  const handleClose = () => {
    setAnchorEl(null);
  };
  return (
    <div>
      <Tooltip title="Schema_Changer">
        <IconButton component="span" onClick={(e) => setAnchorEl(e.currentTarget)}>
          <ArrowDropDown style={{ color: '#000' }} />
        </IconButton>
      </Tooltip>
      <Menu id="schema-menu" anchorEl={anchorEl} open={open} handleClose={handleClose}>
        {schema_array.map((version, index) => (
          <MenuItem
            id="schema-menu-item"
            key={index}
            selected={version === type}
            onClick={() => {
              schemaChangeHandler(version);
              handleClose();
            }}
          >
            {version}
          </MenuItem>
        ))}
      </Menu>
    </div>
  );
};

/**
 * Renders common dialog component.
 *
 * @param {Object} props - Component props.
 * @param {boolean} props.open - Determines whether the modal is open or not.
 * @param {string} props.title - The title of the modal.
 * @param {Function} props.handleClose - Function to handle the close event of the modal.
 * @param {Function} props.onChange - Function to handle the change event of the form fields in the modal.
 * @param {Object} props.schema - The JSON schema for the form fields.
 * @param {Object} props.formData - The form data object.
 * @param {Array} props.schema_array - An array of schema versions.
 * @param {string} props.type - The selected schema version.
 * @param {Function} props.schemaChangeHandler - Function to handle the change of the schema version.
 * @param {Function} props.handleSubmit - Function to handle the submit event of the modal.
 * @param {Object} props.payload - The payload for the submit event.
 * @param {Object} props.showInfoIcon - Determines whether to show the info icon adjacent to the modal button.
 * @param {string} props.submitBtnText - The text for the submit button.
 * @param {Object} props.uiSchema - The UI schema for the form fields.
 */

// Meshery extensions also uses this modal
function Modal(props) {
  const {
    open,
    title,
    handleClose,
    schema,
    schema_array,
    type,
    schemaChangeHandler,
    handleSubmit,
    showInfoIcon,
    submitBtnText,
    leftHeaderIcon,
    submitBtnIcon,
    uiSchema = {},
    RJSFWrapperComponent = null,
    initialData = {},
  } = props;
  const classes = useStyles();

  const [canNotSubmit, setCanNotSubmit] = useState(false);
  const [snackbar, setSnackbar] = useState(false);
  const formStateRef = useRef({});
  const formRef = React.createRef();
  const [loadingSchema, setLoadingSchema] = useState(true);

  const handleFormSubmit = () => {
    if (formRef.current && formRef.current.validateForm()) {
      handleClose();
      handleSubmit(formRef.current.state.formData);
    }
  };

  useEffect(() => {
    setCanNotSubmit(false);
    const handleDesignNameCheck = () => {
      const designName = title?.toLowerCase();
      const forbiddenWords = ['untitled design', 'Untitled', 'lfx'];

      for (const word of forbiddenWords) {
        if (designName?.includes(word)) {
          setSnackbar({
            severity: 'warning',
            message: `Design name should not contain Untitled Design, Untitled, LFX`,
            open: true,
          });
          setCanNotSubmit(true);
          break;
        }
      }
    };
    handleDesignNameCheck();
  }, [title]);

  const handleFormChange = (data) => {
    formStateRef.current = data;
  };

  useEffect(() => {
    if (schema) {
      setLoadingSchema(false);
    }
  }, [schema]);

  return (
    <>
      <Dialog style={{ zIndex: 9999 }} open={open} onClose={handleClose}>
        <div className={classes.modalHeader}>
          <Typography className={classes.leftHeaderIcon}>
            {leftHeaderIcon ? leftHeaderIcon : null}
          </Typography>
          <Typography className={classes.modelHeader} variant="h5">
            {title}
            {schema_array?.length < 1 && (
              <SchemaVersion
                schema_array={schema_array}
                type={type}
                schemaChangeHandler={schemaChangeHandler}
              />
            )}
          </Typography>
          <IconButton className={classes.iconContainer} onClick={handleClose} disableRipple>
            <CloseIcon className={classes.iconStyle} />
          </IconButton>
        </div>

        {loadingSchema ? (
          <div style={{ textAlign: 'center', padding: '8rem 17rem' }}>
            <CircularProgress />
          </div>
        ) : (
          <RJSFWrapper
            key={type}
            formData={initialData || formStateRef}
            jsonSchema={schema || getSchema(type)}
            uiSchema={uiSchema}
            onChange={handleFormChange}
            liveValidate={false}
            formRef={formRef}
            hideTitle={true}
            {...(RJSFWrapperComponent && { RJSFWrapperComponent })}
          />
        )}

        <DialogActions className={classes.dialogAction}>
          <Button
            title={submitBtnText ? submitBtnText : 'Submit'}
            variant="contained"
            color="primary"
            className={classes.submitButton}
            disabled={canNotSubmit}
            onClick={handleFormSubmit}
          >
            {submitBtnIcon ? <div className={classes.iconPatt}>{submitBtnIcon}</div> : null}
            <span className={classes.btnText}>{submitBtnText ? submitBtnText : 'Submit'}</span>
          </Button>
          {showInfoIcon && (
<<<<<<< HEAD
            <div onClick={(e) => e.stopPropagation()}>
              <CustomTextTooltip
                backgroundColor="#3C494F"
                placement="top"
                interactive={true}
                title={renderTooltipContent()}
              >
                <IconButton className={classes.infoIcon} color="primary">
                  <InfoOutlinedIcon />
                </IconButton>
              </CustomTextTooltip>
            </div>
=======
            <CustomTextTooltip
              placement="top"
              interactive={true}
              title={`${showInfoIcon.text} ${
                showInfoIcon.link ? `[Learn more](${showInfoIcon.link})` : ''
              }`}
            >
              <IconButton className={classes.infoIcon} color="primary">
                <InfoOutlinedIcon />
              </IconButton>
            </CustomTextTooltip>
>>>>>>> f6b7d8ea
          )}
        </DialogActions>
        {snackbar && (
          <Snackbar
            anchorOrigin={{ vertical: 'bottom', horizontal: 'right' }}
            open={snackbar.open}
            autoHideDuration={6000}
            onClose={() => setSnackbar(null)}
          >
            <Alert
              className={classes.snackbar}
              onClose={() => setSnackbar(null)}
              severity={snackbar.severity}
            >
              {snackbar.message}
            </Alert>
          </Snackbar>
        )}
      </Dialog>
    </>
  );
}

export default React.memo(Modal);<|MERGE_RESOLUTION|>--- conflicted
+++ resolved
@@ -255,20 +255,6 @@
             <span className={classes.btnText}>{submitBtnText ? submitBtnText : 'Submit'}</span>
           </Button>
           {showInfoIcon && (
-<<<<<<< HEAD
-            <div onClick={(e) => e.stopPropagation()}>
-              <CustomTextTooltip
-                backgroundColor="#3C494F"
-                placement="top"
-                interactive={true}
-                title={renderTooltipContent()}
-              >
-                <IconButton className={classes.infoIcon} color="primary">
-                  <InfoOutlinedIcon />
-                </IconButton>
-              </CustomTextTooltip>
-            </div>
-=======
             <CustomTextTooltip
               placement="top"
               interactive={true}
@@ -280,7 +266,6 @@
                 <InfoOutlinedIcon />
               </IconButton>
             </CustomTextTooltip>
->>>>>>> f6b7d8ea
           )}
         </DialogActions>
         {snackbar && (
