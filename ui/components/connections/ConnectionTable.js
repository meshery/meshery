--- conflicted
+++ resolved
@@ -1,1147 +1,428 @@
-import React, { useEffect, useRef, useState } from 'react';
-import { TableCell, TableRow, Popover } from '@mui/material';
+import React, { useEffect } from 'react';
+import { connect } from 'react-redux';
+import { bindActionCreators } from 'redux';
+import { useRouter, withRouter } from 'next/router';
+import { useNotificationHandlers, withNotify } from '../../utils/hooks/useNotification';
+import { updateProgress } from '../../lib/store';
+import { ResourcesConfig } from './resources/config';
+import ResourcesTable from './resources/resources-table';
+import ResourcesSubMenu from './resources/resources-sub-menu';
+import KubernetesIcon from '../../assets/icons/technology/kubernetes';
+import MesheryIcon from './images/meshery-icon.js';
+import { TabPanel } from './tabpanel';
+import { iconLarge } from '../../css/icons.styles';
+import { useWindowDimensions } from '@/utils/dimension';
+import { useState } from 'react';
 import {
+  Tab,
+  Tabs,
   CustomTooltip,
-  CustomColumnVisibilityControl,
-  SearchBar,
-  UniversalFilter,
-  ResponsiveDataTable,
-  PROMPT_VARIANTS,
-  MenuItem,
   Box,
-  IconButton,
-  Typography,
-  Table,
-  Grid,
-  Button,
-  FormControl,
+  Stack,
+  EditIcon,
+  CloseIcon,
+  SaveAsIcon,
+  OutlinedValidateIcon,
+  OutlinedResetIcon,
   useTheme,
+  ErrorBoundary,
 } from '@layer5/sistent';
-import {
-  ContentContainer,
-  CreateButton,
-  InnerTableContainer,
-  ActionListItem,
-  ConnectionStyledSelect,
-} from './styles';
-import { FormatId } from '../DataFormatter';
-import { ToolWrapper } from '@/assets/styles/general/tool.styles';
-import MesherySettingsEnvButtons from '../MesherySettingsEnvButtons';
-import { getVisibilityColums } from '../../utils/utils';
-import MoreVertIcon from '@mui/icons-material/MoreVert';
-import { updateProgress, useLegacySelector } from '../../lib/store';
-import { useNotification } from '../../utils/hooks/useNotification';
-import { EVENT_TYPES } from '../../lib/event-types';
-import { iconMedium } from '../../css/icons.styles';
-import _PromptComponent from '../PromptComponent';
-import resetDatabase from '../graphql/queries/ResetDatabaseQuery';
-import SyncIcon from '@mui/icons-material/Sync';
-
-import { CONNECTION_KINDS, CONNECTION_STATES } from '../../utils/Enum';
-import FormatConnectionMetadata from './metadata';
-import useKubernetesHook from '../hooks/useKubernetesHook';
-import { ConnectionStateChip, TootltipWrappedConnectionChip } from './ConnectionChip';
-import { DefaultTableCell, SortableTableCell } from './common';
-import { getColumnValue } from '../../utils/utils';
-import { updateVisibleColumns } from '../../utils/responsive-column';
-import { useWindowDimensions } from '../../utils/dimension';
-import MultiSelectWrapper from '../multi-select-wrapper';
-import {
-  useAddConnectionToEnvironmentMutation,
-  useGetEnvironmentsQuery,
-  useRemoveConnectionFromEnvironmentMutation,
-  useSaveEnvironmentMutation,
-} from '../../rtk-query/environments';
+import { WrapperContainer, WrapperPaper } from './style';
+import _ from 'lodash';
+import { AddWidgetsToLayoutPanel, LayoutActionButton, LayoutWidget } from './components';
+import { Responsive, WidthProvider } from 'react-grid-layout';
 import CAN from '@/utils/can';
 import { keys } from '@/utils/permission_constants';
-import { useGetConnectionsQuery, useUpdateConnectionMutation } from '@/rtk-query/connection';
-import { CustomTextTooltip } from '../MesheryMeshInterface/PatternService/CustomTextTooltip';
-import InfoOutlinedIcon from '@/assets/icons/InfoOutlined';
-import { DeleteIcon } from '@layer5/sistent';
-
-import { formatDate } from '../DataFormatter';
-import { getFallbackImageBasedOnKind } from '@/utils/fallback';
-
-const ACTION_TYPES = {
-  FETCH_CONNECTIONS: {
-    name: 'FETCH_CONNECTIONS',
-    error_msg: 'Failed to fetch connections',
-  },
-  UPDATE_CONNECTION: {
-    name: 'UPDATE_CONNECTION',
-    error_msg: 'Failed to update connection',
-  },
-  DELETE_CONNECTION: {
-    name: 'DELETE_CONNECTION',
-    error_msg: 'Failed to delete connection',
-  },
-  FETCH_CONNECTION_STATUS_TRANSITIONS: {
-    name: 'FETCH_CONNECTION_STATUS_TRANSITIONS',
-    error_msg: 'Failed to fetch connection transitions',
-  },
-  FETCH_ENVIRONMENT: {
-    name: 'FETCH_ENVIRONMENT',
-    error_msg: 'Failed to fetch environment',
-  },
-  CREATE_ENVIRONMENT: {
-    name: 'CREATE_ENVIRONMENT',
-    error_msg: 'Failed to create environment',
-  },
+import { DEFAULT_LAYOUT, LOCAL_PROVIDER_LAYOUT } from './defaultLayout';
+import Popup from '../Popup';
+import { useGetUserPrefQuery, useUpdateUserPrefMutation } from '@/rtk-query/user';
+import getWidgets from './widgets/getWidgets';
+
+const ResponsiveReactGridLayout = WidthProvider(Responsive);
+
+const useDashboardRouter = () => {
+  const router = useRouter();
+  const { query, push: pushRoute, route } = router;
+
+  const resourceCategory = query.resourceCategory || 'Overview';
+  const selectedResource = query.resource;
+
+  const changeResourceTab = (resourceCategory) => {
+    if (query.resourceCategory === resourceCategory) {
+      return;
+    }
+    pushRoute(
+      `${route}?resourceCategory=${resourceCategory || query.resourceCategory}`,
+      undefined,
+      { shallow: true },
+    );
+  };
+
+  const handleChangeSelectedResource = (resource) => {
+    if (query.resource === resource) {
+      return;
+    }
+    pushRoute(`${route}?resourceCategory=${resourceCategory}&resource=${resource}`, undefined, {
+      shallow: true,
+    });
+  };
+
+  return { resourceCategory, changeResourceTab, selectedResource, handleChangeSelectedResource };
 };
 
-const ConnectionTable = ({ meshsyncControllerState, connectionMetadataState, selectedFilter }) => {
-  const organization = useLegacySelector((state) => state.get('organization'));
-  const ping = useKubernetesHook();
+const ResourceCategoryTabs = ['Overview', ...Object.keys(ResourcesConfig)];
+
+const DashboardComponent = ({ k8sconfig, selectedK8sContexts, updateProgress }) => {
+  const { data: userData } = useGetUserPrefQuery();
+  const [updateUserPref] = useUpdateUserPrefMutation();
+  const defaultLayout = userData?.remoteProviderPreferences
+    ? DEFAULT_LAYOUT
+    : LOCAL_PROVIDER_LAYOUT; //TODO: Use capability to determine default layout
+  const { resourceCategory, changeResourceTab, selectedResource, handleChangeSelectedResource } =
+    useDashboardRouter();
+
+  const getResourceCategoryIndex = (resourceCategory) => {
+    return ResourceCategoryTabs.findIndex((resource) => resource === resourceCategory);
+  };
+
+  const getResourceCategory = (index) => {
+    return ResourceCategoryTabs[index];
+  };
+
   const { width } = useWindowDimensions();
-  const [page, setPage] = useState(0);
-  const [pageSize, setPageSize] = useState();
-  const [sortOrder, setSortOrder] = useState('');
-  const [rowData, setRowData] = useState(null);
-  const [rowsExpanded, setRowsExpanded] = useState([]);
-  const [isSearchExpanded, setIsSearchExpanded] = useState(false);
-  const [selectedFilters, setSelectedFilters] = useState({
-    status: 'All',
-    kind: 'All',
-  });
-  const [search, setSearch] = useState('');
-  const [statusFilter, setStatusFilter] = useState();
-  const [kindFilter, setKindFilter] = useState();
-  const [useUpdateConnectionMutator] = useUpdateConnectionMutation();
-  const [addConnectionToEnvironmentMutator] = useAddConnectionToEnvironmentMutation();
-  const [removeConnectionFromEnvMutator] = useRemoveConnectionFromEnvironmentMutation();
-  const [saveEnvironmentMutator] = useSaveEnvironmentMutation();
-  const [anchorEl, setAnchorEl] = useState(null);
-  const open = Boolean(anchorEl);
-  const modalRef = useRef(null);
-
-  const filters = {
-    status: {
-      name: 'Status',
-      options: [
-        { label: 'Connected', value: 'connected' },
-        { label: 'Registered', value: 'registered' },
-        { label: 'Discovered', value: 'discovered' },
-        { label: 'Ignored', value: 'ignored' },
-        { label: 'Deleted', value: 'deleted' },
-        { label: 'Maintenance', value: 'maintenance' },
-        { label: 'Disconnected', value: 'disconnected' },
-        { label: 'Not Found', value: 'not found' },
-      ],
+  const theme = useTheme();
+
+  if (!ResourceCategoryTabs.includes(resourceCategory)) {
+    changeResourceTab('Overview');
+  }
+  const getCurrentDashboardLayoutFromOrgPrefs = (prefs) => {
+    if (!prefs) {
+      return defaultLayout;
+    }
+    return prefs;
+  };
+
+  const [currentBreakPoint, setCurrentBreakpoint] = useState('lg');
+  useEffect(() => {}, [currentBreakPoint]);
+
+  const [isEditMode, setIsEditMode] = useState(false);
+  const WIDGETS = getWidgets({ iconsProps, isEditMode });
+  const availableHandles = ['s', 'w', 'e', 'n', 'sw', 'nw', 'se', 'ne'];
+
+  const cols = { lg: 12, md: 10, sm: 6, xs: 4, xxs: 2 };
+
+  const iconsProps = {
+    fill: theme.palette.icon.default,
+    primaryFill: theme.palette.icon.default,
+    secondaryFill: theme.palette.icon.secondary,
+    width: '40',
+  };
+
+  const isWidgetAlreadyAdded = (key, layout, breakpoint) => {
+    return Boolean(layout[breakpoint].find((item) => item.i == key));
+  };
+
+  const getWidgetsAvailableToBeAdded = (layout, breakpoint) => {
+    return Object.entries(WIDGETS)
+      .map(([key, value]) => ({ key, ...value }))
+      .filter(
+        (widget) => widget?.isEnabled?.() && !isWidgetAlreadyAdded(widget.key, layout, breakpoint),
+      );
+  };
+  const orgDashboardLayout = getCurrentDashboardLayoutFromOrgPrefs(userData?.dashboardPreferences);
+  const [dashboardLayout, setDashboardLayout] = useState(orgDashboardLayout);
+
+  const widgetsToAdd = getWidgetsAvailableToBeAdded(dashboardLayout, currentBreakPoint);
+
+  const editModeStyles = {
+    padding: '0.87rem',
+    paddingBottom: '4rem',
+    backgroundColor: theme.palette?.background?.tabs,
+  };
+
+  const onAddWidget = (widget, key) => {
+    const newComponent = {
+      i: key,
+      x: 0,
+      static: false,
+      moved: false,
+      y: 10,
+      ...widget.defaultSizing,
+    };
+    const updatedLayouts = {
+      lg: [...dashboardLayout.lg, newComponent],
+      md: [...dashboardLayout.md, newComponent],
+      sm: [...dashboardLayout.sm, newComponent],
+      xs: [...dashboardLayout.xs, newComponent],
+      xxs: [...dashboardLayout.xxs, newComponent],
+    };
+    setDashboardLayout(updatedLayouts);
+  };
+  const { handleError, handleSuccess } = useNotificationHandlers();
+
+  const updateLayout = async (dashboardLayout) => {
+    const res = await updateUserPref({ dashboardPreferences: dashboardLayout });
+    if (res.error) {
+      handleError('failed to save layout');
+      return;
+    }
+    handleSuccess('Layout saved');
+  };
+
+  const toggleEditMode = () => {
+    setIsEditMode(!isEditMode);
+  };
+  const cancelEditing = () => {
+    setIsEditMode(false);
+    setDashboardLayout(orgDashboardLayout);
+  };
+
+  const saveLayout = () => {
+    updateLayout(dashboardLayout);
+  };
+
+  const resetLayout = () => {
+    setDashboardLayout(defaultLayout);
+    updateLayout(defaultLayout);
+  };
+  const LayoutActions = {
+    START_EDIT: {
+      label: 'Edit',
+      Icon: EditIcon,
+      action: toggleEditMode,
+      description: 'Configure dashboard layout for the current organization',
+      isShown: !isEditMode && CAN(keys.EDIT_ORGANIZATION.action, keys.EDIT_ORGANIZATION.subject),
     },
-    kind: {
-      name: 'Kind',
-      options: Object.entries(CONNECTION_KINDS).map(([key, value]) => ({ label: key, value })),
+    CANCEL_EDIT: {
+      label: 'Cancel',
+      Icon: CloseIcon,
+      action: cancelEditing,
+      description: 'Stop editing and discard any unsaved changes',
+      isShown: isEditMode,
     },
-  };
-
-  const handleApplyFilter = () => {
-    const statusFilter = selectedFilters.status === 'All' ? null : selectedFilters.status;
-    const kindFilter = selectedFilters.kind === 'All' ? null : selectedFilters.kind;
-
-    setKindFilter(kindFilter);
-    setStatusFilter(statusFilter);
-  };
-  // lock for not allowing multiple updates at the same time
-  // needs to be a ref because it needs to be shared between renders
-  // and useState loses reactivity when down table custom cells
-  const updatingConnection = useRef(false);
-  const { notify } = useNotification();
-
-  const {
-    data: connectionData,
-    isError: isConnectionError,
-    error: connectionError,
-    refetch: getConnections,
-  } = useGetConnectionsQuery({
-    page: page,
-    pagesize: pageSize,
-    search: search,
-    order: sortOrder,
-    status: statusFilter ? JSON.stringify([statusFilter]) : '',
-    kind: selectedFilter
-      ? JSON.stringify([selectedFilter])
-      : kindFilter
-        ? JSON.stringify([kindFilter])
-        : '',
-  });
-  const {
-    data: environmentsResponse,
-    isSuccess: isEnvironmentsSuccess,
-    isError: isEnvironmentsError,
-    error: environmentsError,
-  } = useGetEnvironmentsQuery(
-    { orgId: organization?.id },
-    {
-      skip: !organization?.id,
+
+    SAVE_LAYOUT: {
+      label: 'Save',
+      Icon: SaveAsIcon,
+      description: 'Save the current layout',
+      action: saveLayout,
+      isShown: isEditMode,
     },
-  );
-  let environments = environmentsResponse?.environments || [];
-
+    SAVE_AND_CLOSE: {
+      label: 'Save and Close',
+      Icon: OutlinedValidateIcon,
+      action: () => {
+        saveLayout();
+        toggleEditMode();
+      },
+
+      isShown: isEditMode,
+      description: 'Save the current layout and close edit mode',
+    },
+
+    RESET_LAYOUT: {
+      label: 'Reset',
+      description: 'Delete custom configuration and reset to default layout',
+      Icon: OutlinedResetIcon,
+      action: resetLayout,
+      isShown: isEditMode,
+    },
+  };
+
+  const topBarActions = Object.entries(_.omit(LayoutActions, 'START_EDIT'))
+    .filter(([, action]) => action.isShown)
+    .map(([key, layoutAction]) => ({ key, ...layoutAction }));
+
+  const onBreakpointChange = (breakpoint) => {
+    if (!isEditMode) {
+      return;
+    }
+    setCurrentBreakpoint(breakpoint);
+  };
   useEffect(() => {
-    updateCols(columns);
-    if (isEnvironmentsError) {
-      notify({
-        message: `${ACTION_TYPES.FETCH_ENVIRONMENT.error_msg}: ${environmentsError}`,
-        event_type: EVENT_TYPES.ERROR,
-        details: environmentsError.toString(),
-      });
-    }
-
-    if (isConnectionError) {
-      notify({
-        message: `${ACTION_TYPES.FETCH_CONNECTIONS.error_msg}: ${connectionError}`,
-        event_type: EVENT_TYPES.ERROR,
-        details: connectionError.toString(),
-      });
-    }
-  }, [environmentsError, connectionError, isEnvironmentsSuccess]);
-
-  const modifiedConnections = connectionData?.connections.map((connection) => {
-    return {
-      ...connection,
-      nextStatus:
-        connection.nextStatus === undefined &&
-        connectionMetadataState[connection.kind]?.transitions,
-      kindLogo: connection.kindLogo === undefined && connectionMetadataState[connection.kind]?.icon,
-    };
-  });
-
-  const connections = modifiedConnections?.filter((connection) => {
-    if (selectedFilters.status === 'All' && selectedFilters.kind === 'All') {
-      return true;
-    }
-    return (
-      (statusFilter === null || connection.status === statusFilter) &&
-      (kindFilter === null || connection.kind === kindFilter)
-    );
-  });
-  const url = `https://docs.meshery.io/concepts/logical/connections#states-and-the-lifecycle-of-connections`;
-  const envUrl = `https://docs.meshery.io/concepts/logical/environments`;
-
-  let colViews = [
-    ['name', 'xs'],
-    ['environments', 'm'],
-    ['kind', 'm'],
-    ['type', 's'],
-    ['sub_type', 'na'],
-    ['created_at', 'na'],
-    ['status', 'xs'],
-    ['Actions', 'xs'],
-    ['ConnectionID', 'xs'],
-  ];
-
-  const addConnectionToEnvironment = async (
-    environmentId,
-    environmentName,
-    connectionId,
-    connectionName,
-  ) => {
-    return addConnectionToEnvironmentMutator({ environmentId, connectionId })
-      .unwrap()
-      .then(() => {
-        notify({
-          message: `Connection: ${connectionName} assigned to environment: ${environmentName}`,
-          event_type: EVENT_TYPES.SUCCESS,
-        });
-      })
-      .catch((err) => {
-        notify({
-          message: `${ACTION_TYPES.UPDATE_CONNECTION.error_msg}: ${err.error}`,
-          event_type: EVENT_TYPES.ERROR,
-          details: err.toString(),
-        });
-      });
-  };
-
-  const removeConnectionFromEnvironment = async (
-    environmentId,
-    environmentName,
-    connectionId,
-    connectionName,
-  ) => {
-    return removeConnectionFromEnvMutator({ environmentId, connectionId })
-      .unwrap()
-      .then(() => {
-        notify({
-          message: `Connection: ${connectionName} removed from environment: ${environmentName}`,
-          event_type: EVENT_TYPES.SUCCESS,
-        });
-      })
-      .catch((err) => {
-        notify({
-          message: `${ACTION_TYPES.UPDATE_CONNECTION.error_msg}: ${err.error}`,
-          event_type: EVENT_TYPES.ERROR,
-          details: err.toString(),
-        });
-      });
-  };
-
-  const saveEnvironment = async (connectionId, connectionName, environmentName) => {
-    return saveEnvironmentMutator({
-      body: {
-        name: environmentName,
-        organization_id: organization?.id,
-      },
-    })
-      .unwrap()
-      .then((resp) => {
-        notify({
-          message: `Environment "${resp.name}" created`,
-          event_type: EVENT_TYPES.SUCCESS,
-        });
-        environments = [...environments, resp];
-        addConnectionToEnvironment(resp.id, resp.name, connectionId, connectionName);
-      })
-      .catch((err) => {
-        notify({
-          message: `${ACTION_TYPES.CREATE_ENVIRONMENT.error_msg}: ${err.error}`,
-          event_type: EVENT_TYPES.ERROR,
-          details: err.toString(),
-        });
-      });
-  };
-
-  const handleDeleteConnection = async (connectionId, connectionKind) => {
-    if (connectionId) {
-      let response = await modalRef.current.show({
-        title: `Delete Connection`,
-        subtitle: `Are you sure that you want to delete the connection?`,
-        primaryOption: 'DELETE',
-        showInfoIcon: `Learn more about the [lifecycle of connections and the behavior of state transitions](https://docs.meshery.io/concepts/logical/connections) in Meshery Docs.`,
-        variant: PROMPT_VARIANTS.DANGER,
-      });
-      if (response === 'DELETE') {
-        const requestBody = JSON.stringify({
-          [connectionId]: CONNECTION_STATES.DELETED,
-        });
-        UpdateConnectionStatus(connectionKind, requestBody);
-      }
-    }
-  };
-
-  const handleDeleteConnections = async (selected) => {
-    if (selected) {
-      let response = await modalRef.current.show({
-        title: `Delete Connections`,
-        subtitle: `Are you sure that you want to delete the connections?`,
-        primaryOption: 'DELETE',
-        showInfoIcon: `Learn more about the [lifecycle of connections and the behavior of state transitions](https://docs.meshery.io/concepts/logical/connections) in Meshery Docs.`,
-        variant: PROMPT_VARIANTS.DANGER,
-      });
-      if (response === 'DELETE') {
-        // let bulkConnections = {}
-        // selected.data.map(({ index }) => {
-        //   bulkConnections = {
-        //     ...bulkConnections,
-        //     [connections[index].id]: CONNECTION_STATES.DELETED
-        //   };
-        // })
-        // const requestBody = JSON.stringify(bulkConnections);
-        // updateConnectionStatus(requestBody);
-        selected.data.map(({ index }) => {
-          const requestBody = JSON.stringify({
-            [connections[index].id]: CONNECTION_STATES.DELETED,
-          });
-          UpdateConnectionStatus(connections[index].kind, requestBody);
-        });
-      }
-    }
-  };
-
-  const handleError = (action) => (error) => {
-    updateProgress({ showProgress: false });
-    notify({
-      message: `${action.error_msg}: ${error}`,
-      event_type: EVENT_TYPES.ERROR,
-      details: error.toString(),
+    setDashboardLayout(orgDashboardLayout);
+  }, [orgDashboardLayout]);
+
+  const onLayoutChange = (layout, layouts) => {
+    if (!isEditMode) {
+      return;
+    }
+    setDashboardLayout(layouts);
+  };
+
+  const widgetsToRenderForLayout = (layout, breakpoint) => {
+    return layout[breakpoint]
+      .map((layoutItem) => ({
+        key: layoutItem.i,
+        ...(WIDGETS[layoutItem.i] || {}), // old widgets might still be in the layout and now no longer available
+      }))
+      .filter((widget) => widget?.isEnabled?.());
+  };
+
+  const removeWidget = (key) => {
+    setDashboardLayout((currentLayouts) => {
+      const updatedLayout = (currentLayouts[currentBreakPoint] || []).filter((w) => w.i !== key);
+      const updatedLayouts = _.set(currentLayouts, currentBreakPoint, updatedLayout);
+      return { ...updatedLayouts };
     });
   };
 
-  const handleActionMenuClose = () => {
-    setAnchorEl(null);
-    setRowData(null);
-  };
-
-  const handleFlushMeshSync = () => {
-    return async () => {
-      handleActionMenuClose();
-      const connection = connections[rowData.rowIndex];
-
-      let response = await modalRef.current.show({
-        title: `Flush MeshSync data for ${connection.metadata?.name} ?`,
-        subtitle: `Are you sure to Flush MeshSync data for “${connection.metadata?.name}”? Fresh MeshSync data will be repopulated for this context, if MeshSync is actively running on this cluster.`,
-        primaryOption: 'PROCEED',
-        variant: PROMPT_VARIANTS.WARNING,
-      });
-      if (response === 'PROCEED') {
-        updateProgress({ showProgress: true });
-        resetDatabase({
-          selector: {
-            clearDB: 'true',
-            ReSync: 'true',
-            hardReset: 'false',
-          },
-          k8scontextID: connection.metadata?.id,
-        }).subscribe({
-          next: (res) => {
-            updateProgress({ showProgress: false });
-            if (res.resetStatus === 'PROCESSING') {
-              notify({ message: `Database reset successful.`, event_type: EVENT_TYPES.SUCCESS });
-            }
-          },
-          error: handleError('Database is not reachable, try restarting server.'),
-        });
-      }
-    };
-  };
-
-  const handleEnvironmentSelect = async (
-    connectionId,
-    connName,
-    assignedEnvironments,
-    selectedEnvironments,
-    unSelectedEnvironments,
-  ) => {
-    if (updatingConnection.current) {
-      return;
-    }
-
-    updatingConnection.current = true;
-
-    try {
-      let newlySelectedEnvironments = selectedEnvironments.filter((env) => {
-        return !assignedEnvironments.some((assignedEnv) => assignedEnv.value === env.value);
-      });
-
-      for (let environment of newlySelectedEnvironments) {
-        let envName = environment.label;
-        let environmentId = environment.value || '';
-        let isNew = environment.__isNew__ || false;
-
-        if (isNew) {
-          await saveEnvironment(connectionId, connName, envName);
-          return;
-        }
-
-        addConnectionToEnvironment(environmentId, envName, connectionId, connName);
-      }
-      for (let environment of unSelectedEnvironments) {
-        let envName = environment.label;
-        let environmentId = environment.value || '';
-
-        await removeConnectionFromEnvironment(environmentId, envName, connectionId, connName);
-      }
-    } finally {
-      getConnections();
-      updatingConnection.current = false;
-    }
-  };
-
-  const UpdateConnectionStatus = (connectionKind, requestBody) => {
-    useUpdateConnectionMutator({
-      connectionKind: connectionKind,
-      connectionPayload: requestBody,
-    })
-      .unwrap()
-      .then(() => {
-        notify({
-          message: `Connection status updated`,
-          event_type: EVENT_TYPES.SUCCESS,
-        });
-      })
-      .catch((err) => {
-        notify({
-          message: `${ACTION_TYPES.UPDATE_CONNECTION.error_msg}: ${err.error}`,
-          event_type: EVENT_TYPES.ERROR,
-          details: err.toString(),
-        });
-      });
-  };
-
-  const handleStatusChange = async (e, connectionId, connectionKind) => {
-    e.stopPropagation();
-    let response = await modalRef.current.show({
-      title: `Connection Status Transition`,
-      subtitle: `Are you sure that you want to transition the connection status to ${e.target.value.toUpperCase()}?`,
-      primaryOption: 'Confirm',
-      showInfoIcon: `Learn more about the [lifecycle of connections and the behavior of state transitions](https://docs.meshery.io/concepts/logical/connections) in Meshery Docs.`,
-      variant: PROMPT_VARIANTS.WARNING,
-    });
-    if (response === 'Confirm') {
-      const requestBody = JSON.stringify({
-        [connectionId]: e.target.value,
-      });
-      UpdateConnectionStatus(connectionKind, requestBody);
-    }
-  };
-
-  const handleActionMenuOpen = (event, tableMeta) => {
-    event.stopPropagation();
-    setAnchorEl(event.currentTarget);
-    setRowData(tableMeta);
-  };
-  const theme = useTheme();
-
-  const columns = [
-    {
-      name: 'id',
-      label: 'ID',
-      options: {
-        display: false,
-      },
-    },
-    {
-      name: 'metadata.server_location',
-      label: 'Server Location',
-      options: {
-        display: false,
-      },
-    },
-    {
-      name: 'metadata.server',
-      label: 'Server',
-      options: {
-        display: false,
-      },
-    },
-    {
-      name: 'name',
-      label: 'Name',
-      options: {
-        sort: true,
-        sortThirdClickReset: true,
-        customHeadRender: function CustomHead({ index, ...column }, sortColumn, columnMeta) {
-          return (
-            <SortableTableCell
-              index={index}
-              columnData={column}
-              columnMeta={columnMeta}
-              onSort={() => sortColumn(index)}
+  return (
+    <>
+      <WrapperContainer>
+        <WrapperPaper square>
+          <Tabs
+            value={getResourceCategoryIndex(resourceCategory)}
+            indicatorColor="primary"
+            onChange={(_e, val) => {
+              changeResourceTab(getResourceCategory(val));
+            }}
+            variant={width < 1280 ? 'scrollable' : 'fullWidth'}
+            scrollButtons="on"
+            textColor="primary"
+          >
+            {ResourceCategoryTabs.map((resource, idx) => {
+              return (
+                <CustomTooltip
+                  key={`${resource}-${idx}`}
+                  title={`View ${resource}`}
+                  placement="top"
+                >
+                  <Tab
+                    style={{
+                      gap: '0.4rem',
+                    }}
+                    key={resource}
+                    icon={
+                      resource === 'Overview' ? (
+                        <MesheryIcon style={iconLarge} />
+                      ) : (
+                        <KubernetesIcon style={iconLarge} />
+                      )
+                    }
+                    label={resource}
+                  />
+                </CustomTooltip>
+              );
+            })}
+          </Tabs>
+        </WrapperPaper>
+
+        <TabPanel value={resourceCategory} index={'Overview'}>
+          <Box display="flex">
+            <AddWidgetsToLayoutPanel
+              editMode={isEditMode}
+              widgetsToAdd={widgetsToAdd}
+              onAddWidget={onAddWidget}
             />
-          );
-        },
-        customBodyRender: (value, tableMeta) => {
-          const server =
-            getColumnValue(tableMeta.rowData, 'metadata.server', columns) ||
-            getColumnValue(tableMeta.rowData, 'metadata.server_location', columns);
-          const name = getColumnValue(tableMeta.rowData, 'metadata.name', columns);
-          const kind = getColumnValue(tableMeta.rowData, 'kind', columns);
-          return (
-            <>
-              <TootltipWrappedConnectionChip
-                tooltip={'Server: ' + server}
-                title={kind === CONNECTION_KINDS.KUBERNETES ? name : value}
-                status={getColumnValue(tableMeta.rowData, 'status', columns)}
-                onDelete={() =>
-                  handleDeleteConnection(
-                    getColumnValue(tableMeta.rowData, 'id', columns),
-                    getColumnValue(tableMeta.rowData, 'kind', columns),
-                  )
-                }
-                handlePing={() => {
-                  // e.stopPropagation();
-                  if (getColumnValue(tableMeta.rowData, 'kind', columns) === 'kubernetes') {
-                    ping(
-                      getColumnValue(tableMeta.rowData, 'metadata.name', columns),
-                      getColumnValue(tableMeta.rowData, 'metadata.server', columns),
-                      getColumnValue(tableMeta.rowData, 'id', columns),
-                    );
-                  }
-                }}
-                iconSrc={`/${
-                  getColumnValue(tableMeta.rowData, 'kindLogo', columns) ||
-                  getFallbackImageBasedOnKind(kind)
-                }`}
-                width="12rem"
-              />
-              {kind == 'kubernetes' && (
-<<<<<<< HEAD
-                <CustomTextTooltip
-                  placement="top"
-                  interactive={true}
-                  title="Learn more about connection status and how to [troubleshoot Kubernetes connections](https://docs.meshery.io/guides/troubleshooting/meshery-operator-meshsync)"
-                >
-                  <div>
-                    <IconButton color="default">
-                      <InfoOutlinedIcon height={20} width={20} />
-                    </IconButton>
-                  </div>
-                </CustomTextTooltip>
-=======
-                <UsesSistent>
-                  <CustomTextTooltip
-                    placement="top"
-                    interactive={true}
-                    title="Learn more about connection status and how to [troubleshoot Kubernetes connections](https://docs.meshery.io/guides/troubleshooting/meshery-operator-meshsync)"
-                  >
-                    <div style={{ display: 'inline-block' }}>
-                      <IconButton color="default">
-                        <InfoOutlinedIcon height={20} width={20} />
-                      </IconButton>
-                    </div>
-                  </CustomTextTooltip>
-                </UsesSistent>
->>>>>>> 6ccf43a9
-              )}
-            </>
-          );
-        },
-      },
-    },
-    {
-      name: 'environments',
-      label: 'Environments',
-      options: {
-        sort: false,
-        sortThirdClickReset: true,
-        customHeadRender: function CustomHead({ ...column }) {
-          return (
-            <DefaultTableCell
-              columnData={column}
-              icon={
-                <IconButton disableRipple={true} disableFocusRipple={true}>
-                  <InfoOutlinedIcon
-                    style={{
-                      cursor: 'pointer',
-                      height: 20,
-                      width: 20,
-                    }}
-                    onClick={(e) => {
-                      e.stopPropagation();
-                    }}
-                  />
-                </IconButton>
-              }
-              tooltip={`Meshery Environments allow you to logically group related Connections and their associated Credentials. [Learn more](${envUrl})`}
-            />
-          );
-        },
-        customBodyRender: (value, tableMeta) => {
-          const getOptions = () => {
-            return environments.map((env) => ({ label: env.name, value: env.id }));
-          };
-          let cleanedEnvs = value?.map((env) => ({ label: env.name, value: env.id })) || [];
-          let updatingEnvs = updatingConnection.current;
-          return (
-            isEnvironmentsSuccess && (
-              <div onClick={(e) => e.stopPropagation()}>
-                <Grid item xs={12} style={{ height: '5rem', width: '15rem' }}>
-                  <Grid item xs={12} style={{ marginTop: '2rem', cursor: 'pointer' }}>
-                    <MultiSelectWrapper
-                      updating={updatingEnvs}
-                      onChange={(selected, unselected) =>
-                        handleEnvironmentSelect(
-                          getColumnValue(tableMeta.rowData, 'id', columns),
-                          getColumnValue(tableMeta.rowData, 'name', columns),
-                          cleanedEnvs,
-                          selected,
-                          unselected,
-                        )
-                      }
-                      options={getOptions()}
-                      value={cleanedEnvs}
-                      placeholder={`Assigned Environments`}
-                      isSelectAll={true}
-                      menuPlacement={'bottom'}
-                      disabled={
-                        !CAN(
-                          keys.ASSIGN_CONNECTIONS_TO_ENVIRONMENT.action,
-                          keys.ASSIGN_CONNECTIONS_TO_ENVIRONMENT.subject,
-                        )
-                      }
-                    />
-                  </Grid>
-                </Grid>
-              </div>
-            )
-          );
-        },
-      },
-    },
-    {
-      name: 'kind',
-      label: 'Kind',
-      options: {
-        sort: true,
-        sortThirdClickReset: true,
-        customHeadRender: function CustomHead({ index, ...column }, sortColumn, columnMeta) {
-          return (
-            <SortableTableCell
-              index={index}
-              columnData={column}
-              columnMeta={columnMeta}
-              onSort={() => sortColumn(index)}
-            />
-          );
-        },
-      },
-    },
-    {
-      name: 'type',
-      label: 'Category',
-      options: {
-        sort: true,
-        sortThirdClickReset: true,
-        customHeadRender: function CustomHead({ index, ...column }, sortColumn, columnMeta) {
-          return (
-            <SortableTableCell
-              index={index}
-              columnData={column}
-              columnMeta={columnMeta}
-              onSort={() => sortColumn(index)}
-            />
-          );
-        },
-      },
-    },
-    {
-      name: 'sub_type',
-      label: 'Sub Category',
-      options: {
-        sort: true,
-        sortThirdClickReset: true,
-        customHeadRender: function CustomHead({ index, ...column }, sortColumn, columnMeta) {
-          return (
-            <SortableTableCell
-              index={index}
-              columnData={column}
-              columnMeta={columnMeta}
-              onSort={() => sortColumn(index)}
-            />
-          );
-        },
-      },
-    },
-    {
-      name: 'updated_at',
-      label: 'Updated At',
-      options: {
-        sort: true,
-        sortThirdClickReset: true,
-        display: false,
-        customHeadRender: function CustomHead({ index, ...column }, sortColumn, columnMeta) {
-          return (
-            <SortableTableCell
-              index={index}
-              columnData={column}
-              columnMeta={columnMeta}
-              onSort={() => sortColumn(index)}
-            />
-          );
-        },
-      },
-    },
-    {
-      name: 'created_at',
-      label: 'Discovered At',
-      options: {
-        sort: true,
-        sortThirdClickReset: true,
-        customHeadRender: function CustomHead({ index, ...column }, sortColumn, columnMeta) {
-          return (
-            <SortableTableCell
-              index={index}
-              columnData={column}
-              columnMeta={columnMeta}
-              onSort={() => sortColumn(index)}
-            />
-          );
-        },
-        customBodyRender: function CustomBody(value) {
-          const renderValue = formatDate(value);
-          return (
-            <CustomTooltip title={renderValue} placement="top" arrow interactive>
-              {renderValue}
-            </CustomTooltip>
-          );
-        },
-      },
-    },
-    {
-      name: 'ConnectionID',
-      label: 'Connection ID',
-      options: {
-        sort: true,
-        sortThirdClickReset: true,
-        customHeadRender: function CustomHead({ index, ...column }, sortColumn, columnMeta) {
-          return (
-            <SortableTableCell
-              index={index}
-              columnData={column}
-              columnMeta={columnMeta}
-              onSort={() => sortColumn(index)}
-            />
-          );
-        },
-        customBodyRender: (value, tableMeta) => {
-          const connectionId = getColumnValue(tableMeta.rowData, 'id', columns);
-          return <FormatId id={connectionId} />;
-        },
-      },
-    },
-    {
-      name: 'status',
-      label: 'Status',
-      options: {
-        sort: true,
-        sortThirdClickReset: true,
-        customHeadRender: function CustomHead({ index, ...column }, sortColumn, columnMeta) {
-          return (
-            <SortableTableCell
-              index={index}
-              columnData={column}
-              columnMeta={columnMeta}
-              onSort={() => sortColumn(index)}
-              icon={
-                <IconButton disableRipple={true} disableFocusRipple={true}>
-                  <InfoOutlinedIcon
-                    style={{
-                      cursor: 'pointer',
-                      height: 20,
-                      width: 20,
-                    }}
-                    onClick={(e) => {
-                      e.stopPropagation();
-                    }}
-                  />
-                </IconButton>
-              }
-              tooltip={`Every connection can be in one of the states at any given point of time. Eg: Connected, Registered, Discovered, etc. It allow users more control over whether the discovered infrastructure is to be managed or not (registered for use or not). [Learn more](${url})`}
-            />
-          );
-        },
-        customBodyRender: function CustomBody(value, tableMeta) {
-          const nextStatusCol = getColumnValue(tableMeta.rowData, 'nextStatus', columns);
-          const originalNextStatus = nextStatusCol && nextStatusCol[value];
-          let nextStatus = [];
-          if (originalNextStatus !== undefined) {
-            nextStatus = Object.values(originalNextStatus);
-            nextStatus.push(value);
-          } else {
-            nextStatus.push(value);
-          }
-          const disabled =
-            value === 'deleted'
-              ? true
-              : !CAN(keys.CHANGE_CONNECTION_STATE.action, keys.CHANGE_CONNECTION_STATE.subject);
-          return (
-            <FormControl>
-              <ConnectionStyledSelect
-                labelId="connection-status-select-label"
-                id="connection-status-select"
-                disabled={disabled}
-                value={value}
-                defaultValue={value}
-                onClick={(e) => e.stopPropagation()}
-                onChange={(e) =>
-                  handleStatusChange(
-                    e,
-                    getColumnValue(tableMeta.rowData, 'id', columns),
-                    getColumnValue(tableMeta.rowData, 'kind', columns),
-                  )
-                }
-                disableUnderline
-                MenuProps={{
-                  anchorOrigin: {
-                    vertical: 'bottom',
-                    horizontal: 'left',
-                  },
-                  transformOrigin: {
-                    vertical: 'top',
-                    horizontal: 'left',
-                  },
-                  getContentAnchorEl: null,
-                  MenuListProps: { disablePadding: true },
-                  PaperProps: { square: true },
+            <Box style={{ padding: 0, width: '100%' }}>
+              <Stack direction="row" useFlexGap gap="2rem" justifyContent="end">
+                {topBarActions.map(({ key, ...layoutAction }) => (
+                  <LayoutActionButton {...layoutAction} key={key} />
+                ))}
+              </Stack>
+
+              <ResponsiveReactGridLayout
+                layouts={dashboardLayout}
+                resizeHandles={availableHandles}
+                isResizable={isEditMode}
+                isDraggable={isEditMode}
+                cols={cols}
+                draggableHandle=".react-grid-dragHandleExample"
+                breakpoints={{ lg: 1200, md: 996, sm: 768, xs: 480, xxs: 0 }}
+                onBreakpointChange={onBreakpointChange}
+                onLayoutChange={onLayoutChange}
+                measureBeforeMount={false}
+                style={{
+                  backgroundColor: 'transparent',
                 }}
               >
-                {nextStatus &&
-                  nextStatus.map((status) => (
-                    <MenuItem
-                      disabled={status === value ? true : false}
-                      style={{
-                        padding: 0,
-                        display: status === value ? 'none' : 'flex',
-                        justifyContent: 'center',
-                      }}
-                      value={status}
-                      key={status}
-                    >
-                      <ConnectionStateChip status={status} />
-                    </MenuItem>
-                  ))}
-              </ConnectionStyledSelect>
-            </FormControl>
+                {widgetsToRenderForLayout(dashboardLayout, currentBreakPoint).map((widget) => {
+                  return (
+                    <div key={widget.key} style={isEditMode ? editModeStyles : {}}>
+                      <ErrorBoundary>
+                        <LayoutWidget
+                          isEditMode={isEditMode}
+                          key={widget.key}
+                          widget={widget}
+                          removeWidget={removeWidget}
+                        />
+                      </ErrorBoundary>
+                    </div>
+                  );
+                })}
+              </ResponsiveReactGridLayout>
+              <LayoutActionButton {...LayoutActions.START_EDIT} />
+            </Box>
+          </Box>
+        </TabPanel>
+
+        {Object.keys(ResourcesConfig).map((resource, idx) => {
+          let CRDsKeys = [];
+          const isCRDS = resource === 'CRDS';
+          if (isCRDS) {
+            const TableValue = Object.values(
+              ResourcesConfig[resource].tableConfig(
+                null,
+                null,
+                k8sconfig,
+                null,
+                resource,
+                selectedK8sContexts,
+              ),
+            );
+            CRDsKeys = TableValue.map((item) => _.pick(item, ['name', 'model']));
+          }
+
+          return (
+            <TabPanel value={resourceCategory} index={resource} key={`${resource}-${idx}`}>
+              {ResourcesConfig[resource].submenu ? (
+                <ResourcesSubMenu
+                  key={idx}
+                  resource={ResourcesConfig[resource]}
+                  selectedResource={selectedResource}
+                  handleChangeSelectedResource={handleChangeSelectedResource}
+                  updateProgress={updateProgress}
+                  k8sConfig={k8sconfig}
+                  selectedK8sContexts={selectedK8sContexts}
+                  CRDsKeys={CRDsKeys}
+                  isCRDS={isCRDS}
+                />
+              ) : (
+                <ResourcesTable
+                  key={idx}
+                  workloadType={resource}
+                  k8sConfig={k8sconfig}
+                  selectedK8sContexts={selectedK8sContexts}
+                  resourceConfig={ResourcesConfig[resource].tableConfig}
+                  menu={ResourcesConfig[resource].submenu}
+                  updateProgress={updateProgress}
+                />
+              )}
+            </TabPanel>
           );
-        },
-      },
-    },
-    {
-      name: 'Actions',
-      label: 'Actions',
-      options: {
-        filter: false,
-        sort: false,
-        searchable: false,
-        customHeadRender: function CustomHead({ ...column }) {
-          return (
-            <TableCell>
-              <b>{column.label}</b>
-            </TableCell>
-          );
-        },
-        customBodyRender: function CustomBody(_, tableMeta) {
-          return (
-            <Box display={'flex'} justifyContent={'center'}>
-              {getColumnValue(tableMeta.rowData, 'kind', columns) ===
-              CONNECTION_KINDS.KUBERNETES ? (
-                <IconButton
-                  aria-label="more"
-                  id="long-button"
-                  aria-haspopup="true"
-                  onClick={(e) => handleActionMenuOpen(e, tableMeta)}
-                >
-                  <MoreVertIcon style={iconMedium} />
-                </IconButton>
-              ) : (
-                '-'
-              )}
-            </Box>
-          );
-        },
-      },
-    },
-    {
-      name: 'nextStatus',
-      label: 'nextStatus',
-      options: {
-        display: false,
-      },
-    },
-    {
-      name: 'kindLogo',
-      label: 'kindLogo',
-      options: {
-        display: false,
-      },
-    },
-    {
-      name: 'metadata.name',
-      label: 'Name',
-      options: {
-        display: false,
-      },
-    },
-  ];
-
-  const options = {
-    filter: false,
-    viewColumns: false,
-    search: false,
-    responsive: 'standard',
-    resizableColumns: true,
-    serverSide: true,
-    count: connectionData?.total_count,
-    rowsPerPage: pageSize,
-    fixedHeader: true,
-    page,
-    print: false,
-    download: false,
-    textLabels: {
-      selectedRows: {
-        text: 'connection(s) selected',
-      },
-    },
-    sortOrder: {
-      name: 'name',
-      direction: 'asc',
-    },
-    customToolbarSelect: (selected) => (
-      <Button
-        variant="contained"
-        color="primary"
-        size="large"
-        onClick={() => handleDeleteConnections(selected)}
-        style={{ background: theme.palette.secondary.danger, marginRight: '10px' }}
-        disabled={!CAN(keys.DELETE_A_CONNECTION.action, keys.DELETE_A_CONNECTION.subject)}
-      >
-        <DeleteIcon style={iconMedium} />
-        Delete
-      </Button>
-    ),
-    enableNestedDataAccess: '.',
-    onTableChange: (action, tableState) => {
-      const sortInfo = tableState.announceText ? tableState.announceText.split(' : ') : [];
-      let order = '';
-      if (tableState.activeColumn) {
-        order = `${columns[tableState.activeColumn].name} desc`;
-      }
-      switch (action) {
-        case 'changePage':
-          setPage(tableState.page.toString());
-          break;
-        case 'changeRowsPerPage':
-          setPageSize(tableState.rowsPerPage.toString());
-          break;
-        case 'sort':
-          if (sortInfo.length == 2) {
-            if (sortInfo[1] === 'ascending') {
-              order = `${columns[tableState.activeColumn].name} asc`;
-            } else {
-              order = `${columns[tableState.activeColumn].name} desc`;
-            }
-          }
-          if (order !== sortOrder) {
-            setSortOrder(order);
-          }
-          break;
-      }
-    },
-    expandableRows: true,
-    expandableRowsHeader: false,
-    expandableRowsOnClick: true,
-    rowsExpanded: rowsExpanded,
-    isRowExpandable: () => {
-      return true;
-    },
-    onRowExpansionChange: (_, allRowsExpanded) => {
-      setRowsExpanded(allRowsExpanded.slice(-1).map((item) => item.index));
-    },
-    renderExpandableRow: (rowData, tableMeta) => {
-      const colSpan = rowData.length;
-      const connection = connections && connections[tableMeta.rowIndex];
-      return (
-        <TableCell colSpan={colSpan}>
-          <InnerTableContainer>
-            <Table>
-              <TableRow style={{ padding: 0 }}>
-                <TableCell style={{ padding: '20px 0', overflowX: 'hidden' }}>
-                  <Grid container spacing={1} style={{ textTransform: 'lowercase' }}>
-                    <ContentContainer item xs={12} md={12}>
-                      <Grid container spacing={1}>
-                        <ContentContainer item xs={12} md={12}>
-                          <FormatConnectionMetadata
-                            connection={connection}
-                            meshsyncControllerState={meshsyncControllerState}
-                          />
-                        </ContentContainer>
-                      </Grid>
-                    </ContentContainer>
-                  </Grid>
-                </TableCell>
-              </TableRow>
-            </Table>
-          </InnerTableContainer>
-        </TableCell>
-      );
-    },
-  };
-
-  const [tableCols, updateCols] = useState(columns);
-
-  const [columnVisibility, setColumnVisibility] = useState(() => {
-    let showCols = updateVisibleColumns(colViews, width);
-    // Initialize column visibility based on the original columns' visibility
-    const initialVisibility = {};
-    columns.forEach((col) => {
-      initialVisibility[col.name] = showCols[col.name];
-    });
-    return initialVisibility;
-  });
-
-  useEffect(() => {
-    updateCols(columns);
-    if (isEnvironmentsError) {
-      notify({
-        message: `${ACTION_TYPES.FETCH_ENVIRONMENT.error_msg}: ${environmentsError}`,
-        event_type: EVENT_TYPES.ERROR,
-        details: environmentsError.toString(),
-      });
-    }
-
-    if (isConnectionError) {
-      notify({
-        message: `${ACTION_TYPES.FETCH_CONNECTIONS.error_msg}: ${connectionError}`,
-        event_type: EVENT_TYPES.ERROR,
-        details: connectionError.toString(),
-      });
-    }
-  }, [environmentsError, connectionError, isEnvironmentsSuccess]);
-  return (
-    <>
-      <ToolWrapper style={{ marginBottom: '5px', marginTop: '-30px' }}>
-        <CreateButton>
-          <MesherySettingsEnvButtons />
-        </CreateButton>
-        <div
-          style={{
-            display: 'flex',
-            borderRadius: '0.5rem 0.5rem 0 0',
-            width: '100%',
-            justifyContent: 'flex-end',
-          }}
-        >
-          <SearchBar
-            onSearch={(value) => {
-              setSearch(value);
-            }}
-            placeholder="Search Connections..."
-            expanded={isSearchExpanded}
-            setExpanded={setIsSearchExpanded}
-          />
-
-          <UniversalFilter
-            id="ref"
-            filters={filters}
-            selectedFilters={selectedFilters}
-            setSelectedFilters={setSelectedFilters}
-            handleApplyFilter={handleApplyFilter}
-          />
-
-          <CustomColumnVisibilityControl
-            style={{ zIndex: 1300 }}
-            id="ref"
-            columns={getVisibilityColums(columns)}
-            customToolsProps={{ columnVisibility, setColumnVisibility }}
-          />
-        </div>
-      </ToolWrapper>
-
-      <ResponsiveDataTable
-        data={connections}
-        columns={columns}
-        options={options}
-        tableCols={tableCols}
-        updateCols={updateCols}
-        columnVisibility={columnVisibility}
-      />
-      <_PromptComponent ref={modalRef} />
-
-      <Popover
-        open={open}
-        anchorEl={anchorEl}
-        onClose={handleActionMenuClose}
-        anchorOrigin={{
-          vertical: 'bottom',
-          horizontal: 'left',
-        }}
-      >
-        <ActionListItem>
-          <Button
-            type="submit"
-            onClick={handleFlushMeshSync()}
-            data-cy="btnResetDatabase"
-            disabled={!CAN(keys.FLUSH_MESHSYNC_DATA.action, keys.FLUSH_MESHSYNC_DATA.subject)}
-          >
-            <SyncIcon {...iconMedium} />
-            <Typography variant="body1" style={{ marginLeft: '0.5rem' }}>
-              Flush MeshSync
-            </Typography>
-          </Button>
-        </ActionListItem>
-      </Popover>
+        })}
+      </WrapperContainer>
+      <Popup />
     </>
   );
 };
 
-export default ConnectionTable;+const mapDispatchToProps = (dispatch) => ({
+  updateProgress: bindActionCreators(updateProgress, dispatch),
+});
+
+const mapStateToProps = (state) => {
+  const k8sconfig = state.get('k8sConfig');
+  const selectedK8sContexts = state.get('selectedK8sContexts');
+
+  return {
+    k8sconfig,
+    selectedK8sContexts,
+  };
+};
+
+export default connect(
+  mapStateToProps,
+  mapDispatchToProps,
+)(withRouter(withNotify(DashboardComponent)));