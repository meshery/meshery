import React, { useEffect, useMemo, useRef, useState } from 'react';
import {
  NoSsr,
  TableCell,
  Button,
  Tooltip,
  FormControl,
  Select,
  TableContainer,
  Table,
  Grid,
  TableRow,
  IconButton,
  Typography,
  Switch,
  Popover,
  AppBar,
  Tabs,
  Tab,
  MenuItem,
  Box,
  Chip,
} from '@material-ui/core';
import { withStyles } from '@material-ui/core/styles';
import DeleteForeverIcon from '@mui/icons-material/DeleteForever';
import Moment from 'react-moment';
import { connect } from 'react-redux';
import { bindActionCreators } from 'redux';
import MoreVertIcon from '@material-ui/icons/MoreVert';
import { updateProgress } from '../../lib/store';
import dataFetch from '../../lib/data-fetch';
import { useNotification } from '../../utils/hooks/useNotification';
import { EVENT_TYPES } from '../../lib/event-types';
import CustomColumnVisibilityControl from '../../utils/custom-column';
import SearchBar from '../../utils/custom-search';
import { ResponsiveDataTable } from '@layer5/sistent-components';
import useStyles from '../../assets/styles/general/tool.styles';
import Modal from '../Modal';
import { iconMedium, iconSmall } from '../../css/icons.styles';
import PromptComponent, { PROMPT_VARIANTS } from '../PromptComponent';
import resetDatabase from '../graphql/queries/ResetDatabaseQuery';
import changeOperatorState from '../graphql/mutations/OperatorStatusMutation';
import fetchMesheryOperatorStatus from '../graphql/queries/OperatorStatusQuery';
import MesherySettingsEnvButtons from '../MesherySettingsEnvButtons';
import styles from './styles';
import MeshSyncTable from './MeshsyncTable';
import ConnectionIcon from '../../assets/icons/Connection';
import MeshsyncIcon from '../../assets/icons/Meshsync';
import classNames from 'classnames';
import CheckCircleIcon from '@mui/icons-material/CheckCircle';
import RemoveCircleIcon from '@mui/icons-material/RemoveCircle';
import SyncIcon from '@mui/icons-material/Sync';
import AssignmentTurnedInIcon from '@mui/icons-material/AssignmentTurnedIn';
import ExploreIcon from '@mui/icons-material/Explore';
import { CONNECTION_KINDS, CONNECTION_STATES } from '../../utils/Enum';
import { FormatConnectionMetadata } from './metadata';
import useKubernetesHook from '../hooks/useKubernetesHook';
import theme from '../../themes/app';
import { ConnectionChip } from './ConnectionChip';
import InfoIcon from '@material-ui/icons/Info';
import { SortableTableCell } from './common';
import { getColumnValue, getVisibilityColums } from '../../utils/utils';
import HandymanIcon from '@mui/icons-material/Handyman';
import NotInterestedRoundedIcon from '@mui/icons-material/NotInterestedRounded';
import DisconnectIcon from '../../assets/icons/disconnect';

const ACTION_TYPES = {
  FETCH_CONNECTIONS: {
    name: 'FETCH_CONNECTIONS',
    error_msg: 'Failed to fetch connections',
  },
  UPDATE_CONNECTION: {
    name: 'UPDATE_CONNECTION',
    error_msg: 'Failed to update connection',
  },
  DELETE_CONNECTION: {
    name: 'DELETE_CONNECTION',
    error_msg: 'Failed to delete connection',
  },
  FETCH_CONNECTION_STATUS_TRANSITIONS: {
    name: 'FETCH_CONNECTION_STATUS_TRANSITIONS',
    error_msg: 'Failed to fetch connection transitions',
  },
};

const ENABLED = 'ENABLED';
const DISABLED = 'DISABLED';
const KUBERNETES = 'kubernetes';

/**
 * Parent Component for Connection Component
 *
 * @important
 * - Keep the component's responsibilities focused on connection management. Avoid adding unrelated functionality and state.
 */

function ConnectionManagementPage(props) {
  const [createConnectionModal, setCreateConnectionModal] = useState({
    open: false,
  });
  const [createConnection, setCreateConnection] = useState({});

  const handleCreateConnectionModalOpen = () => {
    setCreateConnectionModal({ open: true });
  };

  const handleCreateConnectionModalClose = () => {
    setCreateConnectionModal({ open: false });
  };

  const handleCreateConnectionSubmit = () => {};

  useEffect(() => {
    dataFetch(
      '/api/schema/resource/helmRepo',
      {
        method: 'GET',
        credentials: 'include',
      },
      (result) => {
        setCreateConnection(result);
      },
    );
  }, []);

  return (
    <>
      <Connections
        createConnectionModal={createConnectionModal}
        onOpenCreateConnectionModal={handleCreateConnectionModalOpen}
        onCloseCreateConnectionModal={handleCreateConnectionModalClose}
        {...props}
      />
      {createConnectionModal.open && (
        <Modal
          open={true}
          schema={createConnection.rjsfSchema}
          uiSchema={createConnection.uiSchema}
          handleClose={handleCreateConnectionModalClose}
          handleSubmit={handleCreateConnectionSubmit}
          title="Connect Helm Repository"
          submitBtnText="Connect"
        />
      )}
    </>
  );
}
function Connections({
  classes,
  updateProgress,
  /*onOpenCreateConnectionModal,*/ operatorState,
  selectedK8sContexts,
  k8sconfig,
}) {
  const modalRef = useRef(null);
  const [page, setPage] = useState(0);
  const [count, setCount] = useState(0);
  const [pageSize, setPageSize] = useState(0);
  const [connections, setConnections] = useState([]);
  const [search, setSearch] = useState('');
  const [sortOrder, setSortOrder] = useState('');
  const [showMore, setShowMore] = useState(false);
  const [rowsExpanded, setRowsExpanded] = useState([]);
  const [loading, setLoading] = useState(false);
  const [rowData, setSelectedRowData] = useState({});
  const [anchorEl, setAnchorEl] = React.useState(null);
  const [_operatorState, _setOperatorState] = useState(operatorState || []);
  const [connectionStatus, setConnectionStatus] = useState(null);
  const [tab, setTab] = useState(0);
  const ping = useKubernetesHook();

  const open = Boolean(anchorEl);
  const _operatorStateRef = useRef(_operatorState);
  _operatorStateRef.current = _operatorState;
  const meshSyncResetRef = useRef(null);
  const { notify } = useNotification();
  const StyleClass = useStyles();
  const url = `https://docs.meshery.io/concepts/connections`;

  const icons = {
    [CONNECTION_STATES.IGNORED]: () => <RemoveCircleIcon />,
    [CONNECTION_STATES.CONNECTED]: () => <CheckCircleIcon />,
    [CONNECTION_STATES.REGISTERED]: () => <AssignmentTurnedInIcon />,
    [CONNECTION_STATES.DISCOVERED]: () => <ExploreIcon />,
    [CONNECTION_STATES.DELETED]: () => <DeleteForeverIcon />,
    [CONNECTION_STATES.MAINTENANCE]: () => <HandymanIcon />,
    [CONNECTION_STATES.DISCONNECTED]: () => (
      <DisconnectIcon fill="#E75225" width={24} height={24} />
    ),
    [CONNECTION_STATES.NOTFOUND]: () => <NotInterestedRoundedIcon />,
  };

  const columns = [
    {
      name: 'id',
      label: 'ID',
      options: {
        display: false,
      },
    },
    {
      name: 'metadata.server_location',
      label: 'Server Location',
      options: {
        display: false,
      },
    },
    {
      name: 'metadata.server',
      label: 'Server',
      options: {
        display: false,
      },
    },
    {
      name: 'name',
      label: 'Name',
      options: {
        sort: true,
        sortThirdClickReset: true,
        customHeadRender: function CustomHead({ index, ...column }, sortColumn, columnMeta) {
          return (
            <SortableTableCell
              index={index}
              columnData={column}
              columnMeta={columnMeta}
              onSort={() => sortColumn(index)}
            />
          );
        },
        customBodyRender: (value, tableMeta) => {
<<<<<<< HEAD
          let image;

          switch (tableMeta.rowData[4]) {
            case 'kubernetes':
              image = '/static/img/kubernetes.svg';
              break;
            case 'meshery':
              image = '/static/img/all_mesh.svg';
              break;
            case 'github':
              image = '/static/img/github_black.svg';
              break;
            default:
              image = '/static/img/all_mesh.svg';
          }
=======
          const server =
            getColumnValue(tableMeta.rowData, 'metadata.server', columns) ||
            getColumnValue(tableMeta.rowData, 'metadata.server_location', columns);
>>>>>>> e06f1dca
          return (
            <ConnectionChip
              tooltip={value}
              title={value}
              status={tableMeta.rowData[7]}
              onDelete={() =>
                handleDeleteConnection(
                  getColumnValue(tableMeta.rowData, 'id', columns),
                  getColumnValue(tableMeta.rowData, 'kind', columns),
                )
              }
              handlePing={() => {
                if (tableMeta.rowData[4] === KUBERNETES) {
                  ping(tableMeta.rowData[3], tableMeta.rowData[2], tableMeta.rowData[0]);
                }
              }}
<<<<<<< HEAD
              iconSrc={image}
=======
              iconSrc={
                getColumnValue(tableMeta.rowData, 'kind', columns) === CONNECTION_KINDS.MESHERY
                  ? '/static/img/meshery-logo.png'
                  : '/static/img/kubernetes.svg'
              }
              style={{ maxWidth: '120px' }}
>>>>>>> e06f1dca
            />
          );
        },
      },
    },
    {
      name: 'kind',
      label: 'Kind',
      options: {
        sort: true,
        sortThirdClickReset: true,
        customHeadRender: function CustomHead({ index, ...column }, sortColumn, columnMeta) {
          return (
            <SortableTableCell
              index={index}
              columnData={column}
              columnMeta={columnMeta}
              onSort={() => sortColumn(index)}
            />
          );
        },
      },
    },
    {
      name: 'type',
      label: 'Category',
      options: {
        sort: true,
        sortThirdClickReset: true,
        customHeadRender: function CustomHead({ index, ...column }, sortColumn, columnMeta) {
          return (
            <SortableTableCell
              index={index}
              columnData={column}
              columnMeta={columnMeta}
              onSort={() => sortColumn(index)}
            />
          );
        },
      },
    },
    {
      name: 'sub_type',
      label: 'Sub Category',
      options: {
        sort: true,
        sortThirdClickReset: true,
        customHeadRender: function CustomHead({ index, ...column }, sortColumn, columnMeta) {
          return (
            <SortableTableCell
              index={index}
              columnData={column}
              columnMeta={columnMeta}
              onSort={() => sortColumn(index)}
            />
          );
        },
      },
    },
    {
      name: 'updated_at',
      label: 'Updated At',
      options: {
        sort: true,
        sortThirdClickReset: true,
        display: false,
        customHeadRender: function CustomHead({ index, ...column }, sortColumn, columnMeta) {
          return (
            <SortableTableCell
              index={index}
              columnData={column}
              columnMeta={columnMeta}
              onSort={() => sortColumn(index)}
            />
          );
        },
        customBodyRender: function CustomBody(value) {
          return (
            <Tooltip
              title={
                <Moment startOf="day" format="LLL">
                  {value}
                </Moment>
              }
              placement="top"
              arrow
              interactive
            >
              <Moment format="LL">{value}</Moment>
            </Tooltip>
          );
        },
      },
    },
    {
      name: 'created_at',
      label: 'Discovered At',
      options: {
        sort: true,
        sortThirdClickReset: true,
        customHeadRender: function CustomHead({ index, ...column }, sortColumn, columnMeta) {
          return (
            <SortableTableCell
              index={index}
              columnData={column}
              columnMeta={columnMeta}
              onSort={() => sortColumn(index)}
            />
          );
        },
        customBodyRender: function CustomBody(value) {
          return (
            <Tooltip
              title={
                <Moment startOf="day" format="LLL">
                  {value}
                </Moment>
              }
              placement="top"
              arrow
              interactive
            >
              <Moment format="LL">{value}</Moment>
            </Tooltip>
          );
        },
      },
    },
    {
      name: 'status',
      label: 'Status',
      options: {
        sort: true,
        sortThirdClickReset: true,
        customHeadRender: function CustomHead({ index, ...column }, sortColumn, columnMeta) {
          return (
            <SortableTableCell
              index={index}
              columnData={column}
              columnMeta={columnMeta}
              onSort={() => sortColumn(index)}
              icon={
                <InfoIcon
                  color={theme.palette.secondary.iconMain}
                  style={iconSmall}
                  onClick={(e) => {
                    e.stopPropagation();
                    window.open(url, '_blank');
                  }}
                />
              }
              tooltip="Click to know about connection and status"
            />
          );
        },
        customBodyRender: function CustomBody(value, tableMeta) {
          const nextStatusCol = getColumnValue(tableMeta.rowData, 'nextStatus', columns);
          const originalNextStatus = nextStatusCol && nextStatusCol[value];
          let nextStatus = [];
          if (originalNextStatus !== undefined) {
            nextStatus = Object.values(originalNextStatus);
            nextStatus.push(value);
          } else {
            nextStatus.push(value);
          }
          const disabled = value === 'deleted' || originalNextStatus === undefined ? true : false;
          return (
            <>
              <FormControl className={classes.chipFormControl}>
                <Select
                  labelId="demo-simple-select-label"
                  id="demo-simple-select"
                  disabled={disabled}
                  value={value}
                  defaultValue={value}
                  onClick={(e) => e.stopPropagation()}
                  onChange={(e) =>
                    handleStatusChange(
                      e,
                      getColumnValue(tableMeta.rowData, 'id', columns),
                      getColumnValue(tableMeta.rowData, 'kind', columns),
                    )
                  }
                  className={classes.statusSelect}
                  disableUnderline
                  MenuProps={{
                    anchorOrigin: {
                      vertical: 'bottom',
                      horizontal: 'left',
                    },
                    transformOrigin: {
                      vertical: 'top',
                      horizontal: 'left',
                    },
                    getContentAnchorEl: null,
                    MenuListProps: { disablePadding: true },
                    PaperProps: { square: true },
                  }}
                >
                  {nextStatus &&
                    nextStatus.map((status) => (
                      <MenuItem
                        disabled={status === value ? true : false}
                        value={status}
                        key={status}
                        style={{ padding: '0' }}
                      >
                        <Chip
                          className={classNames(classes.statusChip, classes[status])}
                          avatar={icons[status]()}
                          label={status}
                        />
                      </MenuItem>
                    ))}
                </Select>
              </FormControl>
            </>
          );
        },
      },
    },
    {
      name: 'Actions',
      label: 'Actions',
      options: {
        filter: false,
        sort: false,
        searchable: false,
        customHeadRender: function CustomHead({ ...column }) {
          return (
            <TableCell>
              <b>{column.label}</b>
            </TableCell>
          );
        },
        customBodyRender: function CustomBody(_, tableMeta) {
          return (
            <div className={classes.centerContent}>
              {getColumnValue(tableMeta.rowData, 'kind', columns) === KUBERNETES ? (
                <IconButton
                  aria-label="more"
                  id="long-button"
                  aria-haspopup="true"
                  onClick={(e) => handleActionMenuOpen(e, tableMeta)}
                >
                  <MoreVertIcon style={iconMedium} />
                </IconButton>
              ) : (
                '-'
              )}
            </div>
          );
        },
      },
    },
    {
      name: 'nextStatus',
      label: 'nextStatus',
      options: {
        display: false,
      },
    },
  ];

  const options = useMemo(
    () => ({
      filter: false,
      viewColumns: false,
      search: false,
      responsive: 'standard',
      resizableColumns: true,
      serverSide: true,
      count,
      rowsPerPage: pageSize,
      rowsPerPageOptions: [10, 20, 30],
      fixedHeader: true,
      page,
      print: false,
      download: false,
      textLabels: {
        selectedRows: {
          text: 'connection(s) selected',
        },
      },
      customToolbarSelect: (selected) => (
        <Button
          variant="contained"
          color="primary"
          size="large"
          // @ts-ignore
          onClick={() => handleDeleteConnections(selected)}
          style={{ background: '#8F1F00', marginRight: '10px' }}
        >
          <DeleteForeverIcon style={iconMedium} />
          Delete
        </Button>
      ),
      enableNestedDataAccess: '.',
      onTableChange: (action, tableState) => {
        const sortInfo = tableState.announceText ? tableState.announceText.split(' : ') : [];
        let order = '';
        if (tableState.activeColumn) {
          order = `${columns[tableState.activeColumn].name} desc`;
        }
        switch (action) {
          case 'changePage':
            setPage(tableState.page.toString());
            break;
          case 'changeRowsPerPage':
            setPageSize(tableState.rowsPerPage.toString());
            break;
          case 'sort':
            if (sortInfo.length == 2) {
              if (sortInfo[1] === 'ascending') {
                order = `${columns[tableState.activeColumn].name} asc`;
              } else {
                order = `${columns[tableState.activeColumn].name} desc`;
              }
            }
            if (order !== sortOrder) {
              setSortOrder(order);
            }
            break;
        }
      },
      expandableRows: true,
      expandableRowsHeader: false,
      expandableRowsOnClick: true,
      rowsExpanded: rowsExpanded,
      isRowExpandable: () => {
        return true;
      },
      onRowExpansionChange: (_, allRowsExpanded) => {
        setRowsExpanded(allRowsExpanded.slice(-1).map((item) => item.index));
        setShowMore(false);
      },
      renderExpandableRow: (rowData, tableMeta) => {
        const colSpan = rowData.length;
        const connection = connections && connections[tableMeta.rowIndex];
        return (
          <TableCell colSpan={colSpan} className={classes.innerTableWrapper}>
            <TableContainer className={classes.innerTableContainer}>
              <Table>
                <TableRow className={classes.noGutter}>
                  <TableCell style={{ padding: '20px 0', overflowX: 'hidden' }}>
                    <Grid container spacing={1} style={{ textTransform: 'lowercase' }}>
                      <Grid item xs={12} md={12} className={classes.contentContainer}>
                        <Grid container spacing={1}>
                          <Grid item xs={12} md={12} className={classes.contentContainer}>
                            <FormatConnectionMetadata connection={connection} />
                          </Grid>
                        </Grid>
                      </Grid>
                    </Grid>
                  </TableCell>
                </TableRow>
              </Table>
            </TableContainer>
          </TableCell>
        );
      },
    }),
    [rowsExpanded, showMore, page, pageSize],
  );

  /**
   * fetch connections when the page loads
   */
  useEffect(() => {
    if (!loading && connectionStatus) {
      getConnections(page, pageSize, search, sortOrder);
    }
  }, [page, pageSize, search, sortOrder, connectionStatus]);

  useEffect(() => {
    Object.keys(CONNECTION_KINDS).map((kind) => {
      getConnectionStatus(CONNECTION_KINDS[kind]);
    });
  }, []);

  const getConnections = (page, pageSize, search, sortOrder) => {
    setLoading(true);
    if (!search) search = '';
    if (!sortOrder) sortOrder = '';
    dataFetch(
      `/api/integrations/connections?page=${page}&pagesize=${pageSize}&search=${encodeURIComponent(
        search,
      )}&order=${encodeURIComponent(sortOrder)}`,
      {
        credentials: 'include',
        method: 'GET',
      },
      (res) => {
        res?.connections.forEach((connection) => {
          connection.nextStatus = connectionStatus[connection.kind];
        });
        setConnections(res?.connections || []);
        setPage(res?.page || 0);
        setCount(res?.total_count || 0);
        setPageSize(res?.page_size || 0);
        setLoading(false);
      },
      handleError(ACTION_TYPES.FETCH_CONNECTIONS),
    );
  };

  const getConnectionStatus = (connectionKind) => {
    setLoading(true);
    dataFetch(
      `  /api/integrations/connections/${connectionKind}/transitions`,
      {
        credentials: 'include',
        method: 'GET',
      },
      (res) => {
        setConnectionStatus((prevState) => ({
          ...prevState,
          [connectionKind]: res,
        }));
        setLoading(false);
      },
      handleError(ACTION_TYPES.FETCH_CONNECTION_STATUS_TRANSITIONS),
      setLoading(false),
    );
  };

  const handleError = (action) => (error) => {
    updateProgress({ showProgress: false });
    notify({
      message: `${action.error_msg}: ${error}`,
      event_type: EVENT_TYPES.ERROR,
      details: error.toString(),
    });
  };

  const updateConnectionStatus = (connectionKind, requestBody) => {
    dataFetch(
      `/api/integrations/connections/${connectionKind}/status`,
      {
        method: 'PUT',
        credentials: 'include',
        headers: { 'Content-Type': 'application/json' },
        body: requestBody,
      },
      () => {
        getConnections(page, pageSize, search, sortOrder);
      },
      handleError(ACTION_TYPES.UPDATE_CONNECTION),
    );
  };

  const handleStatusChange = async (e, connectionId, connectionKind) => {
    e.stopPropagation();
    let response = await modalRef.current.show({
      title: `Connection status transition`,
      subtitle: `Are you sure that you want to transform the connection status to ${e.target.value.toUpperCase()}?`,
      options: ['Confirm', 'No'],
      variant: PROMPT_VARIANTS.CONFIRMATION,
    });
    if (response === 'Confirm') {
      const requestBody = JSON.stringify({
        [connectionId]: e.target.value,
      });
      updateConnectionStatus(connectionKind, requestBody);
    }
  };

  const handleDeleteConnection = async (connectionId, connectionKind) => {
    if (connectionId) {
      let response = await modalRef.current.show({
        title: `Delete Connection`,
        subtitle: `Are you sure that you want to delete the connection?`,
        options: ['Delete', 'No'],
        variant: PROMPT_VARIANTS.DANGER,
      });
      if (response === 'Delete') {
        const requestBody = JSON.stringify({
          [connectionId]: CONNECTION_STATES.DELETED,
        });
        updateConnectionStatus(connectionKind, requestBody);
      }
    }
  };

  const handleDeleteConnections = async (selected) => {
    if (selected) {
      let response = await modalRef.current.show({
        title: `Delete Connections`,
        subtitle: `Are you sure that you want to delete the connections?`,
        options: ['Delete', 'No'],
        variant: PROMPT_VARIANTS.DANGER,
      });
      if (response === 'Delete') {
        // let bulkConnections = {}
        // selected.data.map(({ index }) => {
        //   bulkConnections = {
        //     ...bulkConnections,
        //     [connections[index].id]: CONNECTION_STATES.DELETED
        //   };
        // })
        // const requestBody = JSON.stringify(bulkConnections);
        // updateConnectionStatus(requestBody);
        selected.data.map(({ index }) => {
          const requestBody = JSON.stringify({
            [connections[index].id]: CONNECTION_STATES.DELETED,
          });
          updateConnectionStatus(connections[index].kind, requestBody);
        });
      }
    }
  };

  const handleActionMenuOpen = (event, tableMeta) => {
    event.stopPropagation();
    setAnchorEl(event.currentTarget);
    setSelectedRowData(tableMeta);
  };

  const handleActionMenuClose = () => {
    setAnchorEl(null);
  };

  const handleFlushMeshSync = (index) => {
    return async () => {
      handleActionMenuClose();
      let response = await meshSyncResetRef.current.show({
        title: `Flush MeshSync data for ${connections[index].metadata?.name} ?`,
        subtitle: `Are you sure to Flush MeshSync data for “${connections[index].metadata?.name}”? Fresh MeshSync data will be repopulated for this context, if MeshSync is actively running on this cluster.`,
        options: ['PROCEED', 'CANCEL'],
        variant: PROMPT_VARIANTS.WARNING,
      });
      if (response === 'PROCEED') {
        updateProgress({ showProgress: true });
        resetDatabase({
          selector: {
            clearDB: 'true',
            ReSync: 'true',
            hardReset: 'false',
          },
          k8scontextID: connections[index].metadata?.id,
        }).subscribe({
          next: (res) => {
            updateProgress({ showProgress: false });
            if (res.resetStatus === 'PROCESSING') {
              notify({ message: `Database reset successful.`, event_type: EVENT_TYPES.SUCCESS });
            }
          },
          error: handleError('Database is not reachable, try restarting server.'),
        });
      }
    };
  };

  function getOperatorStatus(index) {
    const ctxId = connections[index]?.metadata?.id;
    const operator = _operatorState?.find((op) => op.contextID === ctxId);
    if (!operator) {
      return {};
    }
    const operatorStatus = operator.operatorStatus;
    return {
      operatorState: operatorStatus.status === ENABLED,
      operatorVersion: operatorStatus.version,
    };
  }

  const handleOperatorSwitch = (index, checked) => {
    const contextId = connections[index].metadata?.id;
    const variables = {
      status: `${checked ? ENABLED : DISABLED}`,
      contextID: contextId,
    };

    updateProgress({ showProgress: true });

    changeOperatorState((response, errors) => {
      updateProgress({ showProgress: false });

      if (errors !== undefined) {
        handleError(`Unable to ${!checked ? 'Uni' : 'I'}nstall operator`);
      }
      notify({
        message: `Operator ${response.operatorStatus.toLowerCase()}`,
        event_type: EVENT_TYPES.SUCCESS,
      });

      const tempSubscription = fetchMesheryOperatorStatus({ k8scontextID: contextId }).subscribe({
        next: (res) => {
          _setOperatorState(updateCtxInfo(contextId, res));
          tempSubscription.unsubscribe();
        },
        error: (err) => console.log('error at operator scan: ' + err),
      });
    }, variables);
  };

  const updateCtxInfo = (ctxId, newInfo) => {
    if (newInfo.operator.error) {
      handleError('There is problem With operator')(newInfo.operator.error.description);
      return;
    }

    const state = _operatorStateRef.current;
    const op = state?.find((ctx) => ctx.contextID === ctxId);
    if (!op) {
      return [...state, { contextID: ctxId, operatorStatus: newInfo.operator }];
    }

    let ctx = { ...op };
    const removeCtx = state?.filter((ctx) => ctx.contextID !== ctxId);
    ctx.operatorStatus = newInfo.operator;
    return removeCtx ? [...removeCtx, ctx] : [ctx];
  };

  const [tableCols, updateCols] = useState(columns);

  const [columnVisibility, setColumnVisibility] = useState(() => {
    // Initialize column visibility based on the original columns' visibility
    const initialVisibility = {};
    columns.forEach((col) => {
      initialVisibility[col.name] = col.options?.display !== false;
    });
    return initialVisibility;
  });

  return (
    <>
      <NoSsr>
        <AppBar position="static" color="default" className={classes.appBar}>
          <Tabs
            value={tab}
            className={classes.tabs}
            onChange={(e, newTab) => {
              e.stopPropagation();
              setTab(newTab);
            }}
            indicatorColor="primary"
            textColor="primary"
            variant="fullWidth"
            sx={{
              height: '10%',
            }}
          >
            <Tab
              className={classes.tab}
              label={
                <div className={classes.iconText}>
                  <span style={{ marginRight: '0.3rem' }}>Connections</span>
                  <ConnectionIcon width="20" height="20" />
                  {/* <img src="/static/img/connection-light.svg" className={classes.icon} /> */}
                </div>
              }
            />
            <Tab
              className={classes.tab}
              label={
                <div className={classes.iconText}>
                  <span style={{ marginRight: '0.3rem' }}>MeshSync</span>
                  <MeshsyncIcon width="20" height="20" />
                </div>
              }
            />
          </Tabs>
        </AppBar>
        {tab === 0 && (
          <div
            className={StyleClass.toolWrapper}
            style={{ marginBottom: '5px', marginTop: '-30px' }}
          >
            <div className={classes.createButton}>
              {/* <div>
              <Button
                aria-label="Rediscover"
                variant="contained"
                color="primary"
                size="large"
                // @ts-ignore
                onClick={onOpenCreateConnectionModal}
                style={{ marginRight: '1rem', borderRadius: '5px' }}
              >
                Connect Helm Repository
              </Button>
            </div> */}
              <MesherySettingsEnvButtons />
            </div>
            <div
              className={classes.searchAndView}
              style={{
                display: 'flex',
                borderRadius: '0.5rem 0.5rem 0 0',
              }}
            >
              <SearchBar
                onSearch={(value) => {
                  setSearch(value);
                }}
                placeholder="Search connections..."
              />

              <CustomColumnVisibilityControl
                columns={getVisibilityColums(columns)}
                customToolsProps={{ columnVisibility, setColumnVisibility }}
              />
            </div>
          </div>
        )}
        {tab === 0 && (
          <ResponsiveDataTable
            data={connections}
            columns={columns}
            options={options}
            className={classes.muiRow}
            tableCols={tableCols}
            updateCols={updateCols}
            columnVisibility={columnVisibility}
          />
        )}
        {tab === 1 && (
          <MeshSyncTable
            classes={classes}
            updateProgress={updateProgress}
            search={search}
            selectedK8sContexts={selectedK8sContexts}
            k8sconfig={k8sconfig}
          />
        )}
        <PromptComponent ref={modalRef} />
        <Popover
          open={open}
          anchorEl={anchorEl}
          onClose={handleActionMenuClose}
          anchorOrigin={{
            vertical: 'bottom',
            horizontal: 'left',
          }}
        >
          <Grid style={{ margin: '10px' }}>
            <div className={classNames(classes.list, classes.listButton)}>
              <Box className={classes.listItem} sx={{ width: '100%' }}>
                <Button
                  type="submit"
                  onClick={handleFlushMeshSync(rowData.rowIndex)}
                  data-cy="btnResetDatabase"
                  className={classes.button}
                >
                  <SyncIcon {...iconMedium} fill={theme.palette.secondary.iconMain} />
                  <Typography variant="body1" style={{ marginLeft: '0.5rem' }}>
                    Flush MeshSync
                  </Typography>
                </Button>
              </Box>
            </div>
            <div className={classes.list}>
              <Box className={classes.listItem} sx={{ width: '100%' }}>
                <div className={classes.listContainer}>
                  <Switch
                    defaultChecked={getOperatorStatus(rowData.rowIndex)?.operatorState}
                    onClick={(e) => handleOperatorSwitch(rowData.rowIndex, e.target.checked)}
                    name="OperatorSwitch"
                    color="primary"
                    className={classes.OperatorSwitch}
                  />
                  <Typography variant="body1">Operator</Typography>
                </div>
              </Box>
            </div>
          </Grid>
        </Popover>
        <PromptComponent ref={meshSyncResetRef} />
      </NoSsr>
    </>
  );
}

const mapDispatchToProps = (dispatch) => ({
  updateProgress: bindActionCreators(updateProgress, dispatch),
});

const mapStateToProps = (state) => {
  const k8sconfig = state.get('k8sConfig');
  const selectedK8sContexts = state.get('selectedK8sContexts');
  const operatorState = state.get('operatorState');
  return { k8sconfig, selectedK8sContexts, operatorState };
};

// @ts-ignore
export default withStyles(styles)(
  connect(mapStateToProps, mapDispatchToProps)(ConnectionManagementPage),
);<|MERGE_RESOLUTION|>--- conflicted
+++ resolved
@@ -229,7 +229,6 @@
           );
         },
         customBodyRender: (value, tableMeta) => {
-<<<<<<< HEAD
           let image;
 
           switch (tableMeta.rowData[4]) {
@@ -245,14 +244,14 @@
             default:
               image = '/static/img/all_mesh.svg';
           }
-=======
+
           const server =
             getColumnValue(tableMeta.rowData, 'metadata.server', columns) ||
             getColumnValue(tableMeta.rowData, 'metadata.server_location', columns);
->>>>>>> e06f1dca
+
           return (
             <ConnectionChip
-              tooltip={value}
+              tooltip={'Server: ' + server}
               title={value}
               status={tableMeta.rowData[7]}
               onDelete={() =>
@@ -266,16 +265,7 @@
                   ping(tableMeta.rowData[3], tableMeta.rowData[2], tableMeta.rowData[0]);
                 }
               }}
-<<<<<<< HEAD
               iconSrc={image}
-=======
-              iconSrc={
-                getColumnValue(tableMeta.rowData, 'kind', columns) === CONNECTION_KINDS.MESHERY
-                  ? '/static/img/meshery-logo.png'
-                  : '/static/img/kubernetes.svg'
-              }
-              style={{ maxWidth: '120px' }}
->>>>>>> e06f1dca
             />
           );
         },
