import React, { useEffect, useMemo, useRef, useState } from 'react';
import {
  NoSsr,
  TableCell,
  Button,
  Tooltip,
  FormControl,
  Select,
  TableContainer,
  Table,
  Grid,
  TableRow,
  IconButton,
  Typography,
  Switch,
  Popover,
  AppBar,
  Tabs,
  Tab,
  MenuItem,
  Box,
  Chip,
} from '@material-ui/core';
import { withStyles } from '@material-ui/core/styles';
import DeleteForeverIcon from '@mui/icons-material/DeleteForever';
import Moment from 'react-moment';
import { connect } from 'react-redux';
import { bindActionCreators } from 'redux';
import MoreVertIcon from '@material-ui/icons/MoreVert';
import { updateProgress } from '../../lib/store';
import dataFetch from '../../lib/data-fetch';
import { useNotification } from '../../utils/hooks/useNotification';
import { EVENT_TYPES } from '../../lib/event-types';
import CustomColumnVisibilityControl from '../../utils/custom-column';
import SearchBar from '../../utils/custom-search';
import { ResponsiveDataTable } from '@layer5/sistent-components';
import useStyles from '../../assets/styles/general/tool.styles';
import Modal from '../Modal';
import { iconMedium, iconSmall } from '../../css/icons.styles';
import PromptComponent, { PROMPT_VARIANTS } from '../PromptComponent';
import resetDatabase from '../graphql/queries/ResetDatabaseQuery';
import changeOperatorState from '../graphql/mutations/OperatorStatusMutation';
import fetchMesheryOperatorStatus from '../graphql/queries/OperatorStatusQuery';
import MesherySettingsEnvButtons from '../MesherySettingsEnvButtons';
import styles from './styles';
import MeshSyncTable from './MeshsyncTable';
import ConnectionIcon from '../../assets/icons/Connection';
import MeshsyncIcon from '../../assets/icons/Meshsync';
import classNames from 'classnames';
import CheckCircleIcon from '@mui/icons-material/CheckCircle';
import RemoveCircleIcon from '@mui/icons-material/RemoveCircle';
import SyncIcon from '@mui/icons-material/Sync';
import AssignmentTurnedInIcon from '@mui/icons-material/AssignmentTurnedIn';
import ExploreIcon from '@mui/icons-material/Explore';
import { CONNECTION_STATES } from '../../utils/Enum';
import { FormatConnectionMetadata } from './metadata';
import useKubernetesHook from '../hooks/useKubernetesHook';
import theme from '../../themes/app';
import { ConnectionChip } from './ConnectionChip';
import InfoIcon from '@material-ui/icons/Info';
import { SortableTableCell } from './common';
import { getColumnValue, getVisibilityColums } from '../../utils/utils';
import HandymanIcon from '@mui/icons-material/Handyman';
import NotInterestedRoundedIcon from '@mui/icons-material/NotInterestedRounded';
import DisconnectIcon from '../../assets/icons/disconnect';

const ACTION_TYPES = {
  FETCH_CONNECTIONS: {
    name: 'FETCH_CONNECTIONS',
    error_msg: 'Failed to fetch connections',
  },
  UPDATE_CONNECTION: {
    name: 'UPDATE_CONNECTION',
    error_msg: 'Failed to update connection',
  },
  DELETE_CONNECTION: {
    name: 'DELETE_CONNECTION',
    error_msg: 'Failed to delete connection',
  },
  FETCH_CONNECTION_STATUS_TRANSITIONS: {
    name: 'FETCH_CONNECTION_STATUS_TRANSITIONS',
    error_msg: 'Failed to fetch connection transitions',
  },
};

const ENABLED = 'ENABLED';
const DISABLED = 'DISABLED';
const KUBERNETES = 'kubernetes';

/**
 * Parent Component for Connection Component
 *
 * @important
 * - Keep the component's responsibilities focused on connection management. Avoid adding unrelated functionality and state.
 */

function ConnectionManagementPage(props) {
  const [createConnectionModal, setCreateConnectionModal] = useState({
    open: false,
  });
  const [createConnection, setCreateConnection] = useState({});

  const handleCreateConnectionModalOpen = () => {
    setCreateConnectionModal({ open: true });
  };

  const handleCreateConnectionModalClose = () => {
    setCreateConnectionModal({ open: false });
  };

  const handleCreateConnectionSubmit = () => {};

  useEffect(() => {
    dataFetch(
      '/api/schema/resource/helmRepo',
      {
        method: 'GET',
        credentials: 'include',
      },
      (result) => {
        setCreateConnection(result);
      },
    );
  }, []);

  return (
    <>
      <Connections
        createConnectionModal={createConnectionModal}
        onOpenCreateConnectionModal={handleCreateConnectionModalOpen}
        onCloseCreateConnectionModal={handleCreateConnectionModalClose}
        {...props}
      />
      {createConnectionModal.open && (
        <Modal
          open={true}
          schema={createConnection.rjsfSchema}
          uiSchema={createConnection.uiSchema}
          handleClose={handleCreateConnectionModalClose}
          handleSubmit={handleCreateConnectionSubmit}
          title="Connect Helm Repository"
          submitBtnText="Connect"
        />
      )}
    </>
  );
}
function Connections({
  classes,
  updateProgress,
  /*onOpenCreateConnectionModal,*/ operatorState,
  selectedK8sContexts,
  k8sconfig,
  connectionMetadataState,
}) {
  const modalRef = useRef(null);
  const [page, setPage] = useState(0);
  const [count, setCount] = useState(0);
  const [pageSize, setPageSize] = useState(0);
  const [connections, setConnections] = useState([]);
  const [search, setSearch] = useState('');
  const [sortOrder, setSortOrder] = useState('');
  const [showMore, setShowMore] = useState(false);
  const [rowsExpanded, setRowsExpanded] = useState([]);
  const [loading, setLoading] = useState(false);
  const [rowData, setSelectedRowData] = useState({});
  const [anchorEl, setAnchorEl] = React.useState(null);
  const [_operatorState, _setOperatorState] = useState(operatorState || []);
  const [tab, setTab] = useState(0);
  const ping = useKubernetesHook();

  const open = Boolean(anchorEl);
  const _operatorStateRef = useRef(_operatorState);
  _operatorStateRef.current = _operatorState;
  const meshSyncResetRef = useRef(null);
  const { notify } = useNotification();
  const StyleClass = useStyles();
  const url = `https://docs.meshery.io/concepts/connections`;

  const icons = {
    [CONNECTION_STATES.IGNORED]: () => <RemoveCircleIcon />,
    [CONNECTION_STATES.CONNECTED]: () => <CheckCircleIcon />,
    [CONNECTION_STATES.REGISTERED]: () => <AssignmentTurnedInIcon />,
    [CONNECTION_STATES.DISCOVERED]: () => <ExploreIcon />,
    [CONNECTION_STATES.DELETED]: () => <DeleteForeverIcon />,
    [CONNECTION_STATES.MAINTENANCE]: () => <HandymanIcon />,
    [CONNECTION_STATES.DISCONNECTED]: () => (
      <DisconnectIcon fill="#E75225" width={24} height={24} />
    ),
    [CONNECTION_STATES.NOTFOUND]: () => <NotInterestedRoundedIcon />,
  };

  const columns = [
    {
      name: 'id',
      label: 'ID',
      options: {
        display: false,
      },
    },
    {
      name: 'metadata.server_location',
      label: 'Server Location',
      options: {
        display: false,
      },
    },
    {
      name: 'metadata.server',
      label: 'Server',
      options: {
        display: false,
      },
    },
    {
      name: 'name',
      label: 'Name',
      options: {
        sort: true,
        sortThirdClickReset: true,
        customHeadRender: function CustomHead({ index, ...column }, sortColumn, columnMeta) {
          return (
            <SortableTableCell
              index={index}
              columnData={column}
              columnMeta={columnMeta}
              onSort={() => sortColumn(index)}
            />
          );
        },
        customBodyRender: (value, tableMeta) => {
          let image;

          switch (tableMeta.rowData[4]) {
            case 'kubernetes':
              image = '/static/img/kubernetes.svg';
              break;
            case 'meshery':
              image = '/static/img/all_mesh.svg';
              break;
            case 'github':
              image = '/static/img/github_black.svg';
              break;
            default:
              image = '/static/img/all_mesh.svg';
          }

          const server =
            getColumnValue(tableMeta.rowData, 'metadata.server', columns) ||
            getColumnValue(tableMeta.rowData, 'metadata.server_location', columns);

          return (
            <ConnectionChip
              tooltip={'Server: ' + server}
              title={value}
              status={tableMeta.rowData[7]}
              onDelete={() =>
                handleDeleteConnection(
                  getColumnValue(tableMeta.rowData, 'id', columns),
                  getColumnValue(tableMeta.rowData, 'kind', columns),
                )
              }
              handlePing={() => {
                if (tableMeta.rowData[4] === KUBERNETES) {
                  ping(tableMeta.rowData[3], tableMeta.rowData[2], tableMeta.rowData[0]);
                }
              }}
<<<<<<< HEAD
              iconSrc={image}
=======
              iconSrc={
                getColumnValue(tableMeta.rowData, 'kindLogo', columns).colorIcon.split('public')[1]
              }
              style={{ maxWidth: '120px' }}
>>>>>>> 3ad24209
            />
          );
        },
      },
    },
    {
      name: 'kind',
      label: 'Kind',
      options: {
        sort: true,
        sortThirdClickReset: true,
        customHeadRender: function CustomHead({ index, ...column }, sortColumn, columnMeta) {
          return (
            <SortableTableCell
              index={index}
              columnData={column}
              columnMeta={columnMeta}
              onSort={() => sortColumn(index)}
            />
          );
        },
      },
    },
    {
      name: 'type',
      label: 'Category',
      options: {
        sort: true,
        sortThirdClickReset: true,
        customHeadRender: function CustomHead({ index, ...column }, sortColumn, columnMeta) {
          return (
            <SortableTableCell
              index={index}
              columnData={column}
              columnMeta={columnMeta}
              onSort={() => sortColumn(index)}
            />
          );
        },
      },
    },
    {
      name: 'sub_type',
      label: 'Sub Category',
      options: {
        sort: true,
        sortThirdClickReset: true,
        customHeadRender: function CustomHead({ index, ...column }, sortColumn, columnMeta) {
          return (
            <SortableTableCell
              index={index}
              columnData={column}
              columnMeta={columnMeta}
              onSort={() => sortColumn(index)}
            />
          );
        },
      },
    },
    {
      name: 'updated_at',
      label: 'Updated At',
      options: {
        sort: true,
        sortThirdClickReset: true,
        display: false,
        customHeadRender: function CustomHead({ index, ...column }, sortColumn, columnMeta) {
          return (
            <SortableTableCell
              index={index}
              columnData={column}
              columnMeta={columnMeta}
              onSort={() => sortColumn(index)}
            />
          );
        },
        customBodyRender: function CustomBody(value) {
          return (
            <Tooltip
              title={
                <Moment startOf="day" format="LLL">
                  {value}
                </Moment>
              }
              placement="top"
              arrow
              interactive
            >
              <Moment format="LL">{value}</Moment>
            </Tooltip>
          );
        },
      },
    },
    {
      name: 'created_at',
      label: 'Discovered At',
      options: {
        sort: true,
        sortThirdClickReset: true,
        customHeadRender: function CustomHead({ index, ...column }, sortColumn, columnMeta) {
          return (
            <SortableTableCell
              index={index}
              columnData={column}
              columnMeta={columnMeta}
              onSort={() => sortColumn(index)}
            />
          );
        },
        customBodyRender: function CustomBody(value) {
          return (
            <Tooltip
              title={
                <Moment startOf="day" format="LLL">
                  {value}
                </Moment>
              }
              placement="top"
              arrow
              interactive
            >
              <Moment format="LL">{value}</Moment>
            </Tooltip>
          );
        },
      },
    },
    {
      name: 'status',
      label: 'Status',
      options: {
        sort: true,
        sortThirdClickReset: true,
        customHeadRender: function CustomHead({ index, ...column }, sortColumn, columnMeta) {
          return (
            <SortableTableCell
              index={index}
              columnData={column}
              columnMeta={columnMeta}
              onSort={() => sortColumn(index)}
              icon={
                <InfoIcon
                  color={theme.palette.secondary.iconMain}
                  style={iconSmall}
                  onClick={(e) => {
                    e.stopPropagation();
                    window.open(url, '_blank');
                  }}
                />
              }
              tooltip="Click to know about connection and status"
            />
          );
        },
        customBodyRender: function CustomBody(value, tableMeta) {
          const nextStatusCol = getColumnValue(tableMeta.rowData, 'nextStatus', columns);
          const originalNextStatus = nextStatusCol && nextStatusCol[value];
          let nextStatus = [];
          if (originalNextStatus !== undefined) {
            nextStatus = Object.values(originalNextStatus);
            nextStatus.push(value);
          } else {
            nextStatus.push(value);
          }
          const disabled = value === 'deleted' ? true : false;
          return (
            <>
              <FormControl className={classes.chipFormControl}>
                <Select
                  labelId="demo-simple-select-label"
                  id="demo-simple-select"
                  disabled={disabled}
                  value={value}
                  defaultValue={value}
                  onClick={(e) => e.stopPropagation()}
                  onChange={(e) =>
                    handleStatusChange(
                      e,
                      getColumnValue(tableMeta.rowData, 'id', columns),
                      getColumnValue(tableMeta.rowData, 'kind', columns),
                    )
                  }
                  className={classes.statusSelect}
                  disableUnderline
                  MenuProps={{
                    anchorOrigin: {
                      vertical: 'bottom',
                      horizontal: 'left',
                    },
                    transformOrigin: {
                      vertical: 'top',
                      horizontal: 'left',
                    },
                    getContentAnchorEl: null,
                    MenuListProps: { disablePadding: true },
                    PaperProps: { square: true },
                  }}
                >
                  {nextStatus &&
                    nextStatus.map((status) => (
                      <MenuItem
                        disabled={status === value ? true : false}
                        value={status}
                        key={status}
                        style={{ padding: '0' }}
                      >
                        <Chip
                          className={classNames(classes.statusChip, classes[status])}
                          avatar={icons[status]()}
                          label={status}
                        />
                      </MenuItem>
                    ))}
                </Select>
              </FormControl>
            </>
          );
        },
      },
    },
    {
      name: 'Actions',
      label: 'Actions',
      options: {
        filter: false,
        sort: false,
        searchable: false,
        customHeadRender: function CustomHead({ ...column }) {
          return (
            <TableCell>
              <b>{column.label}</b>
            </TableCell>
          );
        },
        customBodyRender: function CustomBody(_, tableMeta) {
          return (
            <div className={classes.centerContent}>
              {getColumnValue(tableMeta.rowData, 'kind', columns) === KUBERNETES ? (
                <IconButton
                  aria-label="more"
                  id="long-button"
                  aria-haspopup="true"
                  onClick={(e) => handleActionMenuOpen(e, tableMeta)}
                >
                  <MoreVertIcon style={iconMedium} />
                </IconButton>
              ) : (
                '-'
              )}
            </div>
          );
        },
      },
    },
    {
      name: 'nextStatus',
      label: 'nextStatus',
      options: {
        display: false,
      },
    },
    {
      name: 'kindLogo',
      label: 'kindLogo',
      options: {
        display: false,
      },
    },
  ];

  const options = useMemo(
    () => ({
      filter: false,
      viewColumns: false,
      search: false,
      responsive: 'standard',
      resizableColumns: true,
      serverSide: true,
      count,
      rowsPerPage: pageSize,
      rowsPerPageOptions: [10, 20, 30],
      fixedHeader: true,
      page,
      print: false,
      download: false,
      textLabels: {
        selectedRows: {
          text: 'connection(s) selected',
        },
      },
      customToolbarSelect: (selected) => (
        <Button
          variant="contained"
          color="primary"
          size="large"
          // @ts-ignore
          onClick={() => handleDeleteConnections(selected)}
          style={{ background: '#8F1F00', marginRight: '10px' }}
        >
          <DeleteForeverIcon style={iconMedium} />
          Delete
        </Button>
      ),
      enableNestedDataAccess: '.',
      onTableChange: (action, tableState) => {
        const sortInfo = tableState.announceText ? tableState.announceText.split(' : ') : [];
        let order = '';
        if (tableState.activeColumn) {
          order = `${columns[tableState.activeColumn].name} desc`;
        }
        switch (action) {
          case 'changePage':
            setPage(tableState.page.toString());
            break;
          case 'changeRowsPerPage':
            setPageSize(tableState.rowsPerPage.toString());
            break;
          case 'sort':
            if (sortInfo.length == 2) {
              if (sortInfo[1] === 'ascending') {
                order = `${columns[tableState.activeColumn].name} asc`;
              } else {
                order = `${columns[tableState.activeColumn].name} desc`;
              }
            }
            if (order !== sortOrder) {
              setSortOrder(order);
            }
            break;
        }
      },
      expandableRows: true,
      expandableRowsHeader: false,
      expandableRowsOnClick: true,
      rowsExpanded: rowsExpanded,
      isRowExpandable: () => {
        return true;
      },
      onRowExpansionChange: (_, allRowsExpanded) => {
        setRowsExpanded(allRowsExpanded.slice(-1).map((item) => item.index));
        setShowMore(false);
      },
      renderExpandableRow: (rowData, tableMeta) => {
        const colSpan = rowData.length;
        const connection = connections && connections[tableMeta.rowIndex];
        return (
          <TableCell colSpan={colSpan} className={classes.innerTableWrapper}>
            <TableContainer className={classes.innerTableContainer}>
              <Table>
                <TableRow className={classes.noGutter}>
                  <TableCell style={{ padding: '20px 0', overflowX: 'hidden' }}>
                    <Grid container spacing={1} style={{ textTransform: 'lowercase' }}>
                      <Grid item xs={12} md={12} className={classes.contentContainer}>
                        <Grid container spacing={1}>
                          <Grid item xs={12} md={12} className={classes.contentContainer}>
                            <FormatConnectionMetadata connection={connection} />
                          </Grid>
                        </Grid>
                      </Grid>
                    </Grid>
                  </TableCell>
                </TableRow>
              </Table>
            </TableContainer>
          </TableCell>
        );
      },
    }),
    [rowsExpanded, showMore, page, pageSize],
  );

  /**
   * fetch connections when the page loads
   */
  useEffect(() => {
    if (!loading && connectionMetadataState) {
      getConnections(page, pageSize, search, sortOrder);
    }
  }, [page, pageSize, search, sortOrder, connectionMetadataState]);

  const getConnections = (page, pageSize, search, sortOrder) => {
    setLoading(true);
    if (!search) search = '';
    if (!sortOrder) sortOrder = '';
    dataFetch(
      `/api/integrations/connections?page=${page}&pagesize=${pageSize}&search=${encodeURIComponent(
        search,
      )}&order=${encodeURIComponent(sortOrder)}`,
      {
        credentials: 'include',
        method: 'GET',
      },
      (res) => {
        res?.connections.forEach((connection) => {
          (connection.nextStatus =
            connection.nextStatus === undefined &&
            connectionMetadataState[connection.kind].transitions),
            (connection.kindLogo =
              connection.kindLogo === undefined && connectionMetadataState[connection.kind].icon);
        });
        setConnections(res?.connections || []);
        setPage(res?.page || 0);
        setCount(res?.total_count || 0);
        setPageSize(res?.page_size || 0);
        setLoading(false);
      },
      handleError(ACTION_TYPES.FETCH_CONNECTIONS),
    );
  };

  const handleError = (action) => (error) => {
    updateProgress({ showProgress: false });
    notify({
      message: `${action.error_msg}: ${error}`,
      event_type: EVENT_TYPES.ERROR,
      details: error.toString(),
    });
  };

  const updateConnectionStatus = (connectionKind, requestBody) => {
    dataFetch(
      `/api/integrations/connections/${connectionKind}/status`,
      {
        method: 'PUT',
        credentials: 'include',
        headers: { 'Content-Type': 'application/json' },
        body: requestBody,
      },
      () => {
        getConnections(page, pageSize, search, sortOrder);
      },
      handleError(ACTION_TYPES.UPDATE_CONNECTION),
    );
  };

  const handleStatusChange = async (e, connectionId, connectionKind) => {
    e.stopPropagation();
    let response = await modalRef.current.show({
      title: `Connection status transition`,
      subtitle: `Are you sure that you want to transform the connection status to ${e.target.value.toUpperCase()}?`,
      options: ['Confirm', 'No'],
      variant: PROMPT_VARIANTS.CONFIRMATION,
    });
    if (response === 'Confirm') {
      const requestBody = JSON.stringify({
        [connectionId]: e.target.value,
      });
      updateConnectionStatus(connectionKind, requestBody);
    }
  };

  const handleDeleteConnection = async (connectionId, connectionKind) => {
    if (connectionId) {
      let response = await modalRef.current.show({
        title: `Delete Connection`,
        subtitle: `Are you sure that you want to delete the connection?`,
        options: ['Delete', 'No'],
        variant: PROMPT_VARIANTS.DANGER,
      });
      if (response === 'Delete') {
        const requestBody = JSON.stringify({
          [connectionId]: CONNECTION_STATES.DELETED,
        });
        updateConnectionStatus(connectionKind, requestBody);
      }
    }
  };

  const handleDeleteConnections = async (selected) => {
    if (selected) {
      let response = await modalRef.current.show({
        title: `Delete Connections`,
        subtitle: `Are you sure that you want to delete the connections?`,
        options: ['Delete', 'No'],
        variant: PROMPT_VARIANTS.DANGER,
      });
      if (response === 'Delete') {
        // let bulkConnections = {}
        // selected.data.map(({ index }) => {
        //   bulkConnections = {
        //     ...bulkConnections,
        //     [connections[index].id]: CONNECTION_STATES.DELETED
        //   };
        // })
        // const requestBody = JSON.stringify(bulkConnections);
        // updateConnectionStatus(requestBody);
        selected.data.map(({ index }) => {
          const requestBody = JSON.stringify({
            [connections[index].id]: CONNECTION_STATES.DELETED,
          });
          updateConnectionStatus(connections[index].kind, requestBody);
        });
      }
    }
  };

  const handleActionMenuOpen = (event, tableMeta) => {
    event.stopPropagation();
    setAnchorEl(event.currentTarget);
    setSelectedRowData(tableMeta);
  };

  const handleActionMenuClose = () => {
    setAnchorEl(null);
  };

  const handleFlushMeshSync = (index) => {
    return async () => {
      handleActionMenuClose();
      let response = await meshSyncResetRef.current.show({
        title: `Flush MeshSync data for ${connections[index].metadata?.name} ?`,
        subtitle: `Are you sure to Flush MeshSync data for “${connections[index].metadata?.name}”? Fresh MeshSync data will be repopulated for this context, if MeshSync is actively running on this cluster.`,
        options: ['PROCEED', 'CANCEL'],
        variant: PROMPT_VARIANTS.WARNING,
      });
      if (response === 'PROCEED') {
        updateProgress({ showProgress: true });
        resetDatabase({
          selector: {
            clearDB: 'true',
            ReSync: 'true',
            hardReset: 'false',
          },
          k8scontextID: connections[index].metadata?.id,
        }).subscribe({
          next: (res) => {
            updateProgress({ showProgress: false });
            if (res.resetStatus === 'PROCESSING') {
              notify({ message: `Database reset successful.`, event_type: EVENT_TYPES.SUCCESS });
            }
          },
          error: handleError('Database is not reachable, try restarting server.'),
        });
      }
    };
  };

  function getOperatorStatus(index) {
    const ctxId = connections[index]?.metadata?.id;
    const operator = _operatorState?.find((op) => op.contextID === ctxId);
    if (!operator) {
      return {};
    }
    const operatorStatus = operator.operatorStatus;
    return {
      operatorState: operatorStatus.status === ENABLED,
      operatorVersion: operatorStatus.version,
    };
  }

  const handleOperatorSwitch = (index, checked) => {
    const contextId = connections[index].metadata?.id;
    const variables = {
      status: `${checked ? ENABLED : DISABLED}`,
      contextID: contextId,
    };

    updateProgress({ showProgress: true });

    changeOperatorState((response, errors) => {
      updateProgress({ showProgress: false });

      if (errors !== undefined) {
        handleError(`Unable to ${!checked ? 'Uni' : 'I'}nstall operator`);
      }
      notify({
        message: `Operator ${response.operatorStatus.toLowerCase()}`,
        event_type: EVENT_TYPES.SUCCESS,
      });

      const tempSubscription = fetchMesheryOperatorStatus({ k8scontextID: contextId }).subscribe({
        next: (res) => {
          _setOperatorState(updateCtxInfo(contextId, res));
          tempSubscription.unsubscribe();
        },
        error: (err) => console.log('error at operator scan: ' + err),
      });
    }, variables);
  };

  const updateCtxInfo = (ctxId, newInfo) => {
    if (newInfo.operator.error) {
      handleError('There is problem With operator')(newInfo.operator.error.description);
      return;
    }

    const state = _operatorStateRef.current;
    const op = state?.find((ctx) => ctx.contextID === ctxId);
    if (!op) {
      return [...state, { contextID: ctxId, operatorStatus: newInfo.operator }];
    }

    let ctx = { ...op };
    const removeCtx = state?.filter((ctx) => ctx.contextID !== ctxId);
    ctx.operatorStatus = newInfo.operator;
    return removeCtx ? [...removeCtx, ctx] : [ctx];
  };

  const [tableCols, updateCols] = useState(columns);

  const [columnVisibility, setColumnVisibility] = useState(() => {
    // Initialize column visibility based on the original columns' visibility
    const initialVisibility = {};
    columns.forEach((col) => {
      initialVisibility[col.name] = col.options?.display !== false;
    });
    return initialVisibility;
  });

  return (
    <>
      <NoSsr>
        <AppBar position="static" color="default" className={classes.appBar}>
          <Tabs
            value={tab}
            className={classes.tabs}
            onChange={(e, newTab) => {
              e.stopPropagation();
              setTab(newTab);
            }}
            indicatorColor="primary"
            textColor="primary"
            variant="fullWidth"
            sx={{
              height: '10%',
            }}
          >
            <Tab
              className={classes.tab}
              label={
                <div className={classes.iconText}>
                  <span style={{ marginRight: '0.3rem' }}>Connections</span>
                  <ConnectionIcon width="20" height="20" />
                  {/* <img src="/static/img/connection-light.svg" className={classes.icon} /> */}
                </div>
              }
            />
            <Tab
              className={classes.tab}
              label={
                <div className={classes.iconText}>
                  <span style={{ marginRight: '0.3rem' }}>MeshSync</span>
                  <MeshsyncIcon width="20" height="20" />
                </div>
              }
            />
          </Tabs>
        </AppBar>
        {tab === 0 && (
          <div
            className={StyleClass.toolWrapper}
            style={{ marginBottom: '5px', marginTop: '-30px' }}
          >
            <div className={classes.createButton}>
              {/* <div>
              <Button
                aria-label="Rediscover"
                variant="contained"
                color="primary"
                size="large"
                // @ts-ignore
                onClick={onOpenCreateConnectionModal}
                style={{ marginRight: '1rem', borderRadius: '5px' }}
              >
                Connect Helm Repository
              </Button>
            </div> */}
              <MesherySettingsEnvButtons />
            </div>
            <div
              className={classes.searchAndView}
              style={{
                display: 'flex',
                borderRadius: '0.5rem 0.5rem 0 0',
              }}
            >
              <SearchBar
                onSearch={(value) => {
                  setSearch(value);
                }}
                placeholder="Search connections..."
              />

              <CustomColumnVisibilityControl
                columns={getVisibilityColums(columns)}
                customToolsProps={{ columnVisibility, setColumnVisibility }}
              />
            </div>
          </div>
        )}
        {tab === 0 && (
          <ResponsiveDataTable
            data={connections}
            columns={columns}
            options={options}
            className={classes.muiRow}
            tableCols={tableCols}
            updateCols={updateCols}
            columnVisibility={columnVisibility}
          />
        )}
        {tab === 1 && (
          <MeshSyncTable
            classes={classes}
            updateProgress={updateProgress}
            search={search}
            selectedK8sContexts={selectedK8sContexts}
            k8sconfig={k8sconfig}
          />
        )}
        <PromptComponent ref={modalRef} />
        <Popover
          open={open}
          anchorEl={anchorEl}
          onClose={handleActionMenuClose}
          anchorOrigin={{
            vertical: 'bottom',
            horizontal: 'left',
          }}
        >
          <Grid style={{ margin: '10px' }}>
            <div className={classNames(classes.list, classes.listButton)}>
              <Box className={classes.listItem} sx={{ width: '100%' }}>
                <Button
                  type="submit"
                  onClick={handleFlushMeshSync(rowData.rowIndex)}
                  data-cy="btnResetDatabase"
                  className={classes.button}
                >
                  <SyncIcon {...iconMedium} fill={theme.palette.secondary.iconMain} />
                  <Typography variant="body1" style={{ marginLeft: '0.5rem' }}>
                    Flush MeshSync
                  </Typography>
                </Button>
              </Box>
            </div>
            <div className={classes.list}>
              <Box className={classes.listItem} sx={{ width: '100%' }}>
                <div className={classes.listContainer}>
                  <Switch
                    defaultChecked={getOperatorStatus(rowData.rowIndex)?.operatorState}
                    onClick={(e) => handleOperatorSwitch(rowData.rowIndex, e.target.checked)}
                    name="OperatorSwitch"
                    color="primary"
                    className={classes.OperatorSwitch}
                  />
                  <Typography variant="body1">Operator</Typography>
                </div>
              </Box>
            </div>
          </Grid>
        </Popover>
        <PromptComponent ref={meshSyncResetRef} />
      </NoSsr>
    </>
  );
}

const mapDispatchToProps = (dispatch) => ({
  updateProgress: bindActionCreators(updateProgress, dispatch),
});

const mapStateToProps = (state) => {
  const k8sconfig = state.get('k8sConfig');
  const selectedK8sContexts = state.get('selectedK8sContexts');
  const operatorState = state.get('operatorState');
  const connectionMetadataState = state.get('connectionMetadataState');
  return { k8sconfig, selectedK8sContexts, operatorState, connectionMetadataState };
};

// @ts-ignore
export default withStyles(styles)(
  connect(mapStateToProps, mapDispatchToProps)(ConnectionManagementPage),
);<|MERGE_RESOLUTION|>--- conflicted
+++ resolved
@@ -229,22 +229,6 @@
           );
         },
         customBodyRender: (value, tableMeta) => {
-          let image;
-
-          switch (tableMeta.rowData[4]) {
-            case 'kubernetes':
-              image = '/static/img/kubernetes.svg';
-              break;
-            case 'meshery':
-              image = '/static/img/all_mesh.svg';
-              break;
-            case 'github':
-              image = '/static/img/github_black.svg';
-              break;
-            default:
-              image = '/static/img/all_mesh.svg';
-          }
-
           const server =
             getColumnValue(tableMeta.rowData, 'metadata.server', columns) ||
             getColumnValue(tableMeta.rowData, 'metadata.server_location', columns);
@@ -265,14 +249,10 @@
                   ping(tableMeta.rowData[3], tableMeta.rowData[2], tableMeta.rowData[0]);
                 }
               }}
-<<<<<<< HEAD
-              iconSrc={image}
-=======
               iconSrc={
                 getColumnValue(tableMeta.rowData, 'kindLogo', columns).colorIcon.split('public')[1]
               }
               style={{ maxWidth: '120px' }}
->>>>>>> 3ad24209
             />
           );
         },
