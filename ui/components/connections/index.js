import React, { useEffect, useMemo, useRef, useState } from 'react';
import {
  NoSsr,
  TableCell,
  Button,
  Tooltip,
  FormControl,
  Select,
  TableContainer,
  Table,
  Grid,
  TableRow,
  IconButton,
  Typography,
  Switch,
  Popover,
  AppBar,
  Tabs,
  Tab,
  MenuItem,
  Box,
  Chip,
} from '@material-ui/core';
import { withStyles } from '@material-ui/core/styles';
import DeleteForeverIcon from '@mui/icons-material/DeleteForever';
import Moment from 'react-moment';
import { connect } from 'react-redux';
import { bindActionCreators } from 'redux';
import MoreVertIcon from '@material-ui/icons/MoreVert';
import { updateProgress } from '../../lib/store';
import dataFetch from '../../lib/data-fetch';
import { useNotification } from '../../utils/hooks/useNotification';
import { EVENT_TYPES } from '../../lib/event-types';
import CustomColumnVisibilityControl from '../../utils/custom-column';
import SearchBar from '../../utils/custom-search';
import { ResponsiveDataTable } from '@layer5/sistent-components';
import useStyles from '../../assets/styles/general/tool.styles';
import Modal from '../Modal';
import { iconMedium } from '../../css/icons.styles';
import PromptComponent, { PROMPT_VARIANTS } from '../PromptComponent';
import resetDatabase from '../graphql/queries/ResetDatabaseQuery';
import changeOperatorState from '../graphql/mutations/OperatorStatusMutation';
import fetchMesheryOperatorStatus from '../graphql/queries/OperatorStatusQuery';
import MesherySettingsEnvButtons from '../MesherySettingsEnvButtons';
import styles from './styles';
import MeshSyncTable from './meshSync';
import ConnectionIcon from '../../assets/icons/Connection';
import MeshsyncIcon from '../../assets/icons/Meshsync';
import classNames from 'classnames';
import CheckCircleIcon from '@mui/icons-material/CheckCircle';
import RemoveCircleIcon from '@mui/icons-material/RemoveCircle';
import SyncIcon from '@mui/icons-material/Sync';
import AssignmentTurnedInIcon from '@mui/icons-material/AssignmentTurnedIn';
import ExploreIcon from '@mui/icons-material/Explore';
import {
  CONNECTION_KINDS,
  CONNECTION_STATES,
  CONTROLLERS,
  CONTROLLER_STATES,
} from '../../utils/Enum';
import FormatConnectionMetadata from './metadata';
import useKubernetesHook from '../hooks/useKubernetesHook';
import theme from '../../themes/app';
import { TootltipWrappedConnectionChip } from './ConnectionChip';
import InfoIcon from '@material-ui/icons/Info';
import { SortableTableCell } from './common';
import { getColumnValue, getVisibilityColums } from '../../utils/utils';
import HandymanIcon from '@mui/icons-material/Handyman';
import NotInterestedRoundedIcon from '@mui/icons-material/NotInterestedRounded';
import DisconnectIcon from '../../assets/icons/disconnect';
import { updateVisibleColumns } from '../../utils/responsive-column';
import { useWindowDimensions } from '../../utils/dimension';
<<<<<<< HEAD
import UniversalFilter from '../../utils/custom-filter';
=======
import MultiSelectWrapper from '../multi-select-wrapper';
import {
  useGetEnvironmentsQuery,
  useAddConnectionToEnvironmentMutation,
  useRemoveConnectionFromEnvironmentMutation,
  useSaveEnvironmentMutation,
} from '../../rtk-query/environments';
import ErrorBoundary from '../ErrorBoundary';
import { store } from '../../store';
import { Provider } from 'react-redux';
>>>>>>> 71c6b21b

const ACTION_TYPES = {
  FETCH_CONNECTIONS: {
    name: 'FETCH_CONNECTIONS',
    error_msg: 'Failed to fetch connections',
  },
  UPDATE_CONNECTION: {
    name: 'UPDATE_CONNECTION',
    error_msg: 'Failed to update connection',
  },
  DELETE_CONNECTION: {
    name: 'DELETE_CONNECTION',
    error_msg: 'Failed to delete connection',
  },
  FETCH_CONNECTION_STATUS_TRANSITIONS: {
    name: 'FETCH_CONNECTION_STATUS_TRANSITIONS',
    error_msg: 'Failed to fetch connection transitions',
  },
  FETCH_ENVIRONMENT: {
    name: 'FETCH_ENVIRONMENT',
    error_msg: 'Failed to fetch environment',
  },
  CREATE_ENVIRONMENT: {
    name: 'CREATE_ENVIRONMENT',
    error_msg: 'Failed to create environment',
  },
};

/**
 * Parent Component for Connection Component
 *
 * @important
 * - Keep the component's responsibilities focused on connection management. Avoid adding unrelated functionality and state.
 */

function ConnectionManagementPage(props) {
  const [createConnectionModal, setCreateConnectionModal] = useState({
    open: false,
  });
  const [createConnection, setCreateConnection] = useState({});

  const handleCreateConnectionModalOpen = () => {
    setCreateConnectionModal({ open: true });
  };

  const handleCreateConnectionModalClose = () => {
    setCreateConnectionModal({ open: false });
  };

  const handleCreateConnectionSubmit = () => {};

  useEffect(() => {
    dataFetch(
      '/api/schema/resource/helmRepo',
      {
        method: 'GET',
        credentials: 'include',
      },
      (result) => {
        setCreateConnection(result);
      },
    );
  }, []);

  return (
    <>
      <Connections
        createConnectionModal={createConnectionModal}
        onOpenCreateConnectionModal={handleCreateConnectionModalOpen}
        onCloseCreateConnectionModal={handleCreateConnectionModalClose}
        {...props}
      />
      {createConnectionModal.open && (
        <Modal
          open={true}
          schema={createConnection.rjsfSchema}
          uiSchema={createConnection.uiSchema}
          handleClose={handleCreateConnectionModalClose}
          handleSubmit={handleCreateConnectionSubmit}
          title="Connect Helm Repository"
          submitBtnText="Connect"
        />
      )}
    </>
  );
}
function Connections(props) {
  const {
    classes,
    updateProgress,
    /*onOpenCreateConnectionModal,*/ operatorState,
    selectedK8sContexts,
    k8sconfig,
    connectionMetadataState,
    meshsyncControllerState,
    organization,
  } = props;
  console.log('props: ', props);
  const modalRef = useRef(null);
  const [page, setPage] = useState(0);
  const [count, setCount] = useState(0);
  const [pageSize, setPageSize] = useState(0);
  const [connections, setConnections] = useState([]);
  const [search, setSearch] = useState('');
  const [sortOrder, setSortOrder] = useState('');
  const [showMore, setShowMore] = useState(false);
  const [rowsExpanded, setRowsExpanded] = useState([]);
  const [loading, setLoading] = useState(false);
  const [rowData, setSelectedRowData] = useState({});
  const [anchorEl, setAnchorEl] = React.useState(null);
  const [_operatorState, _setOperatorState] = useState(operatorState || []);
  const [tab, setTab] = useState(0);
  const [filter, setFilter] = useState('');
  const ping = useKubernetesHook();
  const { width } = useWindowDimensions();
  const [isSearchExpanded, setIsSearchExpanded] = useState(false);

  const [addConnectionToEnvironmentMutator] = useAddConnectionToEnvironmentMutation();
  const [removeConnectionFromEnvMutator] = useRemoveConnectionFromEnvironmentMutation();
  const [saveEnvironmentMutator] = useSaveEnvironmentMutation();

  const addConnectionToEnvironment = async (
    environmentId,
    environmentName,
    connectionId,
    connectionName,
  ) => {
    addConnectionToEnvironmentMutator({ environmentId, connectionId })
      .unwrap()
      .then(() => {
        getConnections(page, pageSize, search, sortOrder);
        notify({
          message: `Connection: ${connectionName} assigned to environment: ${environmentName}`,
          event_type: EVENT_TYPES.SUCCESS,
        });
      })
      .catch((err) => {
        notify({
          message: `${ACTION_TYPES.UPDATE_CONNECTION.error_msg}: ${err.error}`,
          event_type: EVENT_TYPES.ERROR,
          details: err.toString(),
        });
      });
  };

  const removeConnectionFromEnvironment = (
    environmentId,
    environmentName,
    connectionId,
    connectionName,
  ) => {
    removeConnectionFromEnvMutator({ environmentId, connectionId })
      .unwrap()
      .then(() => {
        getConnections(page, pageSize, search, sortOrder);
        notify({
          message: `Connection: ${connectionName} removed from environment: ${environmentName}`,
          event_type: EVENT_TYPES.SUCCESS,
        });
      })
      .catch((err) => {
        notify({
          message: `${ACTION_TYPES.UPDATE_CONNECTION.error_msg}: ${err.error}`,
          event_type: EVENT_TYPES.ERROR,
          details: err.toString(),
        });
      });
  };

  const saveEnvironment = (connectionId, connectionName, environmentName) => {
    saveEnvironmentMutator({
      body: {
        name: environmentName,
        organization_id: organization?.id,
      },
    })
      .unwrap()
      .then((resp) => {
        notify({
          message: `Environment: ${resp.Name} saved`,
          event_type: EVENT_TYPES.SUCCESS,
        });
        addConnectionToEnvironment(resp.id, resp.name, connectionId, connectionName);
        getConnections(page, pageSize, search, sortOrder);
      })
      .catch((err) => {
        notify({
          message: `${ACTION_TYPES.CREATE_ENVIRONMENT.error_msg}: ${err.error}`,
          event_type: EVENT_TYPES.ERROR,
          details: err.toString(),
        });
      });
  };

  const {
    data: environmentsResponse,
    isSuccess: isEnvironmentsSuccess,
    isError: isEnvironmentsError,
    error: environmentsError,
  } = useGetEnvironmentsQuery(
    { orgID: organization?.id },
    {
      skip: !organization?.id,
    },
  );
  let environments = environmentsResponse?.environments || [];

  const open = Boolean(anchorEl);
  const _operatorStateRef = useRef(_operatorState);
  _operatorStateRef.current = _operatorState;
  const meshSyncResetRef = useRef(null);
  const { notify } = useNotification();
  const StyleClass = useStyles();
  const url = `https://docs.meshery.io/concepts/connections`;

  const icons = {
    [CONNECTION_STATES.IGNORED]: () => <RemoveCircleIcon />,
    [CONNECTION_STATES.CONNECTED]: () => <CheckCircleIcon />,
    [CONNECTION_STATES.REGISTERED]: () => <AssignmentTurnedInIcon />,
    [CONNECTION_STATES.DISCOVERED]: () => <ExploreIcon />,
    [CONNECTION_STATES.DELETED]: () => <DeleteForeverIcon />,
    [CONNECTION_STATES.MAINTENANCE]: () => <HandymanIcon />,
    [CONNECTION_STATES.DISCONNECTED]: () => (
      <DisconnectIcon fill="#E75225" width={24} height={24} />
    ),
    [CONNECTION_STATES.NOTFOUND]: () => <NotInterestedRoundedIcon />,
  };

  const handleEnvironmentSelect = (
    connectionId,
    connName,
    assignedEnvironments,
    selectedEnvironments,
    unSelectedEnvironments,
  ) => {
    let newlySelectedEnvironments = selectedEnvironments.filter((env) => {
      return !assignedEnvironments.some((assignedEnv) => assignedEnv.value === env.value);
    });

    newlySelectedEnvironments.forEach((environment) => {
      let envName = environment.label;
      let environmentId = environment.value || '';
      let isNew = environment.__isNew__ || false;

      if (isNew) {
        saveEnvironment(connectionId, connName, envName);
        return;
      }

      addConnectionToEnvironment(environmentId, envName, connectionId, connName);
    });
    unSelectedEnvironments.forEach((environment) => {
      let envName = environment.label;
      let environmentId = environment.value || '';

      removeConnectionFromEnvironment(environmentId, envName, connectionId, connName);
    });
  };

  let colViews = [
    ['name', 'xs'],
    ['environments', 'm'],
    ['kind', 'm'],
    ['type', 's'],
    ['sub_type', 'm'],
    ['updated_at', 'l'],
    ['created_at', 'na'],
    ['status', 'xs'],
    ['Actions', 'xs'],
  ];

  const columns = [
    {
      name: 'id',
      label: 'ID',
      options: {
        display: false,
      },
    },
    {
      name: 'metadata.server_location',
      label: 'Server Location',
      options: {
        display: false,
      },
    },
    {
      name: 'metadata.server',
      label: 'Server',
      options: {
        display: false,
      },
    },
    {
      name: 'name',
      label: 'Name',
      options: {
        sort: true,
        sortThirdClickReset: true,
        customHeadRender: function CustomHead({ index, ...column }, sortColumn, columnMeta) {
          return (
            <SortableTableCell
              index={index}
              columnData={column}
              columnMeta={columnMeta}
              onSort={() => sortColumn(index)}
            />
          );
        },
        customBodyRender: (value, tableMeta) => {
          const server =
            getColumnValue(tableMeta.rowData, 'metadata.server', columns) ||
            getColumnValue(tableMeta.rowData, 'metadata.server_location', columns);
          return (
            <TootltipWrappedConnectionChip
              tooltip={'Server: ' + server}
              title={value}
              status={getColumnValue(tableMeta.rowData, 'status', columns)}
              onDelete={() =>
                handleDeleteConnection(
                  getColumnValue(tableMeta.rowData, 'id', columns),
                  getColumnValue(tableMeta.rowData, 'kind', columns),
                )
              }
              handlePing={(e) => {
                e.stopPropagation();
                if (tableMeta.rowData[4] === CONNECTION_KINDS.KUBERNETES) {
                  ping(tableMeta.rowData[3], tableMeta.rowData[2], tableMeta.rowData[0]);
                }
              }}
              iconSrc={`/${getColumnValue(tableMeta.rowData, 'kindLogo', columns)}`}
              style={{ maxWidth: '120px' }}
            />
          );
        },
      },
    },
    {
      name: 'environments',
      label: 'Environments',
      options: {
        sort: false,
        sortThirdClickReset: true,
        customHeadRender: function CustomHead({ index, ...column }, sortColumn, columnMeta) {
          return (
            <SortableTableCell
              index={index}
              columnData={column}
              columnMeta={columnMeta}
              onSort={() => sortColumn(index)}
            />
          );
        },
        customBodyRender: (value, tableMeta) => {
          const getOptions = () => {
            return environments.map((env) => ({ label: env.name, value: env.id })) || [];
          };
          let cleanedEnvs = value?.map((env) => ({ label: env.name, value: env.id })) || [];
          return (
            isEnvironmentsSuccess && (
              <Grid item xs={12} style={{ height: '5rem', width: '15rem' }}>
                <Grid item xs={12} style={{ marginTop: '2rem', cursor: 'pointer' }}>
                  <MultiSelectWrapper
                    onChange={(selected, unselected) =>
                      handleEnvironmentSelect(
                        connections[tableMeta.rowIndex].id,
                        connections[tableMeta.rowIndex].name,
                        cleanedEnvs,
                        selected,
                        unselected,
                      )
                    }
                    options={getOptions()}
                    value={cleanedEnvs}
                    placeholder={`Assigned Environments`}
                    isSelectAll={true}
                    menuPlacement={'bottom'}
                  />
                </Grid>
              </Grid>
            )
          );
        },
      },
    },
    {
      name: 'kind',
      label: 'Kind',
      options: {
        sort: true,
        sortThirdClickReset: true,
        customHeadRender: function CustomHead({ index, ...column }, sortColumn, columnMeta) {
          return (
            <SortableTableCell
              index={index}
              columnData={column}
              columnMeta={columnMeta}
              onSort={() => sortColumn(index)}
            />
          );
        },
      },
    },
    {
      name: 'type',
      label: 'Category',
      options: {
        sort: true,
        sortThirdClickReset: true,
        customHeadRender: function CustomHead({ index, ...column }, sortColumn, columnMeta) {
          return (
            <SortableTableCell
              index={index}
              columnData={column}
              columnMeta={columnMeta}
              onSort={() => sortColumn(index)}
            />
          );
        },
      },
    },
    {
      name: 'sub_type',
      label: 'Sub Category',
      options: {
        sort: true,
        sortThirdClickReset: true,
        customHeadRender: function CustomHead({ index, ...column }, sortColumn, columnMeta) {
          return (
            <SortableTableCell
              index={index}
              columnData={column}
              columnMeta={columnMeta}
              onSort={() => sortColumn(index)}
            />
          );
        },
      },
    },
    {
      name: 'updated_at',
      label: 'Updated At',
      options: {
        sort: true,
        sortThirdClickReset: true,
        display: false,
        customHeadRender: function CustomHead({ index, ...column }, sortColumn, columnMeta) {
          return (
            <SortableTableCell
              index={index}
              columnData={column}
              columnMeta={columnMeta}
              onSort={() => sortColumn(index)}
            />
          );
        },
        customBodyRender: function CustomBody(value) {
          return (
            <Tooltip
              title={
                <Moment startOf="day" format="LLL">
                  {value}
                </Moment>
              }
              placement="top"
              arrow
              interactive
            >
              <Moment format="LL">{value}</Moment>
            </Tooltip>
          );
        },
      },
    },
    {
      name: 'created_at',
      label: 'Discovered At',
      options: {
        sort: true,
        sortThirdClickReset: true,
        customHeadRender: function CustomHead({ index, ...column }, sortColumn, columnMeta) {
          return (
            <SortableTableCell
              index={index}
              columnData={column}
              columnMeta={columnMeta}
              onSort={() => sortColumn(index)}
            />
          );
        },
        customBodyRender: function CustomBody(value) {
          return (
            <Tooltip
              title={
                <Moment startOf="day" format="LLL">
                  {value}
                </Moment>
              }
              placement="top"
              arrow
              interactive
            >
              <Moment format="LL">{value}</Moment>
            </Tooltip>
          );
        },
      },
    },
    {
      name: 'status',
      label: 'Status',
      options: {
        sort: true,
        sortThirdClickReset: true,
        customHeadRender: function CustomHead({ index, ...column }, sortColumn, columnMeta) {
          return (
            <SortableTableCell
              index={index}
              columnData={column}
              columnMeta={columnMeta}
              onSort={() => sortColumn(index)}
              icon={
                <InfoIcon
                  color={theme.palette.secondary.iconMain}
                  style={{
                    cursor: 'pointer',
                    height: 20,
                    width: 20,
                  }}
                  onClick={(e) => {
                    e.stopPropagation();
                    window.open(url, '_blank');
                  }}
                />
              }
              tooltip="Click to learn about connection and status"
            />
          );
        },
        customBodyRender: function CustomBody(value, tableMeta) {
          const nextStatusCol = getColumnValue(tableMeta.rowData, 'nextStatus', columns);
          const originalNextStatus = nextStatusCol && nextStatusCol[value];
          let nextStatus = [];
          if (originalNextStatus !== undefined) {
            nextStatus = Object.values(originalNextStatus);
            nextStatus.push(value);
          } else {
            nextStatus.push(value);
          }
          const disabled = value === 'deleted' ? true : false;
          return (
            <>
              <FormControl className={classes.chipFormControl}>
                <Select
                  labelId="connection-status-select-label"
                  id="connection-status-select"
                  disabled={disabled}
                  value={value}
                  defaultValue={value}
                  onClick={(e) => e.stopPropagation()}
                  onChange={(e) =>
                    handleStatusChange(
                      e,
                      getColumnValue(tableMeta.rowData, 'id', columns),
                      getColumnValue(tableMeta.rowData, 'kind', columns),
                    )
                  }
                  className={classes.statusSelect}
                  disableUnderline
                  MenuProps={{
                    anchorOrigin: {
                      vertical: 'bottom',
                      horizontal: 'left',
                    },
                    transformOrigin: {
                      vertical: 'top',
                      horizontal: 'left',
                    },
                    getContentAnchorEl: null,
                    MenuListProps: { disablePadding: true },
                    PaperProps: { square: true },
                  }}
                >
                  {nextStatus &&
                    nextStatus.map((status) => (
                      <MenuItem
                        disabled={status === value ? true : false}
                        style={{ padding: '0', display: status === value ? 'none' : 'flex' }}
                        value={status}
                        key={status}
                      >
                        <Chip
                          className={classNames(classes.statusChip, classes[status])}
                          avatar={icons[status] ? icons[status]() : ''}
                          label={status}
                        />
                      </MenuItem>
                    ))}
                </Select>
              </FormControl>
            </>
          );
        },
      },
    },
    {
      name: 'Actions',
      label: 'Actions',
      options: {
        filter: false,
        sort: false,
        searchable: false,
        customHeadRender: function CustomHead({ ...column }) {
          return (
            <TableCell>
              <b>{column.label}</b>
            </TableCell>
          );
        },
        customBodyRender: function CustomBody(_, tableMeta) {
          return (
            <div className={classes.centerContent}>
              {getColumnValue(tableMeta.rowData, 'kind', columns) ===
              CONNECTION_KINDS.KUBERNETES ? (
                <IconButton
                  aria-label="more"
                  id="long-button"
                  aria-haspopup="true"
                  onClick={(e) => handleActionMenuOpen(e, tableMeta)}
                >
                  <MoreVertIcon style={iconMedium} />
                </IconButton>
              ) : (
                '-'
              )}
            </div>
          );
        },
      },
    },
    {
      name: 'nextStatus',
      label: 'nextStatus',
      options: {
        display: false,
      },
    },
    {
      name: 'kindLogo',
      label: 'kindLogo',
      options: {
        display: false,
      },
    },
  ];

  const options = useMemo(
    () => ({
      filter: false,
      viewColumns: false,
      search: false,
      responsive: 'standard',
      resizableColumns: true,
      serverSide: true,
      count,
      rowsPerPage: pageSize,
      rowsPerPageOptions: [10, 20, 30],
      fixedHeader: true,
      page,
      print: false,
      download: false,
      textLabels: {
        selectedRows: {
          text: 'connection(s) selected',
        },
      },
      customToolbarSelect: (selected) => (
        <Button
          variant="contained"
          color="primary"
          size="large"
          // @ts-ignore
          onClick={() => handleDeleteConnections(selected)}
          style={{ background: '#8F1F00', marginRight: '10px' }}
        >
          <DeleteForeverIcon style={iconMedium} />
          Delete
        </Button>
      ),
      enableNestedDataAccess: '.',
      onTableChange: (action, tableState) => {
        const sortInfo = tableState.announceText ? tableState.announceText.split(' : ') : [];
        let order = '';
        if (tableState.activeColumn) {
          order = `${columns[tableState.activeColumn].name} desc`;
        }
        switch (action) {
          case 'changePage':
            setPage(tableState.page.toString());
            break;
          case 'changeRowsPerPage':
            setPageSize(tableState.rowsPerPage.toString());
            break;
          case 'sort':
            if (sortInfo.length == 2) {
              if (sortInfo[1] === 'ascending') {
                order = `${columns[tableState.activeColumn].name} asc`;
              } else {
                order = `${columns[tableState.activeColumn].name} desc`;
              }
            }
            if (order !== sortOrder) {
              setSortOrder(order);
            }
            break;
        }
      },
      expandableRows: true,
      expandableRowsHeader: false,
      expandableRowsOnClick: true,
      rowsExpanded: rowsExpanded,
      isRowExpandable: () => {
        return true;
      },
      onRowExpansionChange: (_, allRowsExpanded) => {
        setRowsExpanded(allRowsExpanded.slice(-1).map((item) => item.index));
        setShowMore(false);
      },
      renderExpandableRow: (rowData, tableMeta) => {
        const colSpan = rowData.length;
        const connection = connections && connections[tableMeta.rowIndex];
        return (
          <TableCell colSpan={colSpan} className={classes.innerTableWrapper}>
            <TableContainer className={classes.innerTableContainer}>
              <Table>
                <TableRow className={classes.noGutter}>
                  <TableCell style={{ padding: '20px 0', overflowX: 'hidden' }}>
                    <Grid container spacing={1} style={{ textTransform: 'lowercase' }}>
                      <Grid item xs={12} md={12} className={classes.contentContainer}>
                        <Grid container spacing={1}>
                          <Grid item xs={12} md={12} className={classes.contentContainer}>
                            <FormatConnectionMetadata
                              connection={connection}
                              meshsyncControllerState={meshsyncControllerState}
                            />
                          </Grid>
                        </Grid>
                      </Grid>
                    </Grid>
                  </TableCell>
                </TableRow>
              </Table>
            </TableContainer>
          </TableCell>
        );
      },
    }),
    [rowsExpanded, showMore, page, pageSize],
  );

  const [tableCols, updateCols] = useState(columns);

  const [columnVisibility, setColumnVisibility] = useState(() => {
    let showCols = updateVisibleColumns(colViews, width);
    // Initialize column visibility based on the original columns' visibility
    const initialVisibility = {};
    columns.forEach((col) => {
      initialVisibility[col.name] = showCols[col.name];
    });
    return initialVisibility;
  });

  /**
   * fetch connections when the page loads
   */
  useEffect(() => {
    updateCols(columns);
    if (!loading && connectionMetadataState) {
      getConnections(page, pageSize, search, sortOrder);
    }
  }, [page, pageSize, search, sortOrder, connectionMetadataState, isEnvironmentsSuccess]);

  useEffect(() => {
    if (isEnvironmentsError) {
      notify({
        message: `${ACTION_TYPES.FETCH_ENVIRONMENT.error_msg}: ${environmentsError}`,
        event_type: EVENT_TYPES.ERROR,
        details: environmentsError.toString(),
      });
    }
  }, [environmentsError]);

  const getConnections = (page, pageSize, search, sortOrder) => {
    setLoading(true);
    if (!search) search = '';
    if (!sortOrder) sortOrder = '';
    dataFetch(
      `/api/integrations/connections?page=${page}&pagesize=${pageSize}&search=${encodeURIComponent(
        search,
      )}&order=${encodeURIComponent(sortOrder)}`,
      {
        credentials: 'include',
        method: 'GET',
      },
      (res) => {
        res?.connections.forEach((connection) => {
          (connection.nextStatus =
            connection.nextStatus === undefined &&
            connectionMetadataState[connection.kind]?.transitions),
            (connection.kindLogo =
              connection.kindLogo === undefined && connectionMetadataState[connection.kind]?.icon);
        });

        const filteredConnections = res?.connections.filter((connection) => {
          if (
            (selectedFilters.status === 'All' || connection.status === selectedFilters.status) &&
            (selectedFilters.kind === 'All' || connection.kind === selectedFilters.kind)
          ) {
            return true;
          }
          return false;
        });

        setConnections(filteredConnections);
        setCount(res?.total_count);
        setLoading(false);
        setPageSize(res?.page_size);
        setPage(res?.page);
        setFilter(filter);
      },
      handleError(ACTION_TYPES.FETCH_CONNECTIONS),
    );
  };

  const handleError = (action) => (error) => {
    updateProgress({ showProgress: false });
    notify({
      message: `${action.error_msg}: ${error}`,
      event_type: EVENT_TYPES.ERROR,
      details: error.toString(),
    });
  };

  const updateConnectionStatus = (connectionKind, requestBody) => {
    dataFetch(
      `/api/integrations/connections/${connectionKind}/status`,
      {
        method: 'PUT',
        credentials: 'include',
        headers: { 'Content-Type': 'application/json' },
        body: requestBody,
      },
      () => {
        getConnections(page, pageSize, search, sortOrder);
      },
      handleError(ACTION_TYPES.UPDATE_CONNECTION),
    );
  };

  const handleStatusChange = async (e, connectionId, connectionKind) => {
    e.stopPropagation();
    let response = await modalRef.current.show({
      title: `Connection status transition`,
      subtitle: `Are you sure that you want to transition the connection status to ${e.target.value.toUpperCase()}?`,
      options: ['Confirm', 'No'],
      variant: PROMPT_VARIANTS.CONFIRMATION,
    });
    if (response === 'Confirm') {
      const requestBody = JSON.stringify({
        [connectionId]: e.target.value,
      });
      updateConnectionStatus(connectionKind, requestBody);
    }
  };

  const handleDeleteConnection = async (connectionId, connectionKind) => {
    if (connectionId) {
      let response = await modalRef.current.show({
        title: `Delete Connection`,
        subtitle: `Are you sure that you want to delete the connection?`,
        options: ['Delete', 'No'],
        variant: PROMPT_VARIANTS.DANGER,
      });
      if (response === 'Delete') {
        const requestBody = JSON.stringify({
          [connectionId]: CONNECTION_STATES.DELETED,
        });
        updateConnectionStatus(connectionKind, requestBody);
      }
    }
  };

  const handleDeleteConnections = async (selected) => {
    if (selected) {
      let response = await modalRef.current.show({
        title: `Delete Connections`,
        subtitle: `Are you sure that you want to delete the connections?`,
        options: ['Delete', 'No'],
        variant: PROMPT_VARIANTS.DANGER,
      });
      if (response === 'Delete') {
        // let bulkConnections = {}
        // selected.data.map(({ index }) => {
        //   bulkConnections = {
        //     ...bulkConnections,
        //     [connections[index].id]: CONNECTION_STATES.DELETED
        //   };
        // })
        // const requestBody = JSON.stringify(bulkConnections);
        // updateConnectionStatus(requestBody);
        selected.data.map(({ index }) => {
          const requestBody = JSON.stringify({
            [connections[index].id]: CONNECTION_STATES.DELETED,
          });
          updateConnectionStatus(connections[index].kind, requestBody);
        });
      }
    }
  };

  const handleActionMenuOpen = (event, tableMeta) => {
    event.stopPropagation();
    setAnchorEl(event.currentTarget);
    setSelectedRowData(tableMeta);
  };

  const handleActionMenuClose = () => {
    setAnchorEl(null);
  };

  const handleFlushMeshSync = (index) => {
    return async () => {
      handleActionMenuClose();
      let response = await meshSyncResetRef.current.show({
        title: `Flush MeshSync data for ${connections[index].metadata?.name} ?`,
        subtitle: `Are you sure to Flush MeshSync data for “${connections[index].metadata?.name}”? Fresh MeshSync data will be repopulated for this context, if MeshSync is actively running on this cluster.`,
        options: ['PROCEED', 'CANCEL'],
        variant: PROMPT_VARIANTS.WARNING,
      });
      if (response === 'PROCEED') {
        updateProgress({ showProgress: true });
        resetDatabase({
          selector: {
            clearDB: 'true',
            ReSync: 'true',
            hardReset: 'false',
          },
          k8scontextID: connections[index].metadata?.id,
        }).subscribe({
          next: (res) => {
            updateProgress({ showProgress: false });
            if (res.resetStatus === 'PROCESSING') {
              notify({ message: `Database reset successful.`, event_type: EVENT_TYPES.SUCCESS });
            }
          },
          error: handleError('Database is not reachable, try restarting server.'),
        });
      }
    };
  };

  function getOperatorStatus(index) {
    const ctxId = connections[index]?.metadata?.id;
    const operator = meshsyncControllerState?.find(
      (op) => op.contextId === ctxId && op.controller === CONTROLLERS.OPERATOR,
    );
    if (!operator) {
      return {};
    }
    return {
      operatorState: operator.status === CONTROLLER_STATES.DEPLOYED,
      operatorVersion: operator?.version,
    };
  }

  const handleOperatorSwitch = (index, checked) => {
    const contextId = connections[index].metadata?.id;
    const variables = {
      status: `${checked ? CONTROLLER_STATES.DEPLOYED : CONTROLLER_STATES.DISABLED}`,
      contextID: contextId,
    };

    updateProgress({ showProgress: true });

    changeOperatorState((response, errors) => {
      updateProgress({ showProgress: false });

      if (errors !== undefined) {
        handleError(`Unable to ${!checked ? 'Uni' : 'I'}nstall operator`);
      }
      notify({
        message: `Operator ${response.operatorStatus.toLowerCase()}`,
        event_type: EVENT_TYPES.SUCCESS,
      });

      const tempSubscription = fetchMesheryOperatorStatus({ k8scontextID: contextId }).subscribe({
        next: (res) => {
          _setOperatorState(updateCtxInfo(contextId, res));
          tempSubscription.unsubscribe();
        },
        error: (err) => console.log('error at operator scan: ' + err),
      });
    }, variables);
  };

  const updateCtxInfo = (ctxId, newInfo) => {
    if (newInfo.operator.error) {
      handleError('There is problem With operator')(newInfo.operator.error.description);
      return;
    }

    const state = _operatorStateRef.current;
    const op = state?.find((ctx) => ctx.contextID === ctxId);
    if (!op) {
      return [...state, { contextID: ctxId, operatorStatus: newInfo.operator }];
    }

    let ctx = { ...op };
    const removeCtx = state?.filter((ctx) => ctx.contextID !== ctxId);
    ctx.operatorStatus = newInfo.operator;
    return removeCtx ? [...removeCtx, ctx] : [ctx];
  };

<<<<<<< HEAD
  const filters = {
    status: {
      name: 'Status',
      options: [
        { label: 'Connected', value: 'connected' },
        { label: 'Registered', value: 'registered' },
        { label: 'Discovered', value: 'discovered' },
        { label: 'Ignored', value: 'ignored' },
        { label: 'Deleted', value: 'deleted' },
        { label: 'Maintenance', value: 'maintenance' },
        { label: 'Disconnected', value: 'disconnected' },
        { label: 'Not Found', value: 'not found' },
      ],
    },
    kind: {
      name: 'Kind',
      options: Object.entries(CONNECTION_KINDS).map(([key, value]) => ({ label: key, value })),
    },
  };

  const [selectedFilters, setSelectedFilters] = useState({ status: 'All', kind: 'All' });

  const handleApplyFilter = () => {
    const statusFilter = selectedFilters.status === 'All' ? null : selectedFilters.status;
    const kindFilter = selectedFilters.kind === 'All' ? null : selectedFilters.kind;

    getConnections(page, pageSize, search, sortOrder, statusFilter, kindFilter);
  };

  const [tableCols, updateCols] = useState(columns);

  const [columnVisibility, setColumnVisibility] = useState(() => {
    let showCols = updateVisibleColumns(colViews, width);
    // Initialize column visibility based on the original columns' visibility
    const initialVisibility = {};
    columns.forEach((col) => {
      initialVisibility[col.name] = showCols[col.name];
    });
    return initialVisibility;
  });

=======
>>>>>>> 71c6b21b
  return (
    <>
      <NoSsr>
        <AppBar position="static" color="default" className={classes.appBar}>
          <Tabs
            value={tab}
            className={classes.tabs}
            onChange={(e, newTab) => {
              e.stopPropagation();
              setTab(newTab);
            }}
            indicatorColor="primary"
            textColor="primary"
            variant="fullWidth"
            sx={{
              height: '10%',
            }}
          >
            <Tab
              className={classes.tab}
              label={
                <div className={classes.iconText}>
                  <span style={{ marginRight: '0.3rem' }}>Connections</span>
                  <ConnectionIcon width="20" height="20" />
                  {/* <img src="/static/img/connection-light.svg" className={classes.icon} /> */}
                </div>
              }
            />
            <Tab
              className={classes.tab}
              label={
                <div className={classes.iconText}>
                  <span style={{ marginRight: '0.3rem' }}>MeshSync</span>
                  <MeshsyncIcon width="20" height="20" />
                </div>
              }
            />
          </Tabs>
        </AppBar>
        {tab === 0 && (
          <div
            className={StyleClass.toolWrapper}
            style={{ marginBottom: '5px', marginTop: '-30px' }}
          >
            <div className={classes.createButton}>
              {/* <div>
              <Button
                aria-label="Rediscover"
                variant="contained"
                color="primary"
                size="large"
                // @ts-ignore
                onClick={onOpenCreateConnectionModal}
                style={{ marginRight: '1rem', borderRadius: '5px' }}
              >
                Connect Helm Repository
              </Button>
            </div> */}
              <MesherySettingsEnvButtons />
            </div>
            <div
              className={classes.searchAndView}
              style={{
                display: 'flex',
                borderRadius: '0.5rem 0.5rem 0 0',
              }}
            >
              <SearchBar
                onSearch={(value) => {
                  setSearch(value);
                }}
                placeholder="Search connections..."
                expanded={isSearchExpanded}
                setExpanded={setIsSearchExpanded}
              />

              <UniversalFilter
                id="ref"
                filters={filters}
                selectedFilters={selectedFilters}
                setSelectedFilters={setSelectedFilters}
                handleApplyFilter={handleApplyFilter}
              />

              <CustomColumnVisibilityControl
                columns={getVisibilityColums(columns)}
                customToolsProps={{ columnVisibility, setColumnVisibility }}
              />
            </div>
          </div>
        )}
        {tab === 0 && (
          <ResponsiveDataTable
            data={connections}
            columns={columns}
            options={options}
            className={classes.muiRow}
            tableCols={tableCols}
            updateCols={updateCols}
            columnVisibility={columnVisibility}
          />
        )}
        {tab === 1 && (
          <MeshSyncTable
            classes={classes}
            updateProgress={updateProgress}
            search={search}
            selectedK8sContexts={selectedK8sContexts}
            k8sconfig={k8sconfig}
          />
        )}
        <PromptComponent ref={modalRef} />
        <Popover
          open={open}
          anchorEl={anchorEl}
          onClose={handleActionMenuClose}
          anchorOrigin={{
            vertical: 'bottom',
            horizontal: 'left',
          }}
        >
          <Grid style={{ margin: '10px' }}>
            <div className={classNames(classes.list, classes.listButton)}>
              <Box className={classes.listItem} sx={{ width: '100%' }}>
                <Button
                  type="submit"
                  onClick={handleFlushMeshSync(rowData.rowIndex)}
                  data-cy="btnResetDatabase"
                  className={classes.button}
                >
                  <SyncIcon {...iconMedium} fill={theme.palette.secondary.iconMain} />
                  <Typography variant="body1" style={{ marginLeft: '0.5rem' }}>
                    Flush MeshSync
                  </Typography>
                </Button>
              </Box>
            </div>
            <div className={classes.list}>
              <Box className={classes.listItem} sx={{ width: '100%' }}>
                <div className={classes.listContainer}>
                  <Switch
                    defaultChecked={getOperatorStatus(rowData.rowIndex)?.operatorState}
                    onClick={(e) => handleOperatorSwitch(rowData.rowIndex, e.target.checked)}
                    name="OperatorSwitch"
                    color="primary"
                    className={classes.OperatorSwitch}
                  />
                  <Typography variant="body1">Operator</Typography>
                </div>
              </Box>
            </div>
          </Grid>
        </Popover>
        <PromptComponent ref={meshSyncResetRef} />
      </NoSsr>
    </>
  );
}

const mapDispatchToProps = (dispatch) => ({
  updateProgress: bindActionCreators(updateProgress, dispatch),
});

const mapStateToProps = (state) => {
  const k8sconfig = state.get('k8sConfig');
  const selectedK8sContexts = state.get('selectedK8sContexts');
  const operatorState = state.get('operatorState');
  const connectionMetadataState = state.get('connectionMetadataState');
  const meshsyncControllerState = state.get('controllerState');
  const organization = state.get('organization');

  return {
    k8sconfig,
    selectedK8sContexts,
    operatorState,
    connectionMetadataState,
    meshsyncControllerState,
    organization,
  };
};

const ConnectionManagementPageWithErrorBoundary = (props) => {
  return (
    <NoSsr>
      <ErrorBoundary
        FallbackComponent={() => null}
        onError={(e) => console.error('Error in Connection Management', e)}
      >
        <Provider store={store}>
          <ConnectionManagementPage {...props} />
        </Provider>
      </ErrorBoundary>
    </NoSsr>
  );
};

// @ts-ignore
export default withStyles(styles)(
  connect(mapStateToProps, mapDispatchToProps)(ConnectionManagementPageWithErrorBoundary),
);<|MERGE_RESOLUTION|>--- conflicted
+++ resolved
@@ -70,9 +70,7 @@
 import DisconnectIcon from '../../assets/icons/disconnect';
 import { updateVisibleColumns } from '../../utils/responsive-column';
 import { useWindowDimensions } from '../../utils/dimension';
-<<<<<<< HEAD
 import UniversalFilter from '../../utils/custom-filter';
-=======
 import MultiSelectWrapper from '../multi-select-wrapper';
 import {
   useGetEnvironmentsQuery,
@@ -83,7 +81,6 @@
 import ErrorBoundary from '../ErrorBoundary';
 import { store } from '../../store';
 import { Provider } from 'react-redux';
->>>>>>> 71c6b21b
 
 const ACTION_TYPES = {
   FETCH_CONNECTIONS: {
@@ -1107,7 +1104,6 @@
     return removeCtx ? [...removeCtx, ctx] : [ctx];
   };
 
-<<<<<<< HEAD
   const filters = {
     status: {
       name: 'Status',
@@ -1137,20 +1133,6 @@
     getConnections(page, pageSize, search, sortOrder, statusFilter, kindFilter);
   };
 
-  const [tableCols, updateCols] = useState(columns);
-
-  const [columnVisibility, setColumnVisibility] = useState(() => {
-    let showCols = updateVisibleColumns(colViews, width);
-    // Initialize column visibility based on the original columns' visibility
-    const initialVisibility = {};
-    columns.forEach((col) => {
-      initialVisibility[col.name] = showCols[col.name];
-    });
-    return initialVisibility;
-  });
-
-=======
->>>>>>> 71c6b21b
   return (
     <>
       <NoSsr>
