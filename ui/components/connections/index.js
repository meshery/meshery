--- conflicted
+++ resolved
@@ -4,11 +4,8 @@
   TableCell,
   Button,
   Tooltip,
-<<<<<<< HEAD
-=======
   FormControl,
   Select,
->>>>>>> 9749873b
   TableContainer,
   Table,
   Grid,
@@ -22,13 +19,10 @@
   AppBar,
   Tabs,
   Tab,
-<<<<<<< HEAD
   List,
   ListItem,
   ListItemText,
-=======
   MenuItem,
->>>>>>> 9749873b
 } from '@material-ui/core';
 import { makeStyles, withStyles } from '@material-ui/core/styles';
 import DeleteForeverIcon from '@mui/icons-material/DeleteForever';
@@ -55,15 +49,12 @@
 import MeshSyncTable from './MeshsyncTable';
 import ConnectionIcon from '../../assets/icons/Connection';
 import MeshsyncIcon from '../../assets/icons/Meshsync';
-<<<<<<< HEAD
 import { FormatStructuredData, Link, formatDate } from '../DataFormatter';
 import { pingKubernetes } from '../ConnectionWizard/helpers/kubernetesHelpers';
 import {
   getOperatorStatusFromQueryResult,
   pingMesheryOperator,
 } from '../ConnectionWizard/helpers/mesheryOperator';
-=======
-import DeleteForeverIcon from '@mui/icons-material/DeleteForever';
 import classNames from 'classnames';
 import CheckCircleIcon from '@mui/icons-material/CheckCircle';
 import RemoveCircleIcon from '@mui/icons-material/RemoveCircle';
@@ -71,7 +62,6 @@
 import ExploreIcon from '@mui/icons-material/Explore';
 import { CONNECTION_STATES } from '../../utils/Enum';
 import useKubernetesHook from '../hooks/useKubernetesHook';
->>>>>>> 9749873b
 
 const ACTION_TYPES = {
   FETCH_CONNECTIONS: {
