import {
  Button, Checkbox, Chip, Dialog, DialogActions, DialogContent, DialogContentText, DialogTitle, IconButton, Tab, Tabs, TextField,
  Tooltip, Typography
} from "@material-ui/core";
import CloseIcon from "@material-ui/icons/Close";
import { withStyles } from "@material-ui/core/styles";
import { Search } from "@material-ui/icons";
import { withSnackbar } from "notistack";
import { connect } from "react-redux";
import { setK8sContexts, updateProgress } from "../lib/store";
import { closeButtonForSnackbarAction, errorHandlerGenerator, successHandlerGenerator } from "./ConnectionWizard/helpers/common";
import { pingKubernetes } from "./ConnectionWizard/helpers/kubernetesHelpers";
import { getK8sConfigIdsFromK8sConfig } from "../utils/multi-ctx";
import { bindActionCreators } from "redux";
import { useEffect, useState } from "react";
import UndeployIcon from "../public/static/img/UndeployIcon";
import DoneAllIcon from '@material-ui/icons/DoneAll';
import AddIcon from '@material-ui/icons/Add';
import DoneIcon from "@material-ui/icons/Done";
import Link from 'next/link';
import Operator from "../assets/img/Operator";

const styles = (theme) => ({
  dialogBox : {
    // maxHeight : "42rem"
  },
  icon : {
    display : 'inline',
    verticalAlign : 'text-top',
    width : theme.spacing(1.75),
    marginLeft : theme.spacing(0.5),
  },
  chip : {
    height : "50px",
    fontSize : "15px",
    position : "relative",
    top : theme.spacing(0.5),
    [theme.breakpoints.down("md")] : { fontSize : "12px", },
  },

  ctxChip : {
    backgroundColor : "white",
    cursor : "pointer",
    marginRight : theme.spacing(1),
    marginLeft : theme.spacing(1),
    marginBottom : theme.spacing(1),
    height : "100%",
    padding : theme.spacing(0.5)
  },
  ctxIcon : {
    display : 'inline',
    verticalAlign : 'text-top',
    width : theme.spacing(2.5),
    marginLeft : theme.spacing(0.5),
  },
  title : {
    textAlign : 'center',
    // minWidth : 300,
    padding : theme.spacing(1),
    color : '#fff',
    backgroundColor : 'rgb(57, 102, 121)',
    fontSize : "1rem",

  },
  subtitle : {
    minWidth : 400,
    overflowWrap : 'anywhere',
    textAlign : 'center',
    padding : '5px'
  },
  button : {
    margin : theme.spacing(0.5),
    padding : theme.spacing(1),
    borderRadius : 5,
    minWidth : 100,
    backgroundColor : "#e0e0e0",
    color : "rgba(0, 0, 0, 0.87)",
    "&:hover" : {
      backgroundColor : "#d5d5d5",
      boxShadow : "0px 2px 4px -1px rgb(0 0 0 / 20%), 0px 4px 5px 0px rgb(0 0 0 / 14%), 0px 1px 10px 0px rgb(0 0 0 / 12%)"
    },
  },
  undeployBtn : {
    margin : theme.spacing(0.5),
    padding : theme.spacing(1),
    borderRadius : 5,
    backgroundColor : "#B32700",
    "&:hover" : {
      backgroundColor : "#8f1f00",
      boxShadow : "0px 2px 4px -1px rgb(0 0 0 / 20%), 0px 4px 5px 0px rgb(0 0 0 / 14%), 0px 1px 10px 0px rgb(0 0 0 / 12%)"
    },
    minWidth : 100,
  },
  disabledBtnDel : {
    margin : theme.spacing(0.5),
    padding : theme.spacing(1),
    borderRadius : 5,
    "&:disabled" : {
      backgroundColor : "#ff8080",
    },
    minWidth : 100,
  },
  actions : {
    display : 'flex',
    justifyContent : 'space-evenly',
    marginTop : theme.spacing(-3)
  },
  all : {
    display : "table"
  },
  contexts : {
    display : "flex",
    flexWrap : "wrap"
  },
  tabs : {
    marginLeft : 0
  },
  tabLabel : {
    tabLabel : {
      [theme.breakpoints.up("sm")] : {
        fontSize : '1em'
      },
      [theme.breakpoints.between("xs", 'sm')] : {
        fontSize : '0.8em'
      }
    }
  },
  AddIcon : {
    width : theme.spacing(2.5),
    paddingRight : theme.spacing(0.5),
  },
  statsWrapper : {
    maxWidth : "100%",
    height : 'auto',
    borderTopLeftRadius : 0,
    borderTopRightRadius : 0,
    borderBottomLeftRadius : 3,
    borderBottomRightRadius : 3,
  },
  paperRoot : {
    flexGrow : 1,
    maxWidth : "100%",
    marginLeft : 0,
    borderTopLeftRadius : 3,
    borderTopRightRadius : 3,
  },
  text : {
    display : "flex",
    justifyContent : "center"
  },
  textContent : {
    display : "flex",
    flexDirection : "column",
    alignItems : "center",
    justifyContent : "center",
    marginTop : "1rem",
    backgroundColor : "rgb(234, 235, 236)",
    padding : "10px",
    borderRadius : "10px"
  },
  subText : {
    color : "rgba(84, 87, 91, 1)",
    fontSize : "16px"
  },
})

const ACTIONS = {
  DEPLOY : 0,
  UNDEPLOY : 1,
  VERIFY : 2
};

function ConfirmationMsg(props) {
  const { classes, open, handleClose, submit,
    selectedK8sContexts, k8scontext, title, validationBody, setK8sContexts, enqueueSnackbar, closeSnackbar, componentCount, tab, isVerify } = props

  const [tabVal, setTabVal] = useState(tab);
  const [disabled, setDisabled] = useState(true);

  let isDisabled = typeof selectedK8sContexts.length === "undefined" || selectedK8sContexts.length === 0

  useEffect(() => {
    setTabVal(tab);
    // setContexts(k8scontext)
  },[open])

  useEffect(() => {
    setDisabled(isDisabled);
  },[selectedK8sContexts]);

  const handleTabValChange = (event, newVal) => {
    setTabVal(newVal);
  }

  const handleKubernetesClick = (ctxID) => {
    updateProgress({ showProgress : true })
    pingKubernetes(
      successHandlerGenerator(enqueueSnackbar, closeButtonForSnackbarAction(closeSnackbar), "Kubernetes succesfully pinged", () => updateProgress({ showProgress : false })),
      errorHandlerGenerator(enqueueSnackbar, closeButtonForSnackbarAction(closeSnackbar), "Kubernetes not pinged successfully", () => updateProgress({ showProgress : false })),
      ctxID
    )
  }

  const handleSubmit = () => {
    if (selectedK8sContexts.length === 0) {
      enqueueSnackbar("Please select Kubernetes context(s) before proceeding with the operation",
        {
          variant : "info", preventDuplicate : true,
          action : (key) => (
            <IconButton key="close" aria-label="Close" color="inherit" onClick={() => closeSnackbar(key)}>
              <CloseIcon />
            </IconButton>
          ),
          autoHideDuration : 3000,
        });
    }

    if (tabVal === 0) {
      submit.deploy();
    } else {
      submit.unDeploy();
    }
    handleClose();
  }

  const searchContexts = (search) => {
    if (search === "") {
      setContexts(k8scontext);
    }
    let matchedCtx = [];
    k8scontext.forEach(ctx => {
      if (ctx.contextName.includes(search)) {
        matchedCtx.push(ctx);
      }
    });
    setContexts(matchedCtx);
  }

  const setContextViewer = (id) => {
    if (id === "all") {
      if (selectedK8sContexts.includes("all")) {
        updateProgress({ showProgress : true })
        setK8sContexts({ selectedK8sContexts : [] })
      } else {
        setK8sContexts({ selectedK8sContexts : ["all"] });
      }
      return;
    }

    if (selectedK8sContexts.includes(id)) {
      const filteredContexts = selectedK8sContexts.filter(cid => cid !== id);
      setK8sContexts({ selectedK8sContexts : filteredContexts })
    } else if (selectedK8sContexts[0] === "all") {
      const allContextIds = getK8sConfigIdsFromK8sConfig(k8scontext);
      setK8sContexts({ selectedK8sContexts : allContextIds.filter(cid => cid !== id) });
    } else {
      if (selectedK8sContexts.length === k8scontext.length - 1) {
        setK8sContexts({ selectedK8sContexts : ["all"] })
        return;
      }
      setK8sContexts({ selectedK8sContexts : [...selectedK8sContexts, id] });
    }
  }
  return (
    <div className={classes.root}>
      <Dialog
        open={open}
        onClose={handleClose}
        aria-labelledby="alert-dialog-title"
        aria-describedby="alert-dialog-description"
        className={classes.dialogBox}
      >
        <>
          <DialogTitle id="alert-dialog-title" className={classes.title}>
            {title}
          </DialogTitle>
          {/* <Paper square className={classes.paperRoot}> */}
          <Tabs
            value={tabVal}
            onChange={handleTabValChange}
            variant="fullWidth"
            indicatorColor="primary"
            textColor="primary"
            className={classes.tabs}
          >
            <Tab
              className={classes.tab}
              label={<div style={{ display : "flex" }}> <DoneAllIcon style={{ margin : "2px" }} fontSize="small" /> <span className={classes.tabLabel}>Deploy</span> </div>}
            />
            <Tab
              className={classes.tab}
              label={<div style={{ display : "flex" }}> <div style={{ margin : "2px" }}> <UndeployIcon fill="rgba(0, 0, 0, 0.54)" width="20" height="20"/> </div> <span className={classes.tabLabel}>Undeploy</span> </div>}
            />
            {isVerify &&
              <Tab
                className={classes.tab}
                label={<div style={{ display : "flex" }}> <DoneIcon style={{ margin : "2px" }}  fontSize="small"/><span className={classes.tabLabel}>Validate</span> </div>
                }
              />}
          </Tabs>
          {/* </Paper>
          <Paper className={classes.statsWrapper}> */}
          {(tabVal === ACTIONS.DEPLOY || tabVal === ACTIONS.UNDEPLOY) &&
              <DialogContent>
                <DialogContentText id="alert-dialog-description" className={classes.subtitle}>
                  <Typography variant="subtitle1" style={{ marginBottom : "0.8rem" }}> {componentCount !== undefined ? <> {componentCount} component{componentCount > 1 ? "s" : ""} </> : "" }</Typography>
                  {
                    k8scontext.length > 0 ?
                      <Typography variant="body1">
                        <TextField
                          id="search-ctx"
                          label="Search"
                          size="small"
                          variant="outlined"
                          onChange={(event) => searchContexts(event.target.value)}
                          style={{ width : "100%", backgroundColor : "rgba(102, 102, 102, 0.12)", margin : "1px 1px 8px " }}
                          InputProps={{
                            endAdornment : (
                              <Search />
                            )
                          }}
                        // margin="none"
                        />
                        <div className={classes.all}>
                          <Checkbox
                            checked={selectedK8sContexts?.includes("all")}
                            onChange={() => setContextViewer("all")}
                            color="primary"
                          />
                          <span style={{ fontWeight : "bolder" }}>select all</span>
                        </div>
                        <div className={classes.contexts}>
                          {
                            k8scontext.map((ctx) => (
                              <div id={ctx.contextID} className={classes.chip}>
                                <Tooltip title={`Server: ${ctx.configuredServer}`}>
                                  <div style={{ display : "flex", justifyContent : "flex-wrap", alignItems : "center" }}>
                                    <Checkbox
                                      checked={selectedK8sContexts.includes(ctx.contextID) || (selectedK8sContexts.length > 0 && selectedK8sContexts[0] === "all")}
                                      onChange={() => setContextViewer(ctx.contextID)}
                                      color="primary"
                                    />
                                    <Chip
                                      label={ctx.contextName}
                                      className={classes.ctxChip}
                                      onClick={() => handleKubernetesClick(ctx.contextID)}
                                      icon={<img src="/static/img/kubernetes.svg" className={classes.ctxIcon} />}
                                      variant="outlined"
                                      data-cy="chipContextName"
                                    />
                                  </div>

                                </Tooltip>
                              </div>
                            ))
                          }
                        </div>
                      </Typography>
                      :
                      <div className={classes.textContent}>
                        <Operator />
                        <Typography variant="h5">No cluster connected yet</Typography>
                        <Typography className={classes.subText} variant="h6">
                        Cluster with a Meshery Operator Deployed will report data here
                        </Typography>

                        <Link href="/settings">
                          <Button
                            type="submit"
                            variant="contained"
                            color="primary"
                            style={{ margin : "0.6rem 0.6rem", whiteSpace : "nowrap" }}
                          >
                            <AddIcon className={classes.AddIcon} />
                          Connect Clusters
                          </Button>
                        </Link>
                      </div>
                  }
                </DialogContentText>
              </DialogContent>
          }
          {tabVal === ACTIONS.VERIFY &&// Validate
              <DialogContent>
                <DialogContentText>
                  { validationBody }
                </DialogContentText>
              </DialogContent>
          }
          {/* </Paper> */}

          <DialogActions className={classes.actions}>
            { (tabVal == ACTIONS.DEPLOY || tabVal === ACTIONS.UNDEPLOY) ?
              <>
                <Button onClick={handleClose}
                  className={classes.button} type="submit"
                  variant="contained"
                >
                  <Typography variant body2 > CANCEL </Typography>
                </Button>
                <Button disabled
                  className={tabVal === ACTIONS.UNDEPLOY ? classes.disabledBtnDel : "" }
                  type="submit"
                  variant="contained"
                  color="primary">
                  <Typography variant body2 > {tabVal === ACTIONS.UNDEPLOY ? "UNDEPLOY LATER" : "DEPLOY LATER"} </Typography>
                  {/* colorchange  */}
                </Button>
                <Button onClick={handleSubmit}
<<<<<<< HEAD
                  className={tabVal == 1 ? classes.button3 : classes.button0} autoFocus type="submit"
                  variant="unDeploy"
                  color="#ffffff"
=======
                  className={isDisabled ? (tabVal === ACTIONS.UNDEPLOY ? classes.disabledBtnDel : classes.button) : tabVal === ACTIONS.UNDEPLOY ? classes.undeployBtn : classes.button}
                  autoFocus
                  type="submit"
                  variant="contained"
                  color="primary"
>>>>>>> 7f722287
                  data-cy="deploy-btn-confirm"
                  disabled={disabled}
                >
                  <Typography variant body2 > {tabVal === ACTIONS.UNDEPLOY ? "UNDEPLOY" : "DEPLOY"} </Typography>
                </Button>
              </>
              :
              <Button onClick={handleClose}
                className={classes.button} autoFocus type="submit"
                variant="contained"
                color="primary"
              >
                <Typography variant body2 > OK </Typography>
              </Button>
            }
          </DialogActions>
        </>
      </Dialog>
    </div>
  )
}

const mapStateToProps = state => {
  const selectedK8sContexts = state.get('selectedK8sContexts');
  const k8scontext = state.get("k8sConfig");
  return { selectedK8sContexts : selectedK8sContexts, k8scontext : k8scontext };
}

const mapDispatchToProps = (dispatch) => ({
  updateProgress : bindActionCreators(updateProgress, dispatch),
  setK8sContexts : bindActionCreators(setK8sContexts, dispatch)
});

export default withStyles(styles)(connect(mapStateToProps, mapDispatchToProps)(withSnackbar(ConfirmationMsg)));<|MERGE_RESOLUTION|>--- conflicted
+++ resolved
@@ -407,17 +407,11 @@
                   {/* colorchange  */}
                 </Button>
                 <Button onClick={handleSubmit}
-<<<<<<< HEAD
-                  className={tabVal == 1 ? classes.button3 : classes.button0} autoFocus type="submit"
-                  variant="unDeploy"
-                  color="#ffffff"
-=======
                   className={isDisabled ? (tabVal === ACTIONS.UNDEPLOY ? classes.disabledBtnDel : classes.button) : tabVal === ACTIONS.UNDEPLOY ? classes.undeployBtn : classes.button}
                   autoFocus
                   type="submit"
                   variant="contained"
                   color="primary"
->>>>>>> 7f722287
                   data-cy="deploy-btn-confirm"
                   disabled={disabled}
                 >
