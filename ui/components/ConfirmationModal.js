import {
  Box,
  Button,
  Checkbox,
  Chip,
  Dialog,
  DialogActions,
  DialogContent,
  DialogContentText,
  DialogTitle,
  IconButton,
  TextField,
  Tooltip,
  Typography,
  styled,
  Tab,
  Tabs,
  CloseIcon,
  DoneAllIcon,
  DoneIcon,
  RemoveDoneIcon,
} from '@layer5/sistent';
import { Search } from '@mui/icons-material';
import { connect } from 'react-redux';
import { setK8sContexts, updateProgress } from '../lib/store';
import { errorHandlerGenerator, successHandlerGenerator } from '../utils/helpers/common';
import { pingKubernetes } from '../utils/helpers/kubernetesHelpers';
import { getK8sConfigIdsFromK8sConfig } from '../utils/multi-ctx';
import { bindActionCreators } from 'redux';
import { useEffect, useState } from 'react';
import { iconMedium, iconSmall } from '../css/icons.styles';
import { RoundedTriangleShape } from './shapes/RoundedTriangle';
import { notificationColors } from '../themes/app';
import RedOctagonSvg from './shapes/Octagon';
import PatternIcon from '../assets/icons/Pattern';
import { useNotification } from '../utils/hooks/useNotification';
import { EVENT_TYPES } from '../lib/event-types';
import { K8sEmptyState } from './EmptyState/K8sContextEmptyState';
import { ACTIONS } from '../utils/Enum';
import CAN from '@/utils/can';
import { keys } from '@/utils/permission_constants';
import { K8sContextConnectionChip } from './Header';
import { useFilterK8sContexts } from './hooks/useKubernetesHook';
import { UsesSistent } from './SistentWrapper';

const ContextChip = styled(Chip)(({ theme }) => ({
  height: '50px',
  fontSize: '15px',
  position: 'relative',
  top: theme.spacing(0.5),
  [theme.breakpoints.down('md')]: {
    fontSize: '12px',
  },
}));

const ContextIcon = styled('img')(({ theme }) => ({
  display: 'inline',
  verticalAlign: 'text-top',
  width: theme.spacing(2.5),
  marginLeft: theme.spacing(0.5),
}));

const DialogTitleStyled = styled(DialogTitle)(({ theme }) => ({
  textAlign: 'center',
  padding: theme.spacing(1),
  color: '#fff',
  backgroundColor: theme.palette.background.tabs,
  fontSize: '1rem',
}));

const DialogSubtitle = styled(DialogContentText)({
  minWidth: 400,
  overflowWrap: 'anywhere',
  textAlign: 'center',
  padding: '5px',
});

const ActionButton = styled(Button, {
  shouldForwardProp: (prop) => !['isUndeploy', 'isDisabled'].includes(prop),
})(({ theme, isUndeploy, isDisabled }) => ({
  margin: theme.spacing(0.5),
  padding: theme.spacing(1),
  borderRadius: 5,
  minWidth: 100,
  ...(isUndeploy &&
    !isDisabled && {
      backgroundColor: '#B32700',
      '&:hover': {
        backgroundColor: '#8f1f00',
        boxShadow:
          '0px 2px 4px -1px rgb(0 0 0 / 20%), 0px 4px 5px 0px rgb(0 0 0 / 14%), 0px 1px 10px 0px rgb(0 0 0 / 12%)',
      },
    }),
  ...(!isUndeploy && {
    color: '#fff',
    '&:hover': {
      boxShadow:
        '0px 2px 4px -1px rgb(0 0 0 / 20%), 0px 4px 5px 0px rgb(0 0 0 / 14%), 0px 1px 10px 0px rgb(0 0 0 / 12%)',
    },
  }),
  ...(isDisabled && {
    '&.Mui-disabled': {
      cursor: 'not-allowed',
      pointerEvents: 'all !important',
    },
  }),
}));
export const DialogStyledActions = styled(DialogActions)({
  display: 'flex',
  justifyContent: 'space-evenly',
});

export const ContextsContainer = styled('div')({
  display: 'flex',
  flexWrap: 'wrap',
});

export const TabLabelWrapper = styled('span')(({ theme }) => ({
  [theme.breakpoints.up('sm')]: {
    fontSize: '1em',
  },
  [theme.breakpoints.between('xs', 'sm')]: {
    fontSize: '0.8em',
  },
  color: theme.palette.icon.default,
}));

export const TriangleContainer = styled('div')({
  position: 'relative',
  marginLeft: 2,
});

export const TriangleNumber = styled('div')({
  position: 'absolute',
  bottom: 12,
  left: '37%',
  color: '#fff',
  fontSize: '0.8rem',
});

export const OctagonContainer = styled('div')({
  overflow: 'hidden',
  position: 'relative',
  display: 'flex',
  alignItems: 'center',
  justifyContent: 'center',
  height: 34,
  marginLeft: 2,
});

export const OctagonText = styled('div')({
  position: 'absolute',
  bottom: 9.5,
  color: '#fff',
  fontSize: '0.8rem',
});

function ConfirmationMsg(props) {
  const {
    open,
    handleClose,
    submit,
    selectedK8sContexts,
    k8scontext,
    title,
    validationBody,
    setK8sContexts,
    componentCount,
    tab,
    errors,
    dryRunComponent,
  } = props;

  const [tabVal, setTabVal] = useState(tab);
  const [disabled, setDisabled] = useState(true);
  const [context, setContexts] = useState([]);
  const { notify } = useNotification();
  let isDisabled =
    typeof selectedK8sContexts.length === 'undefined' || selectedK8sContexts.length === 0;

  useEffect(() => {
    setTabVal(tab);
    setContexts(k8scontext);
  }, [open]);

  useEffect(() => {
    setDisabled(isDisabled);
  }, [selectedK8sContexts]);

  const handleTabValChange = (event, newVal) => {
    setTabVal(newVal);
  };

  const handleKubernetesClick = (ctxID) => {
    updateProgress({ showProgress: true });
    pingKubernetes(
      successHandlerGenerator(notify, 'Kubernetes pinged', () =>
        updateProgress({ showProgress: false }),
      ),
      errorHandlerGenerator(notify, 'Kubernetes not pinged', () =>
        updateProgress({ showProgress: false }),
      ),
      ctxID,
    );
  };

  const handleSubmit = () => {
    if (selectedK8sContexts.length === 0) {
      notify({
        message: 'Please select Kubernetes context(s) before proceeding with the operation',
        event_type: EVENT_TYPES.INFO,
      });
    }

    if (tabVal === 2) {
      submit.deploy();
    } else if (tabVal === 1) {
      submit.unDeploy();
    }
    handleClose();
  };

  const searchContexts = (search) => {
    if (search === '') {
      setContexts(k8scontext);
      return;
    }
    let matchedCtx = [];
    k8scontext.forEach((ctx) => {
      if (ctx.name.includes(search)) {
        matchedCtx.push(ctx);
      }
    });
    setContexts(matchedCtx);
  };

  const setContextViewer = (id) => {
    if (id === 'all') {
      if (selectedK8sContexts?.includes('all')) {
        // updateProgress({ showProgress : true })
        setK8sContexts({ selectedK8sContexts: [] });
      } else {
        setK8sContexts({ selectedK8sContexts: ['all'] });
      }
      return;
    }

    if (selectedK8sContexts?.includes(id)) {
      const filteredContexts = selectedK8sContexts.filter((cid) => cid !== id);
      setK8sContexts({ selectedK8sContexts: filteredContexts });
    } else if (selectedK8sContexts[0] === 'all') {
      const allContextIds = getK8sConfigIdsFromK8sConfig(k8scontext);
      setK8sContexts({ selectedK8sContexts: allContextIds.filter((cid) => cid !== id) });
    } else {
      if (selectedK8sContexts.length === k8scontext.length - 1) {
        setK8sContexts({ selectedK8sContexts: ['all'] });
        return;
      }
      setK8sContexts({ selectedK8sContexts: [...selectedK8sContexts, id] });
    }
  };
  return (
    <UsesSistent>
      <Dialog
        open={open}
        onClose={handleClose}
        aria-labelledby="alert-dialog-title"
        aria-describedby="alert-dialog-description"
      >
        <>
          <DialogTitleStyled id="alert-dialog-title">
            <div style={{ display: 'flex', justifyContent: 'space-between', alignItems: 'center' }}>
              <PatternIcon style={{ ...iconMedium }} fill={'#FFFFFF'}></PatternIcon>

              {title}
              <IconButton onClick={handleClose} disableRipple={true}>
                <CloseIcon fill={'#FFFFFF'} style={{ ...iconMedium }}></CloseIcon>
              </IconButton>
            </div>
          </DialogTitleStyled>
          <UsesSistent>
            <Tabs
              value={validationBody ? tabVal : tabVal === 2 ? 1 : 0}
              variant="scrollable"
              scrollButtons="auto"
              indicatorColor="primary"
              textColor="primary"
              centered
            >
              {!!validationBody && (
                <Tab
                  data-cy="validate-btn-modal"
                  onClick={(event) => handleTabValChange(event, 0)}
                  label={
                    <div style={{ display: 'flex' }}>
                      <DoneIcon
                        style={{ margin: '2px', paddingRight: '2px', ...iconSmall }}
                        fontSize="small"
                      />
                      <TabLabelWrapper>Validate</TabLabelWrapper>
                      {errors?.validationError > 0 && (
                        <TriangleContainer>
                          <RoundedTriangleShape
                            color={notificationColors.warning}
                          ></RoundedTriangleShape>
                          <TriangleNumber
                            style={errors.validationError > 10 ? { left: '25%' } : {}}
                          >
                            {errors.validationError}
                          </TriangleNumber>
                        </TriangleContainer>
                      )}
                    </div>
                  }
                  disabled={!CAN(keys.VALIDATE_DESIGN.action, keys.VALIDATE_DESIGN.resource)}
                />
              )}
              <Tab
                disabled={
                  !CAN(keys.UNDEPLOY_DESIGN.action, keys.UNDEPLOY_DESIGN.subject) ||
                  (CAN(keys.UNDEPLOY_DESIGN.action, keys.UNDEPLOY_DESIGN.subject) && disabled)
                }
                data-cy="Undeploy-btn-modal"
                onClick={(event) => handleTabValChange(event, 1)}
                label={
                  <div style={{ display: 'flex' }}>
                    <div style={{ margin: '2px', paddingRight: '2px' }}>
                      {' '}
                      <RemoveDoneIcon style={iconSmall} width="20" height="20" />{' '}
                    </div>{' '}
                    <TabLabelWrapper>Undeploy</TabLabelWrapper>{' '}
                  </div>
                }
              />
              <Tab
                disabled={
                  !CAN(keys.DEPLOY_DESIGN.action, keys.DEPLOY_DESIGN.subject) ||
                  (CAN(keys.DEPLOY_DESIGN.action, keys.DEPLOY_DESIGN.subject) && disabled)
                }
                data-cy="deploy-btn-modal"
                onClick={(event) => handleTabValChange(event, 2)}
                label={
                  <div style={{ display: 'flex' }}>
                    <DoneAllIcon
                      style={{ margin: '2px', paddingRight: '2px', ...iconSmall }}
                      fontSize="small"
                    />
                    <TabLabelWrapper>Deploy</TabLabelWrapper>
                    {errors?.deploymentError > 0 && (
                      <OctagonContainer>
                        <RedOctagonSvg fill={notificationColors.darkRed}></RedOctagonSvg>
                        <OctagonText>{errors.deploymentError}</OctagonText>
                      </OctagonContainer>
                    )}
                  </div>
                }
              />
            </Tabs>
          </UsesSistent>

          {(tabVal === ACTIONS.DEPLOY || tabVal === ACTIONS.UNDEPLOY) && (
            <DialogContent>
              <DialogSubtitle id="alert-dialog-description">
                <div style={{ height: '100%' }}>{dryRunComponent && dryRunComponent}</div>
                <div>
                  <Typography variant="subtitle1" style={{ marginBottom: '0.8rem' }}>
                    {' '}
                    {componentCount !== undefined ? (
                      <>
                        {' '}
                        {componentCount} component{componentCount > 1 ? 's' : ''}{' '}
                      </>
                    ) : (
                      ''
                    )}
                  </Typography>
                  {k8scontext.length > 0 ? (
                    <Typography variant="body1">
                      <TextField
                        id="search-ctx"
                        label="Search"
                        size="small"
                        variant="outlined"
                        onChange={(event) => searchContexts(event.target.value)}
                        style={{
                          width: '100%',
                          backgroundColor: 'rgba(102, 102, 102, 0.12)',
                          margin: '1px 1px 8px ',
                        }}
                        InputProps={{
                          endAdornment: <Search style={iconMedium} />,
                        }}
                        // margin="none"
                      />
                      {context.length > 0 ? (
                        <Box display={'table'}>
                          <Checkbox
                            checked={selectedK8sContexts?.includes('all')}
                            onChange={() => setContextViewer('all')}
                            color="primary"
                          />
                          <span style={{ fontWeight: 'bolder' }}>select all</span>
                        </Box>
                      ) : (
                        <Typography variant="subtitle1">No Context found</Typography>
                      )}

                      <ContextsContainer>
                        {context.map((ctx) => (
                          <ContextChip id={ctx.id} key={ctx.id}>
                            <Tooltip title={`Server: ${ctx.server}`}>
                              <div
                                style={{
                                  display: 'flex',
                                  justifyContent: 'flex-wrap',
                                  alignItems: 'center',
                                }}
                              >
                                <Checkbox
                                  checked={
                                    selectedK8sContexts?.includes(ctx.id) ||
                                    (selectedK8sContexts?.length > 0 &&
                                      selectedK8sContexts[0] === 'all')
                                  }
                                  onChange={() => setContextViewer(ctx.id)}
                                  color="primary"
                                />
                                <ContextChip
                                  label={ctx.name}
                                  onClick={() => handleKubernetesClick(ctx.connection_id)}
                                  icon={<ContextIcon src="/static/img/kubernetes.svg" />}
                                  variant="outlined"
                                  data-cy="chipContextName"
                                />
                              </div>
                            </Tooltip>
                          </ContextChip>
                        ))}
                      </ContextsContainer>
                    </Typography>
                  ) : (
                    <K8sEmptyState />
                  )}
                </div>
              </DialogSubtitle>
            </DialogContent>
          )}
          {tabVal === ACTIONS.VERIFY && (
            <DialogContent>
              <DialogContentText>{validationBody}</DialogContentText>
            </DialogContent>
          )}

          <DialogStyledActions>
            {tabVal === ACTIONS.DEPLOY || tabVal === ACTIONS.UNDEPLOY ? (
              <>
                <ActionButton onClick={handleClose} variant="contained">
                  <Typography variant="body2">CANCEL</Typography>
                </ActionButton>

                <ActionButton disabled variant="contained" color="primary" isDisabled={true}>
                  <Typography variant="body2">
                    {tabVal === ACTIONS.UNDEPLOY ? 'UNDEPLOY LATER' : 'DEPLOY LATER'}
                  </Typography>
                </ActionButton>

                <ActionButton
                  onClick={handleSubmit}
<<<<<<< HEAD
                  className={
                    isDisabled
                      ? tabVal === ACTIONS.UNDEPLOY
                        ? classes.disabledBtnDel
                        : classes.button
                      : tabVal === ACTIONS.UNDEPLOY
                        ? classes.undeployBtn
                        : classes.button
                  }
                  autoFocus
                  type="submit"
=======
>>>>>>> 5ac67baa
                  variant="contained"
                  color="primary"
                  isUndeploy={tabVal === ACTIONS.UNDEPLOY}
                  isDisabled={isDisabled}
                  disabled={disabled}
                  data-cy="deploy-btn-confirm"
                >
                  <Typography variant="body2">
                    {tabVal === ACTIONS.UNDEPLOY ? 'UNDEPLOY' : 'DEPLOY'}
                  </Typography>
                </ActionButton>
              </>
            ) : (
              <ActionButton onClick={handleClose} variant="contained" color="primary">
                <Typography variant="body2">OK</Typography>
              </ActionButton>
            )}
          </DialogStyledActions>
        </>
      </Dialog>
    </UsesSistent>
  );
}

const mapStateToProps = (state) => {
  return {
    selectedK8sContexts: state.get('selectedK8sContexts'),
    k8scontext: state.get('k8sConfig'),
  };
};

const mapDispatchToProps = (dispatch) => ({
  updateProgress: bindActionCreators(updateProgress, dispatch),
  setK8sContexts: bindActionCreators(setK8sContexts, dispatch),
});

export default connect(mapStateToProps, mapDispatchToProps)(ConfirmationMsg);

export const SelectDeploymentTarget_ = ({ k8scontext, setK8sContexts, selectedK8sContexts }) => {
  const deployableK8scontexts = useFilterK8sContexts(k8scontext, ({ operatorState }) => {
    return operatorState !== 'DISABLED';
  });
  const [searchedContexts, setSearchedContexts] = useState(deployableK8scontexts);
  const selectedContexts = selectedK8sContexts;

  const searchContexts = (search) => {
    if (search === '') {
      setSearchedContexts(k8scontext);
      return;
    }
    let matchedCtx = [];
    k8scontext.forEach((ctx) => {
      if (ctx.name.includes(search)) {
        matchedCtx.push(ctx);
      }
    });
    setSearchedContexts(matchedCtx);
  };

  const setContextViewer = (id) => {
    if (id === 'all') {
      if (selectedContexts?.includes('all')) {
        // updateProgress({ showProgress : true })
        setK8sContexts({ selectedK8sContexts: [] });
      } else {
        setK8sContexts({ selectedK8sContexts: ['all'] });
      }
      return;
    }

    if (selectedContexts?.includes(id)) {
      const filteredContexts = selectedContexts.filter((cid) => cid !== id);
      setK8sContexts({ selectedK8sContexts: filteredContexts });
    } else if (selectedContexts[0] === 'all') {
      const allContextIds = getK8sConfigIdsFromK8sConfig(k8scontext);
      setK8sContexts({ selectedK8sContexts: allContextIds.filter((cid) => cid !== id) });
    } else {
      if (selectedContexts.length === k8scontext.length - 1) {
        setK8sContexts({ selectedK8sContexts: ['all'] });
        return;
      }
      setK8sContexts({ selectedK8sContexts: [...selectedContexts, id] });
    }
  };

  return k8scontext.length > 0 ? (
    <Typography variant="body1">
      <TextField
        id="search-ctx"
        label="Search"
        size="small"
        variant="outlined"
        onChange={(event) => searchContexts(event.target.value)}
        style={{
          width: '100%',
          backgroundColor: 'rgba(102, 102, 102, 0.12)',
          margin: '1px 1px 8px ',
        }}
        InputProps={{
          endAdornment: <Search style={iconMedium} />,
        }}
        // margin="none"
      />
      {searchedContexts.length > 0 ? (
        <Box display={'table'}>
          <Checkbox
            checked={selectedContexts?.includes('all')}
            onChange={() => setContextViewer('all')}
            color="primary"
          />
          <span style={{ fontWeight: 'bolder' }}>select all</span>
        </Box>
      ) : (
        <K8sEmptyState message={'No active cluster found'} />
      )}

      <ContextsContainer>
        {deployableK8scontexts.map((ctx) => (
          <K8sContextConnectionChip
            ctx={ctx}
            key={ctx.id}
            selectable
            selected={
              selectedContexts.includes(ctx.id) ||
              (selectedContexts?.length > 0 && selectedContexts[0] === 'all')
            }
            onSelectChange={() => setContextViewer(ctx.id)}
          />
        ))}
      </ContextsContainer>
    </Typography>
  ) : (
    <K8sEmptyState message={'No active cluster found'} />
  );
};

export const SelectDeploymentTarget = connect(
  mapStateToProps,
  mapDispatchToProps,
)(SelectDeploymentTarget_);<|MERGE_RESOLUTION|>--- conflicted
+++ resolved
@@ -466,7 +466,6 @@
 
                 <ActionButton
                   onClick={handleSubmit}
-<<<<<<< HEAD
                   className={
                     isDisabled
                       ? tabVal === ACTIONS.UNDEPLOY
@@ -478,8 +477,6 @@
                   }
                   autoFocus
                   type="submit"
-=======
->>>>>>> 5ac67baa
                   variant="contained"
                   color="primary"
                   isUndeploy={tabVal === ACTIONS.UNDEPLOY}
