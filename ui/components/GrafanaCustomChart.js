import { Component } from 'react';
import PropTypes from 'prop-types';
import { withStyles } from '@material-ui/core/styles';
import {
  NoSsr, IconButton, Card, CardContent, CardHeader,
} from '@material-ui/core';
import { connect } from 'react-redux';
import { bindActionCreators } from 'redux';
import { withSnackbar } from 'notistack';
import moment from 'moment';
import OpenInNewIcon from '@material-ui/icons/OpenInNewOutlined';
import dataFetch from '../lib/data-fetch';
import { updateProgress } from '../lib/store';
import GrafanaCustomGaugeChart from './GrafanaCustomGaugeChart';

import bb, {area, line} from 'billboard.js'

const grafanaStyles = (theme) => ({
  root: {
    width: '100%',
  },
  column: {
    flex: '1',
  },
  heading: {
    fontSize: theme.typography.pxToRem(15),
  },
  secondaryHeading: {
    fontSize: theme.typography.pxToRem(15),
    color: theme.palette.text.secondary,
  },
  dateRangePicker: {
    display: 'flex',
    justifyContent: 'flex-end',
    marginRight: theme.spacing(1),
    marginBottom: theme.spacing(2),
  },
  cardHeader: {
    fontSize: theme.spacing(2),
    width: "100%"
  },
  cardHeaderIcon: {
    fontSize: theme.spacing(2),
  },
  card: {
    height: '100%',
    width: "100%",
<<<<<<< HEAD
  },
  sparklineCardContent:{
    display:'grid',
    gridTemplateColumns: '1fr 3fr max-content',
    gap:' 0.5rem',
=======
    background:'#f3efff',
>>>>>>> 870dbf5a
  },
  cardContent: {
    height: '100%',
    width: "100%"
  },
  error: {
    color: '#D32F2F',
    width: '100%',
    textAlign: 'center',
    fontSize: '12px',
    // fontFamily: 'Helvetica Nueue',
    fontWeight: 'bold',
  },
});

const grafanaDateRangeToDate = (dt, startDate) => {
  const dto = new Date();
  switch (dt) {
    case 'now-2d':
      dto.setDate(dto.getDate() - 2);
      break;
    case 'now-7d':
      dto.setDate(dto.getDate() - 7);
      break;
    case 'now-30d':
      dto.setDate(dto.getDate() - 30);
      break;
    case 'now-90d':
      dto.setDate(dto.getDate() - 90);
      break;
    case 'now-6M':
      dto.setMonth(dto.getMonth() - 6);
      break;
    case 'now-1y':
      dto.setFullYear(dto.getFullYear() - 1);
      break;
    case 'now-2y':
      dto.setFullYear(dto.getFullYear() - 2);
      break;
    case 'now-5y':
      dto.setFullYear(dto.getFullYear() - 5);
      break;
    case 'now-1d/d':
      dto.setDate(dto.getDate() - 1);
      if (startDate) {
        dto.setHours(0);
        dto.setMinutes(0);
        dto.setSeconds(0);
        dto.setMilliseconds(0);
      } else {
        dto.setHours(23);
        dto.setMinutes(59);
        dto.setSeconds(59);
        dto.setMilliseconds(999);
      }
      break;
    case 'now-2d/d':
      dto.setDate(dto.getDate() - 2);
      if (startDate) {
        dto.setHours(0);
        dto.setMinutes(0);
        dto.setSeconds(0);
        dto.setMilliseconds(0);
      } else {
        dto.setHours(23);
        dto.setMinutes(59);
        dto.setSeconds(59);
        dto.setMilliseconds(999);
      }
      break;
    case 'now-7d/d':
      dto.setDate(dto.getDate() - 7);
      if (startDate) {
        dto.setHours(0);
        dto.setMinutes(0);
        dto.setSeconds(0);
        dto.setMilliseconds(0);
      } else {
        dto.setHours(23);
        dto.setMinutes(59);
        dto.setSeconds(59);
        dto.setMilliseconds(999);
      }
      break;
    case 'now-1w/w':
      dto.setDate(dto.getDate() - 6 - (dto.getDay() + 8) % 7);
      if (startDate) {
        dto.setHours(0);
        dto.setMinutes(0);
        dto.setSeconds(0);
        dto.setMilliseconds(0);
      } else {
        dto.setDate(dto.getDate() + 6);
        dto.setHours(23);
        dto.setMinutes(59);
        dto.setSeconds(59);
        dto.setMilliseconds(999);
      }
      break;
    case 'now-1M/M':
      dto.setMonth(dto.getMonth() - 1);
      if (startDate) {
        dto.setDate(1);
        dto.setHours(0);
        dto.setMinutes(0);
        dto.setSeconds(0);
        dto.setMilliseconds(0);
      } else {
        dto.setMonth(dto.getMonth());
        dto.setDate(0);
        dto.setHours(23);
        dto.setMinutes(59);
        dto.setSeconds(59);
        dto.setMilliseconds(999);
      }
      break;
    case 'now-1y/y':
      dto.setFullYear(dto.getFullYear() - 1);
      if (startDate) {
        dto.setMonth(0);
        dto.setDate(1);
        dto.setHours(0);
        dto.setMinutes(0);
        dto.setSeconds(0);
        dto.setMilliseconds(0);
      } else {
        dto.setMonth(12);
        dto.setDate(0);
        dto.setHours(23);
        dto.setMinutes(59);
        dto.setSeconds(59);
        dto.setMilliseconds(999);
      }
      break;
    case 'now/d':
      dto.setDate(dto.getDate() - 6 - (dto.getDay() + 8) % 7);
      if (startDate) {
        dto.setHours(0);
        dto.setMinutes(0);
        dto.setSeconds(0);
        dto.setMilliseconds(0);
      } else {
        dto.setHours(23);
        dto.setMinutes(59);
        dto.setSeconds(59);
        dto.setMilliseconds(999);
      }
      break;
    case 'now':
      break;
    case 'now/w':
      dto.setDate(dto.getDate() - (dto.getDay() + 7) % 7);
      if (startDate) {
        dto.setHours(0);
        dto.setMinutes(0);
        dto.setSeconds(0);
        dto.setMilliseconds(0);
      } else {
        dto.setDate(dto.getDate() + 6);
        dto.setHours(23);
        dto.setMinutes(59);
        dto.setSeconds(59);
        dto.setMilliseconds(999);
      }
      break;
    case 'now/M':
      if (startDate) {
        dto.setDate(1);
        dto.setHours(0);
        dto.setMinutes(0);
        dto.setSeconds(0);
        dto.setMilliseconds(0);
      } else {
        dto.setMonth(dto.getMonth() + 1);
        dto.setDate(0);
        dto.setHours(23);
        dto.setMinutes(59);
        dto.setSeconds(59);
        dto.setMilliseconds(999);
      }
      break;
    case 'now/y':
      if (startDate) {
        dto.setMonth(0);
        dto.setDate(1);
        dto.setHours(0);
        dto.setMinutes(0);
        dto.setSeconds(0);
        dto.setMilliseconds(0);
      } else {
        dto.setMonth(12);
        dto.setDate(0);
        dto.setHours(23);
        dto.setMinutes(59);
        dto.setSeconds(59);
        dto.setMilliseconds(999);
      }
      break;
    case 'now-5m':
      dto.setMinutes(dto.getMinutes() - 5);
      break;
    case 'now-15m':
      dto.setMinutes(dto.getMinutes() - 15);
      break;
    case 'now-30m':
      dto.setMinutes(dto.getMinutes() - 30);
      break;
    case 'now-1h':
      dto.setHours(dto.getHours() - 1);
      break;
    case 'now-3h':
      dto.setHours(dto.getHours() - 3);
      break;
    case 'now-6h':
      dto.setHours(dto.getHours() - 6);
      break;
    case 'now-12h':
      dto.setHours(dto.getHours() - 12);
      break;
    case 'now-24h':
      dto.setHours(dto.getHours() - 24);
      break;
    default:
      return new Date(parseFloat(dt));
  }
  return dto;
};

class GrafanaCustomChart extends Component {
  constructor(props) {
    super(props);
    this.chartRef = null;
    this.chart = null;
    this.timeFormat = 'MM/DD/YYYY HH:mm:ss';
    this.bbTimeFormat = '%Y-%m-%d %h:%M:%S %p';
    this.panelType = '';
    switch (props.panel.type) {
      case 'graph':
        this.panelType = props.panel.type;
        break;
      case 'singlestat':
        this.panelType = props.panel.type === 'singlestat' && props.panel.sparkline && props.panel.sparkline.show === true ? 'sparkline' : 'gauge';
        // this.panelType = props.panel.type ==='singlestat' && props.panel.sparkline ? 'sparkline':'gauge';
        break;
    }
    const {sparkline} = props;
    this.datasetIndex = {};
    this.state = {
      xAxis: [],
      sparkline:sparkline && sparkline !== null ? true : false,
      chartData: [],
      error: '',
      errorCount: 0,
    };
  }

  componentDidMount() {
    this.configChartData();
  }

    configChartData = () => {
      const { panel, refresh, liveTail } = this.props;
      const self = this;

      if (panel.targets) {
        panel.targets.forEach((target, ind) => {
          self.datasetIndex[`${ind}_0`] = ind;
        });
      }
      if (typeof self.interval !== 'undefined') {
        clearInterval(self.interval);
      }
      if (liveTail) {
        self.interval = setInterval(() => {
          self.collectChartData();
        }, self.computeRefreshInterval(refresh) * 1000);
      }
      self.collectChartData();
    }

    getOrCreateIndex(datasetInd) {
      if (typeof this.datasetIndex[datasetInd] !== 'undefined') {
        return this.datasetIndex[datasetInd];
      }
      let max = 0;
      Object.keys(this.datasetIndex).forEach((i) => {
        if (this.datasetIndex[i] > max) {
          max = this.datasetIndex[i];
        }
      });
      this.datasetIndex[datasetInd] = max + 1;
      return max + 1;
    }

    collectChartData = (chartInst) => {
      const { panel } = this.props;
      const self = this;
      if (panel.targets) {
        panel.targets.forEach((target, ind) => {
          self.getData(ind, target, chartInst);
        });
      }
    }

    computeStep = (start, end) => {
      let step = 10;
      const diff = end - start;
      const min = 60;
      const hrs = 60 * min;
      const days = 24 * hrs;
      const month = 30 * days; // approx.
      const year = 12 * month; // approx.

      if (diff <= 10 * min) { // 10 mins
        step = 5;
      } else if (diff <= 30 * min) { // 30 mins
        step = 10;
      } else if (diff > 30 * min && diff <= 1 * hrs) { // 60 mins/1hr
        step = 20;
      } else if (diff > 1 * hrs && diff <= 3 * hrs) { // 3 hrs
        step = 1 * min;
      } else if (diff > 3 * hrs && diff <= 6 * hrs) { // 6 hrs
        step = 2 * min;
      } else if (diff > 6 * hrs && diff <= 1 * days) { // 24 hrs/1 day
        step = 8 * min;
      } else if (diff > 1 * days && diff <= 2 * days) { // 2 days
        step = 16 * min;
      } else if (diff > 2 * days && diff <= 4 * days) { // 4 days
        step = 32 * min;
      } else if (diff > 4 * days && diff <= 7 * days) { // 7 days
        step = 56 * min;
      } else if (diff > 7 * days && diff <= 15 * days) { // 15 days
        step = 2 * hrs;
      } else if (diff > 15 * days && diff <= 1 * month) { // 30 days/1 month
        step = 4 * hrs;
      } else if (diff > 1 * month && diff <= 3 * month) { // 3 months
        step = 12 * hrs;
      } else if (diff > 3 * month && diff <= 6 * month) { // 6 months
        step = 1 * days;
      } else if (diff > 6 * month && diff <= 1 * year) { // 1 year/12 months
        step = 2 * days;
      } else if (diff > 1 * year && diff <= 2 * year) { // 2 years
        step = 4 * days;
      } else if (diff > 2 * year && diff <= 5 * year) { // 5 years
        step = 10 * days;
      } else {
        step = 30 * days;
      }
      return step;
    }

    getData = async (ind, target) => {
      const {
        prometheusURL, grafanaURL,grafanaAPIKey, panel, from, to, templateVars, testUUID, panelData,
      } = this.props;
      const { chartData } = this.state;
      let { xAxis } = this.state;

      let queryRangeURL = '';
      let endpointURL = '';
      let endpointAPIKey='';
      if (prometheusURL && prometheusURL !== '') {
        endpointURL=prometheusURL;
        queryRangeURL = '/api/prometheus/query_range';
      } else if (grafanaURL && grafanaURL !== '') {
        endpointURL = grafanaURL;
        endpointAPIKey = grafanaAPIKey;
        queryRangeURL = '/api/grafana/query_range';
      }
      const self = this;
      let { expr } = target;
      if (templateVars && templateVars !== null && templateVars.length > 0) {
        templateVars.forEach((tv) => {
          const tvrs = tv.split('=');
          if (tvrs.length == 2) {
            expr = expr.replace(new RegExp(`$${tvrs[0]}`.replace(/[-\/\\^$*+?.()|[\]{}]/g, '\\$&'), 'g'), tvrs[1]); //eslint-disable-line
          }
        });
      }
      const start = Math.round(grafanaDateRangeToDate(from).getTime() / 1000);
      const end = Math.round(grafanaDateRangeToDate(to).getTime() / 1000);
      let queryParams = `ds=${panel.datasource}&query=${encodeURIComponent(expr)}&start=${start}&end=${end}&step=${self.computeStep(start, end)}`;
      if (testUUID && testUUID.trim() !== '') {
        queryParams += `&uuid=${encodeURIComponent(testUUID)}`; // static_chart=true ?
      }

      const processReceivedData = (result) => {
        self.props.updateProgress({ showProgress: false });

        if (typeof result == 'undefined' || result?.status != "success") {
          return
        }

        if (typeof result !== 'undefined') {
          const fullData = self.transformDataForChart(result);
          xAxis = ['x'];
          fullData.forEach(({ metric, data }, di) => {
            const datasetInd = self.getOrCreateIndex(`${ind}_${di}`);
            const newData = [];

            // if (typeof cd.labels[datasetInd] === 'undefined' || typeof cd.datasets[datasetInd] === 'undefined'){
            let legend = typeof target.legendFormat !== 'undefined' ? target.legendFormat : '';
            if (legend === '') {
              legend = Object.keys(metric).length > 0 ? JSON.stringify(metric) : '';
            } else {
              Object.keys(metric).forEach((metricKey) => {
                legend = legend.replace(`{{${metricKey}}}`, metric[metricKey])
                  .replace(`{{ ${metricKey} }}`, metric[metricKey]);
              });
              legend = legend.replace('{{ ', '').replace('{{', '')
                .replace(' }}', '').replace('}}', '');
            }

            // bb does NOT like labels which start with a number
            if (!isNaN(legend.charAt(0))) {
              legend = ` ${legend}`;
            }
            // if(legend.trim() === ''){
            //   legend = 'NO VALUE';
            // }
            newData.push(legend);

            // }
            data.forEach(({ x, y }) => {
              newData.push(y);
              xAxis.push(new Date(x));
            });
            chartData[datasetInd] = newData;
          });
          let groups = [];
          if (typeof panel.stack !== 'undefined' && panel.stack) {
            const panelGroups = [];
            chartData.forEach((y) => {
              if (y.length > 0) {
                panelGroups.push(y[0]); // just the label
              }
            });
            groups = [panelGroups];
          }
          if (self.chart && self.chart !== null) {
            self.chart.load({
              columns: [xAxis, ...chartData],
            });
          } else {
            self.createOptions(xAxis, chartData, groups);
          }
          self.state.error && self.setState({
            xAxis, chartData, error: '', errorCount: 0,
          });
        }
      };

      if (panelData && panelData[expr]) {
        processReceivedData(panelData[expr]);
      } else {
        queryParams+=`&url=${encodeURIComponent(endpointURL)}&api-key=${encodeURIComponent(endpointAPIKey)}`
        dataFetch(`${queryRangeURL}?${queryParams}`, {
          method: 'GET',
          credentials: 'include',
          // headers: headers,
        }, processReceivedData, self.handleError);
      }
    }

    transformDataForChart(data) {
      if (data && data.status === 'success' && data.data && data.data.resultType && data.data.resultType === 'matrix'
          && data.data.result && data.data.result.length > 0) {
        const fullData = [];
        data.data.result.forEach((r) => {
          const localData = r.values.map((arr) => {
            const x = moment(arr[0] * 1000).format(this.timeFormat);
            const y = parseFloat(parseFloat(arr[1]).toFixed(2));
            return {
              x,
              y,
            };
          });
          fullData.push({
            data: localData,
            metric: r.metric,
          });
        });
        return fullData;
      }
      return [];
    }

    updateDateRange() {
      const self = this;
      return function (domain) {
        if (domain.length === 2) {
          const min = domain[0];
          const max = domain[1];
          self.props.updateDateRange(`${min.getTime().toString()}`, min, `${max.getTime().toString()}`, max, false, self.props.refresh);
        }
      };
    }

    // createOptions() {
    //   const {panel, from, to, panelData} = this.props;
    //   const fromDate = grafanaDateRangeToDate(from);
    //   const toDate = grafanaDateRangeToDate(to);
    createOptions(xAxis, chartData, groups) {
      const { panel, board, inDialog } = this.props;
      const self = this;

      // const showAxis = panel.type ==='singlestat' && panel.sparkline && panel.sparkline.show === true?false:true;
      const showAxis = !(panel.type === 'singlestat' && panel.sparkline);

      const xAxes = {
        type: 'timeseries',
        // type : 'category',
        show: showAxis &&!this.state.sparkline,
        tick: {
          // format: self.c3TimeFormat,
          // fit: true,
          fit: false,
          count: 5,
          // centered: true
        },
        // label: {
        //   text: "X Label",
        //   position: "outer-center"
        // }
      };

      const yAxes = {
        show: showAxis &&!this.state.sparkline,
      };
      if (panel.yaxes) {
        panel.yaxes.forEach((ya) => {
          if (typeof ya.label !== 'undefined' && ya.label !== null) {
            yAxes.label = {
              text: ya.label,
              position: 'outer-middle',
            };
          }
          if (ya.format.toLowerCase().startsWith('percent')) {
            const mulFactor = ya.format.toLowerCase() === 'percentunit' ? 100 : 1;
            yAxes.tick = {
              format(d) {
                const tk = (d * mulFactor).toFixed(2);
                return `${tk}%`;
              },
            };
          }
        });
      }

      const grid = {
        // x: {
        //     show: showAxis,
        // },
        // y: {
        //     show: showAxis,
        // }
      };

      const linked = this.state.sparkline?(false):(
        !inDialog ? {
          name: board && board.title ? board.title : '',
        } : false
      );

      let shouldDisplayLegend = Object.keys(this.datasetIndex).length <= 10;
      if (panel.type !== 'graph') {
        shouldDisplayLegend = false;
      }
      if (self.chartRef && self.chartRef !== null) {
        const chartConfig = {
          // oninit: function(args){
          //   console.log(JSON.stringify(args));
          // },
          bindto: self.chartRef,
          size: this.state.sparkline?(
            {
<<<<<<< HEAD
              // width: 150,
              height:50,
=======
              height: 150,
>>>>>>> 870dbf5a
            }
          ):null,
          data: {
            x: 'x',
            xFormat: self.bbTimeFormat,
            columns: [xAxis, ...chartData],
            groups,
            type:this.state.sparkline?line(): area(),
          },
          axis: {
            x: xAxes,
            y: yAxes,
          },
          zoom: {
            enabled: true,
            type:  'drag',
            onzoomend: self.updateDateRange(),
          },
          grid,
          legend: {
            show: shouldDisplayLegend && !this.state.sparkline,
          },


          point: {
            r: 0,
            focus: {
              expand: {
                r: 5,
              },
            },
          },
          tooltip: {
            show: showAxis,
            linked,
            format: {
              title(x) {
                // return d3.timeFormat(self.bbTimeFormat)(x);
                return moment(x).format(self.timeFormat);
              },
            },
          },
          area: {
            linearGradient: true,
          },
        };

        if (self.panelType === 'sparkline' && panel.sparkline && panel.sparkline.lineColor && panel.sparkline.fillColor) {
          // cd.datasets[datasetInd].borderColor = panel.sparkline.lineColor;
          // cd.datasets[datasetInd].backgroundColor = panel.sparkline.fillColor;

          const dataLength = chartConfig.data.columns && chartConfig.data.columns.length > 1 ? chartConfig.data.columns[1].length : 0; // 0 is for x axis
          if (dataLength > 0) {
            if (typeof chartConfig.data.colors === 'undefined') {
              chartConfig.data.colors = {};
            }
            chartConfig.data.colors[chartConfig.data.columns[1][0]] = panel.sparkline.lineColor;

            if (dataLength > 1) {
              let content = '';
              if (panel.format.toLowerCase().startsWith('percent')) {
                const mulFactor = panel.format.toLowerCase() === 'percentunit' ? 100 : 1;
                if (!isNaN(chartConfig.data.columns[1][dataLength - 1])) {
                  const tk = (chartConfig.data.columns[1][dataLength - 1] * mulFactor).toFixed(2);
                  content = `${tk}%`;
                }
              } else {
                content = `${chartConfig.data.columns[1][dataLength - 1]} ${panel.format}`;
              }
              chartConfig.title = {
                text: `\n\n\n\n\n\n\n\n\n\n\n\n\n\n\n${content}`, // for sparkline, we want to print the value as title
              };
            }
          }

          chartConfig.color = {
            pattern: [
              panel.sparkline.fillColor,
            ],
          };
        }

        self.chart = bb.generate(chartConfig);
      }
    }

    componentWillUnmount() {
      if (typeof this.interval !== 'undefined') {
        clearInterval(this.interval);
      }
    }

    computeRefreshInterval = (refresh) => {
      refresh = refresh.toLowerCase();
      const l = refresh.length;
      const dur = refresh.substring(l - 1, l);
      refresh = refresh.substring(0, l - 1);
      let val = parseInt(refresh);
      if (dur==='d'){
        val *= 24;
      }
      if(dur==='h') {
        val *= 60;
      }
      if(dur==='m'){
        val *= 60;
      }
      if(dur==='s'){
        return val;
      }
      return 30; //fallback
    }

    handleError = (error) => {
      const self = this;
      this.props.updateProgress({ showProgress: false });
      if(error){
        this.setState({ error: error.message && error.message !== '' ? error.message : (error !== '' ? error : ''), errorCount: self.state.errorCount + 1 });
      }
    }

    render() {

      const {
        classes, board, panel, inDialog, handleChartDialogOpen, panelData,
      } = this.props;
      const {
        error, errorCount, chartData,
      } = this.state;
      const self = this;

      if (errorCount > 3 && typeof self.interval !== 'undefined') {
        clearInterval(self.interval); // clearing the interval to prevent further calls to get chart data
      }

      const iconComponent = (
        <IconButton
          key="chartDialog"
          aria-label="Open chart in a dialog"
          color="inherit"
          onClick={() => handleChartDialogOpen(board, panel, panelData)}
        >
          <OpenInNewIcon className={classes.cardHeaderIcon} />
        </IconButton>
      );

      let mainChart;
      if (this.panelType === 'gauge') {
        mainChart = (
          <GrafanaCustomGaugeChart
            data={chartData}
            panel={panel}
            error={error}
          />
        );
      } else {
        mainChart = (
          <div>
            <div className={classes.error}>{error && 'There was an error communicating with the server'}</div>
            <div ref={(ch) => self.chartRef = ch} className={classes.root} />
          </div>
        );
      }
      if(this.state.sparkline){
        return(
          <NoSsr>
            <div className={classes.sparklineCardContent}>
              <div>{panel.title}</div>
              <div>{mainChart}</div>
              <div>{iconComponent}</div>
            </div>
          </NoSsr>
        )
      }
      return (
        <NoSsr>
          <Card className={classes.card}>
            {!inDialog && (
              <CardHeader
                disableTypography
                title={panel.title}
                action={iconComponent}
                className={classes.cardHeader}
              />
            )}
            <CardContent className={classes.cardContent}>
              {mainChart}
            </CardContent>
          </Card>
        </NoSsr>
      );
    }
}

GrafanaCustomChart.propTypes = {
  classes: PropTypes.object.isRequired,
  grafanaURL: PropTypes.string.isRequired,
  // grafanaAPIKey: PropTypes.string.isRequired,
  board: PropTypes.object.isRequired,
  panel: PropTypes.object.isRequired,
  templateVars: PropTypes.array.isRequired,
  updateDateRange: PropTypes.func.isRequired,
  handleChartDialogOpen: PropTypes.func.isRequired,
  inDialog: PropTypes.bool.isRequired,
};

const mapDispatchToProps = (dispatch) => ({
  updateProgress: bindActionCreators(updateProgress, dispatch),
});

export default withStyles(grafanaStyles)(connect(
  null,
  mapDispatchToProps,
)(withSnackbar(GrafanaCustomChart)));<|MERGE_RESOLUTION|>--- conflicted
+++ resolved
@@ -45,15 +45,11 @@
   card: {
     height: '100%',
     width: "100%",
-<<<<<<< HEAD
   },
   sparklineCardContent:{
     display:'grid',
     gridTemplateColumns: '1fr 3fr max-content',
     gap:' 0.5rem',
-=======
-    background:'#f3efff',
->>>>>>> 870dbf5a
   },
   cardContent: {
     height: '100%',
@@ -630,12 +626,7 @@
           bindto: self.chartRef,
           size: this.state.sparkline?(
             {
-<<<<<<< HEAD
-              // width: 150,
-              height:50,
-=======
-              height: 150,
->>>>>>> 870dbf5a
+              height: 50,
             }
           ):null,
           data: {
