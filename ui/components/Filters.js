import React, { useState, useEffect, useRef } from "react";
import { withStyles, makeStyles } from "@material-ui/core/styles";
import {
  NoSsr,
  TableCell,
  IconButton,
  Dialog,
  DialogTitle,
  DialogContent,
  DialogActions,
  Divider,
  Tooltip,
  Typography
} from "@material-ui/core";
import { UnControlled as CodeMirror } from "react-codemirror2";
import DeleteIcon from "@material-ui/icons/Delete";
import UploadIcon from "@material-ui/icons/Publish";
import { connect } from "react-redux";
import { bindActionCreators } from "redux";
import MUIDataTable from "mui-datatables";
import PromptComponent from "./PromptComponent";
import Moment from "react-moment";
import { withSnackbar } from "notistack";
import CloseIcon from "@material-ui/icons/Close";
import EditIcon from "@material-ui/icons/Edit";
import PlayArrowIcon from "@material-ui/icons/PlayArrow";
import { updateProgress } from "../lib/store";
import TableSortLabel from "@material-ui/core/TableSortLabel";
import dataFetch from "../lib/data-fetch";
import URLUploader from "./URLUploader";
import FullscreenIcon from '@material-ui/icons/Fullscreen';
import FullscreenExitIcon from '@material-ui/icons/FullscreenExit';

const styles = (theme) => ({
  grid : {
    padding : theme.spacing(2),
  },
  tableHeader : {
    fontWeight : "bolder",
    fontSize : 18,
  },
});

const useStyles = makeStyles(() => ({
  ymlDialogTitle : {
    display : "flex",
    alignItems : "center"
  },
  ymlDialogTitleText : {
    flexGrow : 1
  },
  fullScreenCodeMirror : {
    height : '100%',
    '& .CodeMirror' : {
      minHeight : "300px",
      height : '100%',
    }
  },

}))

function CustomToolbar(onClick, urlOnClick) {
  return function Toolbar() {
    return (
      <>
        <label htmlFor="upload-button">
          <input
            type="file"
            accept=".yaml, .yml, .json"
            hidden
            onChange={onClick}
            id="upload-button"
            name="upload-button"
          />
          <Tooltip title="Upload Filter">
            <IconButton aria-label="Upload" component="span">
              <UploadIcon />
            </IconButton>
          </Tooltip>
        </label>

        <URLUploader onSubmit={urlOnClick} />
      </>
    );
  };
}

function TooltipIcon({ children, onClick, title }) {
  return (
    <Tooltip title={title} placement="top" arrow interactive >
      <IconButton onClick={onClick}>
        {children}
      </IconButton>
    </Tooltip>
  )
}

function YAMLEditor({ filter, onClose, onSubmit }) {
  const classes = useStyles();
  const [yaml, setYaml] = useState("");
  const [fullScreen, setFullScreen] = useState(false);

  const toggleFullScreen = () => {
    setFullScreen(!fullScreen);
  }

  return (
    <Dialog onClose={onClose} aria-labelledby="filter-dialog-title" open maxWidth="md" fullScreen={fullScreen} fullWidth={!fullScreen}>
      <DialogTitle disableTypography id="filter-dialog-title" className={classes.ymlDialogTitle}>
        <Typography variant="h6" className={classes.ymlDialogTitleText}>
          {filter.name}
        </Typography>
        <TooltipIcon
          title={fullScreen ? "Exit Fullscreen" : "Enter Fullscreen"}
          onClick={toggleFullScreen}>
          {fullScreen ? <FullscreenExitIcon /> : <FullscreenIcon />}
        </TooltipIcon>
        <TooltipIcon title="Exit" onClick={onClose}>
          <CloseIcon />
        </TooltipIcon>
      </DialogTitle>
      <Divider variant="fullWidth" light />
      <DialogContent>
        <CodeMirror
          value={filter.filter_file}
          className={fullScreen ? classes.fullScreenCodeMirror : ""}
          options={{
            theme : "material",
            lineNumbers : true,
            lineWrapping : true,
            gutters : ["CodeMirror-lint-markers"],
            lint : true,
            mode : "text/x-yaml",
          }}
          onChange={(val) => setYaml(val)}
        />
      </DialogContent>
      <Divider variant="fullWidth" light />
      <DialogActions>
        <Tooltip title="Delete Filter">
          <IconButton
            aria-label="Delete"
            color="primary"
            onClick={() => onSubmit(yaml, filter.id, filter.name, "delete")}
          >
            <DeleteIcon />
          </IconButton>
        </Tooltip>
      </DialogActions>
    </Dialog>
  );
}

function MesheryFilters({ updateProgress, enqueueSnackbar, closeSnackbar, user, classes }) {
  const [page, setPage] = useState(0);
  const [search] = useState("");
  const [sortOrder] = useState("");
  const [count, setCount] = useState(0);
  const modalRef = useRef(null);
  const [pageSize, setPageSize] = useState(10);
  const [filters, setFilters] = useState([]);
  const [selectedRowData, setSelectedRowData] = useState(null);
  const DEPLOY_URL = "/api/filter/deploy";

  const ACTION_TYPES = {
    FETCH_FILTERS : {
      name : "FETCH_FILTERS",
      error_msg : "Failed to fetch filter",
    },
    DELETE_FILTERS : {
      name : "DELETE_FILTERS",
      error_msg : "Failed to delete filter file",
    },
    DEPLOY_FILTERS : {
      name : "DEPLOY_FILTERS",
      error_msg : "Failed to deploy filter file",
    },
    UPLOAD_FILTERS : {
      name : "UPLOAD_FILTERS",
      error_msg : "Failed to upload filter file",
    },
  };

  const searchTimeout = useRef(null);

  /**
   * fetch filters when the page loads
   */
  useEffect(() => {
    fetchFilters(page, pageSize, search, sortOrder);
  }, []);

  /**
   * fetchFilters constructs the queries based on the parameters given
   * and fetches the filters
   * @param {number} page current page
   * @param {number} pageSize items per page
   * @param {string} search search string
   * @param {string} sortOrder order of sort
   */

  const handleDeploy = (filter_file) => {
    dataFetch(
      DEPLOY_URL,
      { credentials : "include", method : "POST", body : filter_file },
      () => {
        console.log("FilterFile Deploy API", `/api/filter/deploy`);
        updateProgress({ showProgress : false });
      },
      handleError(ACTION_TYPES.DEPLOY_FILTERS)
    );
  };

  function fetchFilters(page, pageSize, search, sortOrder) {
    if (!search) search = "";
    if (!sortOrder) sortOrder = "";

    const query = `?page=${page}&page_size=${pageSize}&search=${encodeURIComponent(search)}&order=${encodeURIComponent(
      sortOrder
    )}`;

    updateProgress({ showProgress : true });

    dataFetch(
      `/api/filter${query}`,
      { credentials : "include" },
      (result) => {
        console.log("FilterFile API", `/api/filter${query}`);
        updateProgress({ showProgress : false });
        if (result) {
          setFilters(result.filters || []);
          setPage(result.page || 0);
          setPageSize(result.page_size || 0);
          setCount(result.total_count || 0);
        }
      },
      // handleError
      handleError(ACTION_TYPES.FETCH_FILTERS)
    );
  }

  // function handleError(error) {
  const handleError = (action) => (error) => {
    updateProgress({ showProgress : false });

    enqueueSnackbar(`${action.error_msg}: ${error}`, {
      variant : "error",
      action : function Action(key) {
        return (
          <IconButton key="close" aria-label="Close" color="inherit" onClick={() => closeSnackbar(key)}>
            <CloseIcon />
          </IconButton>
        );
      },
      autoHideDuration : 8000,
    });
  };

  function resetSelectedRowData() {
    return () => {
      setSelectedRowData(null);
    };
  }

  function handleSubmit(data, id, name, type) {
    updateProgress({ showProgress : true });
    if (type === "delete") {
      dataFetch(
        `/api/filter/${id}`,
        { credentials : "include", method : "DELETE" },
        () => {
          console.log("FilterFile API", `/api/filter/${id}`);
          updateProgress({ showProgress : false });
          fetchFilters(page, pageSize, search, sortOrder);
          resetSelectedRowData()();
        },
        // handleError
        handleError(ACTION_TYPES.DELETE_FILTERS)
      );
    }

    if (type === "upload" || type === "urlupload") {
      let body = { save : true }
      if (type === "upload") {
        body = JSON.stringify({ ...body, filter_data : { filter_data : data } })
      }
      if (type === "urlupload") {
        body = JSON.stringify({ ...body, url : data })
      }
      dataFetch(
        `/api/filter`,
        { credentials : "include", method : "POST", body },
        () => {
          console.log("FilterFile API", `/api/filter`);
          updateProgress({ showProgress : false });
          fetchFilters(page, pageSize, search, sortOrder);
        },
        // handleError
        handleError(ACTION_TYPES.UPLOAD_FILTERS)
      );
    }
  }

  function uploadHandler(ev) {
    if (!ev.target.files?.length) return;

    const file = ev.target.files[0];

    // Create a reader
    const reader = new FileReader();
    reader.addEventListener("load", (event) => {
      handleSubmit(event.target.result, "", file?.name || "meshery_" + Math.floor(Math.random() * 100), "upload");
    });
    reader.readAsText(file);
  }
  function urlUploadHandler(link) {
    handleSubmit(link, "", "meshery_" + Math.floor(Math.random() * 100), "urlupload");
    console.log(link, "valid");
  }
  const columns = [
    {
      name : "name",
      label : "Filter Name",
      options : {
        filter : false,
        sort : true,
        searchable : true,
        customHeadRender : function CustomHead({ index, ...column }, sortColumn) {
          return (
            <TableCell key={index} onClick={() => sortColumn(index)}>
              <TableSortLabel active={column.sortDirection != null} direction={column.sortDirection || "asc"}>
                <b>{column.label}</b>
              </TableSortLabel>
            </TableCell>
          );
        },
      },
    },
    {
      name : "created_at",
      label : "Upload Timestamp",
      options : {
        filter : false,
        sort : true,
        searchable : true,
        customHeadRender : function CustomHead({ index, ...column }, sortColumn) {
          return (
            <TableCell key={index} onClick={() => sortColumn(index)}>
              <TableSortLabel active={column.sortDirection != null} direction={column.sortDirection || "asc"}>
                <b>{column.label}</b>
              </TableSortLabel>
            </TableCell>
          );
        },
        customBodyRender : function CustomBody(value) {
          return <Moment format="LLLL">{value}</Moment>;
        },
      },
    },
    {
      name : "updated_at",
      label : "Update Timestamp",
      options : {
        filter : false,
        sort : true,
        searchable : true,
        customHeadRender : function CustomHead({ index, ...column }, sortColumn) {
          return (
            <TableCell key={index} onClick={() => sortColumn(index)}>
              <TableSortLabel active={column.sortDirection != null} direction={column.sortDirection || "asc"}>
                <b>{column.label}</b>
              </TableSortLabel>
            </TableCell>
          );
        },
        customBodyRender : function CustomBody(value) {
          return <Moment format="LLLL">{value}</Moment>;
        },
      },
    },
    {
      name : "Actions",
      options : {
        filter : false,
        sort : false,
        searchable : false,
        customHeadRender : function CustomHead({ index, ...column }) {
          return (
            <TableCell key={index}>
              <b>{column.label}</b>
            </TableCell>
          );
        },
        customBodyRender : function CustomBody(_, tableMeta) {
          const rowData = filters[tableMeta.rowIndex];
          return (
            <>
              <IconButton>
                <EditIcon
                  title="Config"
                  aria-label="config"
                  color="inherit"
                  onClick={() => setSelectedRowData(filters[tableMeta.rowIndex])}
                />
              </IconButton>
              <IconButton>
                <PlayArrowIcon
                  title="Deploy"
                  aria-label="deploy"
                  color="inherit"
                  onClick={() => handleDeploy(rowData.filter_file)} //deploy endpoint to be called here
                />
              </IconButton>
            </>
          );
        },
      },
    },
  ];

  columns.forEach((column, idx) => {
    if (column.name === sortOrder.split(" ")[0]) {
      columns[idx].options.sortDirection = sortOrder.split(" ")[1];
    }
  });

  async function showmodal() {
<<<<<<< HEAD
    let response = await modalRef.current.show({ title : "Delete Filters?",
=======
    let response = await modalRef.current.show({
      title : "Delete Filter?",
>>>>>>> e09d6ea5

      subtitle : "Are you sure you want to delete these filters?",

      options : ["Yes", "No"], })
    return response;
  }

  function deleteFilter(id) {
    dataFetch(
      `/api/filter/${id}`,
      {
        method : "DELETE",
        credentials : "include",
      },
      () => {
        updateProgress({ showProgress : false });

        enqueueSnackbar("Filter Successfully Deleted!", {
          variant : "success",
          autoHideDuration : 2000,
          action : function Action(key) {
            return (
              <IconButton key="close" aria-label="Close" color="inherit" onClick={() => closeSnackbar(key)}>
                <CloseIcon />
              </IconButton>
            );
          },
        });

        fetchFilters(page, pageSize, search, sortOrder);
      },
      handleError("Failed To Delete Filter")
    );
  }

  const options = {
    filter : false,
    sort : !(user && user.user_id === "meshery"),
    search : !(user && user.user_id === "meshery"),
    filterType : "textField",
    responsive : "scrollFullHeight",
    resizableColumns : true,
    serverSide : true,
    count,
    rowsPerPage : pageSize,
    rowsPerPageOptions : [10, 20, 25],
    fixedHeader : true,
    page,
    print : false,
    download : false,
    customToolbar : CustomToolbar(uploadHandler, urlUploadHandler),

    onRowsDelete : async function handleDelete(row) {
      let response  = await showmodal()
      console.log(response)
      if (response === "Yes") {
        const fid = Object.keys(row.lookup).map((idx) => filters[idx]?.id);
        fid.forEach((fid) => deleteFilter(fid));
      }
      if (response === "No")
        fetchFilters(page, pageSize, search, sortOrder);
    },

    onTableChange : (action, tableState) => {
      const sortInfo = tableState.announceText ? tableState.announceText.split(" : ") : [];
      let order = "";
      if (tableState.activeColumn) {
        order = `${columns[tableState.activeColumn].name} desc`;
      }

      switch (action) {
        case "changePage":
          fetchFilters(tableState.page, pageSize, search, sortOrder);
          break;
        case "changeRowsPerPage":
          fetchFilters(page, tableState.rowsPerPage, search, sortOrder);
          break;
        case "search":
          if (searchTimeout.current) {
            clearTimeout(searchTimeout.current);
          }
          searchTimeout.current = setTimeout(() => {
            if (search !== tableState.searchText) {
              fetchFilters(page, pageSize, tableState.searchText !== null ? tableState.searchText : "", sortOrder);
            }
          }, 500);
          break;
        case "sort":
          if (sortInfo.length == 2) {
            if (sortInfo[1] === "ascending") {
              order = `${columns[tableState.activeColumn].name} asc`;
            } else {
              order = `${columns[tableState.activeColumn].name} desc`;
            }
          }
          if (order !== sortOrder) {
            fetchFilters(page, pageSize, search, order);
          }
          break;
      }
    },
  };

  return (
    <NoSsr>
      {selectedRowData && Object.keys(selectedRowData).length > 0 && (
        <YAMLEditor filter={selectedRowData} onClose={resetSelectedRowData()} onSubmit={handleSubmit} />
      )}
      <MUIDataTable
        title={<div className={classes.tableHeader}>Filters</div>}
        data={filters}
        columns={columns}
        // @ts-ignore
        options={options}
      />
      <PromptComponent ref={modalRef} />
    </NoSsr>
  );
}

const mapDispatchToProps = (dispatch) => ({ updateProgress : bindActionCreators(updateProgress, dispatch) });

const mapStateToProps = (state) => {
  return { user : state.get("user")?.toObject() };
};

// @ts-ignore
export default withStyles(styles)(connect(mapStateToProps, mapDispatchToProps)(withSnackbar(MesheryFilters)));<|MERGE_RESOLUTION|>--- conflicted
+++ resolved
@@ -425,12 +425,7 @@
   });
 
   async function showmodal() {
-<<<<<<< HEAD
     let response = await modalRef.current.show({ title : "Delete Filters?",
-=======
-    let response = await modalRef.current.show({
-      title : "Delete Filter?",
->>>>>>> e09d6ea5
 
       subtitle : "Are you sure you want to delete these filters?",
 
