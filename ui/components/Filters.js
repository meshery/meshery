--- conflicted
+++ resolved
@@ -40,10 +40,7 @@
 import { getComponentsinFile } from "../utils/utils";
 import PublishIcon from "@material-ui/icons/Publish";
 import ConfigurationSubscription from "./graphql/subscriptions/ConfigurationSubscription";
-<<<<<<< HEAD
 import fetchCatalogFilter from "./graphql/queries/CatalogFilterQuery";
-=======
->>>>>>> 99f31824
 
 const styles = (theme) => ({
   grid : {
@@ -198,12 +195,8 @@
     open : false
   })
 
-<<<<<<< HEAD
   const catalogContentRef = useRef();
   const catalogVisibilityRef = useRef();
-
-=======
->>>>>>> 99f31824
   const disposeConfSubscriptionRef = useRef(null);
 
   const getMuiTheme = () => createTheme({
@@ -291,7 +284,6 @@
     });
   }
 
-<<<<<<< HEAD
   const handleCatalogVisibility = () => {
     catalogVisibilityRef.current = !catalogVisibility
     toggleCatalogContent({ catalogVisibility : !catalogVisibility });
@@ -321,11 +313,6 @@
       fetchCatalogFilters.unsubscribe();
       disposeConfSubscriptionRef.current.dispose();
     }
-=======
-  useEffect(() => {
-    initFiltersSubscription();
-    return () => disposeConfSubscriptionRef.current.dispose();
->>>>>>> 99f31824
   },[])
 
   /**
@@ -451,10 +438,6 @@
     });
   };
 
-<<<<<<< HEAD
-  const handleModalOpen = (e, filter_file, name, isDeploy) => {
-    e.stopPropagation()
-=======
   const initFiltersSubscription = (pageNo=page.toString(), pagesize=pageSize.toString(), searchText=search, order=sortOrder) => {
     if (disposeConfSubscriptionRef.current) {
       disposeConfSubscriptionRef.current.dispose();
@@ -488,8 +471,8 @@
     disposeConfSubscriptionRef.current = configurationSubscription
   }
 
-  const handleModalOpen = (filter_file, name, isDeploy) => {
->>>>>>> 99f31824
+  const handleModalOpen = (e, filter_file, name, isDeploy) => {
+    e.stopPropagation()
     setModalOpen({
       open : true,
       filter_file : filter_file,
