--- conflicted
+++ resolved
@@ -11,7 +11,6 @@
 import { setAdapter } from "../lib/store";
 
 const styles = (theme) => ({
-<<<<<<< HEAD
   icon : { fontSize : 20, },
   playRoot : {
     padding : theme.spacing(0),
@@ -52,26 +51,6 @@
     display : "inline",
     verticalAlign : "middle",
   },
-=======
-  icon : { fontSize : 20 },
-  playRoot : { padding : theme.spacing(0), marginBottom : theme.spacing(2) },
-  buttons : { display : "flex", justifyContent : "flex-end" },
-  button : { marginTop : theme.spacing(3), marginLeft : theme.spacing(1) },
-  margin : { margin : theme.spacing(1) },
-  alreadyConfigured : { textAlign : "center", padding : theme.spacing(20) },
-  colorSwitchBase : {
-    color : blue[300],
-    "&$colorChecked" : { color : blue[500], "& + $colorBar" : { backgroundColor : blue[500] } },
-  },
-  colorBar : {},
-  colorChecked : {},
-  uploadButton : { margin : theme.spacing(1), marginTop : theme.spacing(3) },
-  fileLabel : { width : "100%" },
-  editorContainer : { width : "100%" },
-  deleteLabel : { paddingRight : theme.spacing(2) },
-  alignRight : { textAlign : "right" },
-  expTitleIcon : { width : theme.spacing(3), display : "inline", verticalAlign : "middle" },
->>>>>>> 205b8963
   expIstioTitleIcon : {
     width : theme.spacing(2),
     display : "inline",
@@ -79,7 +58,6 @@
     marginLeft : theme.spacing(0.5),
     marginRight : theme.spacing(0.5),
   },
-<<<<<<< HEAD
   expTitle : {
     display : "inline",
     verticalAlign : "middle",
@@ -90,10 +68,6 @@
     padding : theme.spacing(2.5),
     borderRadius : 4,
   },
-=======
-  expTitle : { display : "inline", verticalAlign : "middle", marginLeft : theme.spacing(1) },
-  paneSection : { backgroundColor : "#fff", padding : theme.spacing(2.5), borderRadius : 4 },
->>>>>>> 205b8963
 });
 
 class MesheryPlayComponent extends React.Component {
