/* eslint-disable */
import React from 'react';
import PropTypes from 'prop-types';
import Button from '@material-ui/core/Button';
import Typography from '@material-ui/core/Typography';
import { Autocomplete } from '@material-ui/lab'
import { withStyles } from '@material-ui/core/styles';
import Grid from '@material-ui/core/Grid';
import {
  NoSsr, Tooltip, MenuItem, IconButton, CircularProgress, FormControl, FormLabel, RadioGroup, FormControlLabel, Radio, Divider, ExpansionPanel, ExpansionPanelSummary, ExpansionPanelDetails,
} from '@material-ui/core';
import TextField from '@material-ui/core/TextField';
import { withSnackbar } from 'notistack';
import { connect } from 'react-redux';
import { bindActionCreators } from 'redux';
import CloseIcon from '@material-ui/icons/Close';
import GetAppIcon from '@material-ui/icons/GetApp';
import ExpandMoreIcon from '@material-ui/icons/ExpandMore'
import { updateLoadTestData, updateStaticPrometheusBoardConfig, updateLoadTestPref, updateProgress } from '../lib/store';
import dataFetch from '../lib/data-fetch';
import MesheryChart from './MesheryChart';
import LoadTestTimerDialog from './load-test-timer-dialog';
import GrafanaCustomCharts from './GrafanaCustomCharts';


const meshes = [
  'Istio',
  'Linkerd',
  'App Mesh',
  'Aspen Mesh',
  'Citrix Service Mesh',
  'Consul Connect',
  'Grey Matter',
  'Kong',
  'Mesher',
  'Network Service Mesh',
  'Octarine',
  'Rotor',
  'SOFAMesh',
  'Zuul',
];

const loadGenerators = [
  'fortio',
  'wrk2',
];

const styles = (theme) => ({
  root: {
    padding: theme.spacing(10),
  },
  buttons: {
    display: 'flex',
    justifyContent: 'flex-end',
  },
  button: {
    marginTop: theme.spacing(3),
    marginLeft: theme.spacing(1),
  },
  expansionPanel: {
    boxShadow:'none',
    border: '1px solid rgb(196,196,196)',
  },
  margin: {
    margin: theme.spacing(1),
  },
  chartTitle: {
    textAlign: 'center',
  },
  chartTitleGraf: {
    textAlign: 'center',
    // marginTop: theme.spacing(5),
  },
  chartContent: {
    // minHeight: window.innerHeight * 0.7,
  },
  centerTimer: {
    width: '100%',
  },
});

const prePopulatedOptions = ['15s', '30s', '1m', '3m', '5m', '10m', '30m', '1h', '2h', '5h', '10h', '1d']

class MesheryPerformanceComponent extends React.Component {
  constructor(props) {
    super(props);
    const {
      testName, meshName, url, qps, c, t, result, staticPrometheusBoardConfig, k8sConfig, loadTestPrefs,
    } = props;

    this.state = {
      testName,
      meshName,
      url,
      qps,
      c,
      t,
      tValue: t,
      loadGenerator: 'fortio',
      result,
      headers: "",
      cookies: "",
      reqBody: "",
      contentType: "",

      timerDialogOpen: false,
      blockRunTest: false,
      urlError: false,
      tError: '',

      testUUID: this.generateUUID(),
      staticPrometheusBoardConfig,
      selectedMesh: '',
      availableAdapters: [],
    };
  }

  handleChange = (name) => (event) => {
    if (name === 'url' && event.target.value !== '') {
      this.setState({ urlError: false });
    }
    this.setState({ [name]: event.target.value });
  };

  handleDurationChange = (event, newValue) => {
    this.setState({tValue: newValue})
    if (newValue !== null) {
      this.setState({ tError: '' })
    }
  };

  handleInputDurationChange = (event, newValue) => {
    this.setState({t: newValue})
  };

  handleSubmit = () => {
<<<<<<< HEAD
=======

>>>>>>> 9de00fd9
    const {
      url, t
    } = this.state;

    if (url === '') {
      this.setState({ urlError: true });
      return;
    }

    let err = false;
    let tNum = 0;
    try {
      tNum = parseInt(t.substring(0, t.length - 1));
    } catch (ex) {
      err = true;
    }

    if (t === '' || t === null || !(t.toLowerCase().endsWith('h')
      || t.toLowerCase().endsWith('m') || t.toLowerCase().endsWith('s')) || err || tNum <= 0) {
      this.setState({ tError: 'error-autocomplete-value' });
      return;
    }

    this.submitLoadTest();
  }

  submitLoadTest = () => {
    const {
      testName, meshName, url, qps, c, t, loadGenerator, testUUID, headers, cookies, reqBody, contentType
    } = this.state;

    let computedTestName = testName;
    if (testName.trim() === '') {
      const mesh = meshName === '' || meshName === 'None' ? 'No mesh' : meshName;
      computedTestName = `${mesh}_${(new Date()).getTime()}`;
    }
    this.setState({testName: computedTestName});

    const t1 = t.substring(0, t.length - 1);
    const dur = t.substring(t.length - 1, t.length).toLowerCase();

    const data = {
      name: computedTestName,
      mesh: meshName === '' || meshName === 'None' ? '' : meshName, // to prevent None from getting to the DB
      url,
      qps,
      c,
      t: t1,
      dur,
      uuid: testUUID,
      loadGenerator,
      headers: headers,
      cookies: cookies,
      reqBody: reqBody,
      contentType: contentType,
    };
    const params = Object.keys(data).map((key) => `${encodeURIComponent(key)}=${encodeURIComponent(data[key])}`).join('&');
    this.startEventStream(`/api/perf/load-test?${params}`);
    this.setState({ blockRunTest: true }); // to block the button
  }

  handleSuccess() {
    const self = this;
    return (result) => {
      const {
        testName, meshName, url, qps, c, t, loadGenerator,
      } = this.state;
      if (typeof result !== 'undefined' && typeof result.runner_results !== 'undefined') {
        self.props.enqueueSnackbar('Successfully fetched the data.', {
          variant: 'success',
          autoHideDuration: 2000,
          action: (key) => (
            <IconButton
              key="close"
              aria-label="Close"
              color="inherit"
              onClick={() => self.props.closeSnackbar(key)}
            >
              <CloseIcon />
            </IconButton>
          ),
        });
        self.props.updateLoadTestData({
          loadTest: {
            testName,
            meshName,
            url,
            qps,
            c,
            t,
            loadGenerator,
            result,
          },
        });
        self.setState({ result, testUUID: self.generateUUID() });
      }
      self.closeEventStream();
      self.setState({ blockRunTest: false, timerDialogOpen: false });
    };
  }

  async startEventStream(url) {
    this.closeEventStream();
    this.eventStream = new EventSource(url);
    this.eventStream.onmessage = this.handleEvents();
    this.eventStream.onerror = this.handleError('Connection to the server got disconnected. Load test might be running in the background. Please check the results page in a few.');
    this.props.enqueueSnackbar('Load test has been successfully submitted', {
      variant: 'info',
      autoHideDuration: 1000,
      action: (key) => (
        <IconButton
          key="close"
          aria-label="Close"
          color="inherit"
          onClick={() => this.props.closeSnackbar(key)}
        >
          <CloseIcon />
        </IconButton>
      ),
    });
  }

  handleEvents() {
    const self = this;
    let track = 0;
    return (e) => {
      const data = JSON.parse(e.data);
      switch (data.status) {
        case 'info':
          self.props.enqueueSnackbar(data.message, {
            variant: 'info',
            autoHideDuration: 1000,
            action: (key) => (
              <IconButton
                key="close"
                aria-label="Close"
                color="inherit"
                onClick={() => self.props.closeSnackbar(key)}
              >
                <CloseIcon />
              </IconButton>
            ),
          });
          if (track === 0) {
            self.setState({ timerDialogOpen: true, result: {} });
            track++;
          }
          break;
        case 'error':
          self.handleError('Load test did not run successfully with msg')(data.message);
          break;
        case 'success':
          self.handleSuccess()(data.result);
          break;
      }
    };
  }

  closeEventStream() {
    if (this.eventStream && this.eventStream.close) {
      this.eventStream.close();
      this.eventStream = null;
    }
  }

  componentDidMount() {
    this.getStaticPrometheusBoardConfig();
    this.scanForMeshes();
    this.getLoadTestPrefs();
  }

  getLoadTestPrefs = () => {
    const self = this;
    dataFetch('/api/perf/load-test-prefs', {
      credentials: 'same-origin',
      method: 'GET',
      credentials: 'include',
    }, (result) => {
      if (typeof result !== 'undefined') {
        this.setState({
          qps: result.loadTestPrefs.qps,
          c: result.loadTestPrefs.c,
          t: result.loadTestPrefs.t,
          loadGenerator: result.loadTestPrefs.gen,
        });
      }
    }, () => {}); //error is already captured from the handler, also we have a redux-store for same & hence it's not needed here.

  }

  getStaticPrometheusBoardConfig = () => {
    const self = this;
    if ((self.props.staticPrometheusBoardConfig && self.props.staticPrometheusBoardConfig !== null && Object.keys(self.props.staticPrometheusBoardConfig).length > 0)
      || (self.state.staticPrometheusBoardConfig && self.state.staticPrometheusBoardConfig !== null && Object.keys(self.state.staticPrometheusBoardConfig).length > 0)) {
      return;
    }
    dataFetch('/api/prometheus/static_board', {
      credentials: 'same-origin',
      credentials: 'include',
    }, (result) => {
      if (typeof result !== 'undefined' && typeof result.cluster !== 'undefined' && typeof result.node !== 'undefined'
        && typeof result.cluster.panels !== 'undefined' && result.cluster.panels.length > 0
        && typeof result.node.panels !== 'undefined' && result.node.panels.length > 0) {
        self.props.updateStaticPrometheusBoardConfig({
          staticPrometheusBoardConfig: result, // will contain both the cluster and node keys for the respective boards
        });
        self.setState({ staticPrometheusBoardConfig: result });
      }
    }, self.handleError('unable to fetch pre-configured boards'));
  }

  scanForMeshes = () => {
    const self = this;

    if (typeof self.props.k8sConfig === 'undefined' || !self.props.k8sConfig.clusterConfigured) {
      return;
    }
    dataFetch('/api/mesh/scan', {
      credentials: 'same-origin',
      credentials: 'include',
    }, (result) => {
      if (typeof result !== 'undefined' && Object.keys(result).length > 0) {
        const adaptersList = [];
        Object.keys(result).forEach((mesh) => {
          adaptersList.push(mesh);
        });
        self.setState({ availableAdapters: adaptersList });
        Object.keys(result).forEach((mesh) => {
          self.setState({ selectedMesh: mesh });
        });
      }
    // }, self.handleError("unable to scan the kubernetes cluster"));
    }, () => {});
  }

  generateUUID() {
    const { v4: uuid } = require('uuid');
    return uuid();
  }

  handleError(msg) {
    const self = this;
    return (error) => {
      self.setState({ blockRunTest: false, timerDialogOpen: false });
      self.closeEventStream();
      let finalMsg = msg;
      if (typeof error === 'string') {
        finalMsg = `${msg}: ${error}`;
      }
      self.props.enqueueSnackbar(finalMsg, {
        variant: 'error',
        action: (key) => (
          <IconButton
            key="close"
            aria-label="Close"
            color="inherit"
            onClick={() => self.props.closeSnackbar(key)}
          >
            <CloseIcon />
          </IconButton>
        ),
        autoHideDuration: 4000,
      });
    };
  }

  handleTimerDialogClose = () => {
    this.setState({ timerDialogOpen: false });
  }

  render() {
    const { classes, grafana, prometheus } = this.props;
    const {
      timerDialogOpen, blockRunTest, url, qps, c, t, loadGenerator, testName, meshName, result, urlError,
<<<<<<< HEAD
      tError, testUUID, selectedMesh, availableAdapters, headers, cookies, reqBody, contentType, tValue
=======
      tError, testUUID, selectedMesh, availableAdapters, headers, cookies, reqBody, contentType
>>>>>>> 9de00fd9
    } = this.state;
    let staticPrometheusBoardConfig;
    if (this.props.staticPrometheusBoardConfig && this.props.staticPrometheusBoardConfig != null && Object.keys(this.props.staticPrometheusBoardConfig).length > 0) {
      staticPrometheusBoardConfig = this.props.staticPrometheusBoardConfig;
    } else {
      staticPrometheusBoardConfig = this.state.staticPrometheusBoardConfig;
    }
    let chartStyle = {};
    if (timerDialogOpen) {
      chartStyle = { opacity: 0.3 };
    }
    let displayStaticCharts = '';
    let displayGCharts = '';
    let displayPromCharts = '';

    availableAdapters.forEach((item) => {
      const index = meshes.indexOf(item);
      if (index !== -1) meshes.splice(index, 1);
    });

    if (staticPrometheusBoardConfig && staticPrometheusBoardConfig !== null && Object.keys(staticPrometheusBoardConfig).length > 0 && prometheus.prometheusURL !== '') {
      // only add testUUID to the board that should be persisted
      if (staticPrometheusBoardConfig.cluster) {
        staticPrometheusBoardConfig.cluster.testUUID = testUUID;
      }
      displayStaticCharts = (
        <React.Fragment>
          <Typography variant="h6" gutterBottom className={classes.chartTitle}>
            Node Metrics
          </Typography>
          <GrafanaCustomCharts
            boardPanelConfigs={[staticPrometheusBoardConfig.cluster, staticPrometheusBoardConfig.node]}
            prometheusURL={prometheus.prometheusURL}
          />
        </React.Fragment>
      );
    }
    if (prometheus.selectedPrometheusBoardsConfigs.length > 0) {
      displayPromCharts = (
        <React.Fragment>
          <Typography variant="h6" gutterBottom cclassName={classes.chartTitleGraf}>
            Prometheus charts
          </Typography>
          <GrafanaCustomCharts
            boardPanelConfigs={prometheus.selectedPrometheusBoardsConfigs}
            prometheusURL={prometheus.prometheusURL}
          />
        </React.Fragment>
      );
    }
    if (grafana.selectedBoardsConfigs.length > 0) {
      displayGCharts = (
        <React.Fragment>
          <Typography variant="h6" gutterBottom className={classes.chartTitleGraf}>
            Grafana charts
          </Typography>
          <GrafanaCustomCharts
            boardPanelConfigs={grafana.selectedBoardsConfigs}
            grafanaURL={grafana.grafanaURL}
            grafanaAPIKey={grafana.grafanaAPIKey}
          />
        </React.Fragment>
      );
    }
    return (
      <NoSsr>
        <React.Fragment>
          <div className={classes.root}>
            <Grid container spacing={1}>
              <Grid item xs={12} sm={6}>
                <Tooltip title="If a test name is not provided, a random one will be generated for you.">
                  <TextField
                    id="testName"
                    name="testName"
                    label="Test Name"
                    fullWidth
                    value={testName}
                    margin="normal"
                    variant="outlined"
                    onChange={this.handleChange('testName')}
                    inputProps={{ maxLength: 300 }}
                  />
                </Tooltip>
              </Grid>
              <Grid item xs={12} sm={6}>
                <TextField
                  select
                  id="meshName"
                  name="meshName"
                  label="Service Mesh"
                  fullWidth
                  value={meshName === '' && selectedMesh !== '' ? selectedMesh : meshName}
                  margin="normal"
                  variant="outlined"
                  onChange={this.handleChange('meshName')}
                >

                  {availableAdapters && availableAdapters.map((mesh) => (
                    <MenuItem key={`mh_-_${mesh}`} value={mesh.toLowerCase()}>{mesh}</MenuItem>
                  ))}
                  {availableAdapters && (availableAdapters.length > 0) && <Divider />}
                  <MenuItem key="mh_-_none" value="None">None</MenuItem>
                  {meshes && meshes.map((mesh) => (
                    <MenuItem key={`mh_-_${mesh}`} value={mesh.toLowerCase()}>{mesh}</MenuItem>
                  ))}
                </TextField>
              </Grid>
              <Grid item xs={12}>
                <TextField
                  required
                  id="url"
                  name="url"
                  label="URL to test"
                  type="url"
                  fullWidth
                  value={url}
                  error={urlError}
                  margin="normal"
                  variant="outlined"
                  onChange={this.handleChange('url')}
                />
              </Grid>
              <Grid item xs={12} sm={4}>
                <TextField
                  required
                  id="c"
                  name="c"
                  label="Concurrent requests"
                  type="number"
                  fullWidth
                  value={c}
                  inputProps={{ min: '0', step: '1' }}
                  margin="normal"
                  variant="outlined"
                  onChange={this.handleChange('c')}
                />
              </Grid>
              <Grid item xs={12} sm={4}>
                <TextField
                  required
                  id="qps"
                  name="qps"
                  label="Queries per second"
                  type="number"
                  fullWidth
                  value={qps}
                  inputProps={{ min: '0', step: '1' }}
                  margin="normal"
                  variant="outlined"
                  onChange={this.handleChange('qps')}
                />
              </Grid>
              <Grid item xs={12} sm={4}>
                <Tooltip title={"Please use 'h', 'm' or 's' suffix for hour, minute or second respectively."}>
                  <Autocomplete
                    required
                    id="t"
                    name="t"
                    freeSolo
                    label="Duration*"
                    fullWidth
                    variant="outlined"
                    className={classes.errorValue}
                    classes={{ root: tError }}
                    value={tValue}
                    inputValue={t}
                    onChange={this.handleDurationChange}
                    onInputChange={this.handleInputDurationChange}
                    options={prePopulatedOptions}
                    style={{ marginTop: '16px', marginBottom: '8px' }}
                    renderInput={(params) => <TextField {...params} label="Duration*" variant="outlined" />}
                  />
                </Tooltip>
              </Grid>
              <Grid item xs={12} sm={12} gutterBottom>
                <ExpansionPanel className={classes.expansionPanel}>
                  <ExpansionPanelSummary expanded={true} expandIcon={<ExpandMoreIcon/>}>
                    <Typography align="center" color="textSecondary" varient="h6">Advanced Options</Typography>
                  </ExpansionPanelSummary>
                  <ExpansionPanelDetails>
                    <Grid container spacing={1}>
                      <Grid item xs={12}>
                        <TextField
                          id="headers"
                          name="headers"
                          label="Request Headers"
                          fullWidth
                          value={headers}
                          multiline
                          margin="normal"
                          variant="outlined"
                          onChange={this.handleChange('headers')}
                        >
                        </TextField>
                      </Grid>
                      <Grid item xs={12}>
                        <TextField
                          id="cookies"
                          name="cookies"
                          label="Request Cookies"
                          fullWidth
                          value={cookies}
                          multiline
                          margin="normal"
                          variant="outlined"
                          onChange={this.handleChange('cookies')}
                        >
                        </TextField>
                      </Grid>
                      <Grid item xs={12}>
                        <TextField
                          id="contentType"
                          name="contentType"
                          label="Content Type"
                          fullWidth
                          value={contentType}
                          multiline
                          margin="normal"
                          variant="outlined"
                          onChange={this.handleChange('contentType')}
                        >
                        </TextField>
                      </Grid>
                      <Grid item xs={12} sm={12}>
                        <TextField
                          id="cookies"
                          name="cookies"
                          label="Request Body"
                          fullWidth
                          value={reqBody}
                          multiline
                          margin="normal"
                          variant="outlined"
                          onChange={this.handleChange('reqBody')}
                        >
                        </TextField>
                      </Grid>
                    </Grid>
                  </ExpansionPanelDetails>
                </ExpansionPanel>
              </Grid>
              <Grid item xs={12} sm={4}>
                <FormControl component="loadGenerator" className={classes.margin}>
                  <FormLabel component="loadGenerator">Load generator</FormLabel>
                  <RadioGroup aria-label="loadGenerator" name="loadGenerator" value={loadGenerator} onChange={this.handleChange('loadGenerator')} row>
                    {loadGenerators.map((lg) => (
                      <FormControlLabel value={lg} control={<Radio color="primary" />} label={lg} />
                    ))}
                  </RadioGroup>
                </FormControl>
              </Grid>
            </Grid>
            <React.Fragment>
              <div className={classes.buttons}>
                <Button
                  type="submit"
                  variant="contained"
                  color="primary"
                  size="large"
                  onClick={this.handleSubmit}
                  className={classes.button}
                  disabled={blockRunTest}
                >
                  {blockRunTest ? <CircularProgress size={30} /> : 'Run Test'}
                </Button>
              </div>
            </React.Fragment>

            <div className={classes.centerTimer}>
              <LoadTestTimerDialog
                open={timerDialogOpen}
                t={t}
                onClose={this.handleTimerDialogClose}
                countDownComplete={this.handleTimerDialogClose}
              />
            </div>

            {result && result.runner_results
        && (
          <div>
            <Typography variant="h6" gutterBottom className={classes.chartTitle} id="timerAnchor">
            Test Results
              <IconButton
                key="download"
                aria-label="download"
                color="inherit"
                // onClick={() => self.props.closeSnackbar(key) }
                href={`/api/perf/result?id=${encodeURIComponent(result.meshery_id)}`}
              >
                <GetAppIcon />
              </IconButton>
            </Typography>
            <div className={classes.chartContent} style={chartStyle}>
              <MesheryChart data={[result && result.runner_results ? result.runner_results : {}]} />
            </div>
          </div>
        )}


          </div>
        </React.Fragment>

        {displayStaticCharts}

        {displayPromCharts}

        {displayGCharts}

      </NoSsr>
    );
  }
}

MesheryPerformanceComponent.propTypes = {
  classes: PropTypes.object.isRequired,
};

const mapDispatchToProps = (dispatch) => ({
  updateLoadTestData: bindActionCreators(updateLoadTestData, dispatch),
  updateStaticPrometheusBoardConfig: bindActionCreators(updateStaticPrometheusBoardConfig, dispatch),
  updateLoadTestPref: bindActionCreators(updateLoadTestPref, dispatch),
});
const mapStateToProps = (state) => {
  const loadTest = state.get('loadTest').toJS();
  const grafana = state.get('grafana').toJS();
  const prometheus = state.get('prometheus').toJS();
  const k8sConfig = state.get('k8sConfig').toJS();
  const staticPrometheusBoardConfig = state.get('staticPrometheusBoardConfig').toJS();
  const loadTestPref = state.get('loadTestPref').toJS();
  return {
    ...loadTest, grafana, prometheus, staticPrometheusBoardConfig, k8sConfig,
  };
};


export default withStyles(styles)(connect(
  mapStateToProps,
  mapDispatchToProps,
)(withSnackbar(MesheryPerformanceComponent)));<|MERGE_RESOLUTION|>--- conflicted
+++ resolved
@@ -134,10 +134,6 @@
   };
 
   handleSubmit = () => {
-<<<<<<< HEAD
-=======
-
->>>>>>> 9de00fd9
     const {
       url, t
     } = this.state;
@@ -412,11 +408,7 @@
     const { classes, grafana, prometheus } = this.props;
     const {
       timerDialogOpen, blockRunTest, url, qps, c, t, loadGenerator, testName, meshName, result, urlError,
-<<<<<<< HEAD
       tError, testUUID, selectedMesh, availableAdapters, headers, cookies, reqBody, contentType, tValue
-=======
-      tError, testUUID, selectedMesh, availableAdapters, headers, cookies, reqBody, contentType
->>>>>>> 9de00fd9
     } = this.state;
     let staticPrometheusBoardConfig;
     if (this.props.staticPrometheusBoardConfig && this.props.staticPrometheusBoardConfig != null && Object.keys(this.props.staticPrometheusBoardConfig).length > 0) {
