--- conflicted
+++ resolved
@@ -36,11 +36,7 @@
             px: 0,
           }}
         >
-<<<<<<< HEAD
-          {width < 900 && isSearchExpanded ? null : (
-=======
           {width < 1370 && isSearchExpanded ? null : (
->>>>>>> 529db875
             <div
               style={{
                 display: 'flex',
@@ -181,36 +177,6 @@
               borderBottom: '1px solid #d2d3d4',
             }}
           >
-<<<<<<< HEAD
-            {width < 900 && isSearchExpanded ? null : (
-              <div style={{ display: 'flex', flexDirection: 'row' }}>
-                <IconButton onClick={expandAll} size="large">
-                  {/* <PlusSquare /> */}
-                  <KeyboardArrowDownIcon />
-                </IconButton>
-
-                <IconButton
-                  onClick={() => setExpanded([])}
-                  style={{ marginRight: '4px' }}
-                  size="large"
-                >
-                  {/* <MinusSquare /> */}
-                  <KeyboardArrowUpIcon />
-                </IconButton>
-                <FormControlLabel
-                  control={
-                    <Switch
-                      color="primary"
-                      checked={checked}
-                      onClick={handleChecked}
-                      inputProps={{ 'aria-label': 'controlled' }}
-                    />
-                  }
-                  label="Duplicates"
-                />
-              </div>
-            )}
-=======
             <div>
               {width < 1370 && isSearchExpanded ? null : (
                 <div style={{ display: 'flex', flexDirection: 'row' }}>
@@ -241,7 +207,6 @@
                 </div>
               )}
             </div>
->>>>>>> 529db875
             <div style={{ display: 'flex' }}>
               <SearchBar
                 onSearch={(value) => {
