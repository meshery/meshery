import React, { useState, useEffect, useCallback } from 'react';
import UploadIcon from '@mui/icons-material/Upload';
import DoNotDisturbOnIcon from '@mui/icons-material/DoNotDisturbOn';
import { getUnit8ArrayDecodedFile } from '../../utils/utils';
import {
  OVERVIEW,
  MODELS,
  COMPONENTS,
  RELATIONSHIPS,
  REGISTRANTS,
  GRAFANA,
  PROMETHEUS,
  REGISTRY,
} from '../../constants/navigator';
import DescriptionIcon from '@mui/icons-material/Description';
import {
  MeshModelToolbar,
  MainContainer,
  InnerContainer,
  CardStyle,
  TreeWrapper,
  DetailsContainer,
} from '@/assets/styles/general/tool.styles';
import MesheryTreeView from './MesheryTreeView';
import MeshModelDetails from './MeshModelDetails';
import { toLower } from 'lodash';
import { DisableButton } from './MeshModel.style';
import { useRouter } from 'next/router';
import { Provider } from 'react-redux';
import { store } from '../../store';
import {
  useLazyGetMeshModelsQuery,
  useLazyGetComponentsQuery,
  useLazyGetRelationshipsQuery,
  useLazyGetRegistrantsQuery,
  useImportMeshModelMutation,
} from '@/rtk-query/meshModel';
import { groupRelationshipsByKind, removeDuplicateVersions } from './helper';
import _ from 'lodash';
import {
  Modal as SistentModal,
  PrimaryActionButtons,
  ModalFooter,
  useStepper,
  CustomizedStepper,
  ModalBody,
  Box,
  useModal,
  TextField,
  ModalButtonSecondary,
  ModalButtonPrimary,
  Grid,
  Select,
  InputLabel,
  FormControlLabel,
  Checkbox,
  ComponentIcon,
  Typography,
  Button,
  FormControl,
  RadioGroup,
  MenuItem,
  Radio,
  FormLabel,
  NoSsr,
  importModelSchema,
  importModelUiSchema,
} from '@layer5/sistent';
import BrushIcon from '@mui/icons-material/Brush';
import CategoryIcon from '@mui/icons-material/Category';
import SourceIcon from '@/assets/icons/SourceIcon';
import AppRegistrationIcon from '@mui/icons-material/AppRegistration';

import { RJSFModalWrapper } from '../Modal';
import { useRef } from 'react';
import { updateProgress } from 'lib/store';
import ModelIcon from '@/assets/icons/ModelIcon';
import { iconMedium } from '../../css/icons.styles';
import AddIcon from '@mui/icons-material/AddCircleOutline';
import LanOutlinedIcon from '@mui/icons-material/LanOutlined';

const useMeshModelComponentRouter = () => {
  const router = useRouter();
  const { query } = router;

  if (query.settingsCategory === REGISTRY && !query.tab) {
    router.push({
      pathname: router.pathname,
      query: {
        ...query,
        tab: MODELS,
      },
    });
  }
  const searchQuery = query.searchText || null;
  const selectedTab = query.tab === GRAFANA || query.tab === PROMETHEUS ? OVERVIEW : query.tab;
  const selectedPageSize = query.pagesize || 25;

  return { searchQuery, selectedTab, selectedPageSize };
};

const useInfiniteScrollRef = (callback) => {
  const observerRef = useRef(null);
  const triggerRef = useRef(null);

  useEffect(() => {
    // setTimeout gives the browser time to finish rendering the DOM elements before executing the callback function.
    const timeoutId = setTimeout(() => {
      if (!triggerRef.current) {
        return () => observerRef.current && observerRef.current.disconnect();
      }

      observerRef.current = new IntersectionObserver(
        (entries) => {
          entries.forEach((entry) => {
            if (entry.isIntersecting) {
              callback();
            }
          });
        },
        { threshold: 0.01 },
      );
      observerRef.current.observe(triggerRef.current);
    }, 0);

    return () => {
      observerRef.current && observerRef.current.disconnect();
      clearTimeout(timeoutId);
    };
  }, [callback, triggerRef.current]);

  return triggerRef;
};

const MeshModelComponent_ = ({
  modelsCount,
  componentsCount,
  relationshipsCount,
  registrantCount,
  settingsRouter,
}) => {
  const router = useRouter();
  const { handleChangeSelectedTab } = settingsRouter(router);
  const [resourcesDetail, setResourcesDetail] = useState([]);
  const { searchQuery, selectedPageSize } = useMeshModelComponentRouter();
  const [page, setPage] = useState({
    Models: 0,
    Components: 0,
    Relationships: 0,
    Registrants: 0,
  });
  const [searchText, setSearchText] = useState(searchQuery);
  const [rowsPerPage, setRowsPerPage] = useState(selectedPageSize);
<<<<<<< HEAD
  const [view, setView] = useState(OVERVIEW);
  const [convert, setConvert] = useState(false);
=======
  const [view, setView] = useState(MODELS);
  const [importSchema, setImportSchema] = useState({});
>>>>>>> 7a657221
  const [importModal, setImportModal] = useState({
    open: false,
  });
  const [generateModal, setGenerateModal] = useState({
    open: false,
  });
  const [showDetailsData, setShowDetailsData] = useState({
    type: '', // Type of selected data eg. (models, components)
    data: {},
  });
  const [checked, setChecked] = useState(false);
  const [importModelReq] = useImportMeshModelMutation();
  const [uploadMethod, setUploadMethod] = useState('');

  const handleChangeUploadMethod = (e) => {
    setUploadMethod(e.target.value);
  };

  const handleGenerateModal = async (data) => {
    const { uploadType, url, model, component_csv, model_csv, relationship_csv, register } = data;
    let requestBody = null;
    switch (uploadType) {
      case 'CSV Import': {
        requestBody = {
          importBody: {
            model_csv: model_csv,
            component_csv: component_csv,
            relationship_csv: relationship_csv,
          },
          uploadType: 'csv',
          register: register,
        };
        break;
      }
      case 'URL Import': {
        if (url) {
          requestBody = {
            importBody: {
              url: url,
              model: model,
            },
            uploadType: 'url',
            register: register,
          };
        } else {
          console.error('Error: URL is empty');
          return;
        }
        break;
      }
      default: {
        console.error('Error: Invalid upload type');
        return;
      }
    }
    updateProgress({ showProgress: true });
    await importModelReq({ importBody: requestBody });
    updateProgress({ showProgress: false });
  };

  const urlModal = useModal({});

  const csvModal = useModal({});

  const handleUrlStepper = () => {
    setGenerateModal({
      open: false,
    });
    urlModal.openModal({
      title: 'Create Model',
      reactNode: (
        <UrlStepper handleGenerateModal={handleGenerateModal} handleClose={urlModal.closeModal} />
      ),
    });
  };
  const handleCsvStepper = () => {
    setGenerateModal({
      open: false,
    });
    csvModal.openModal({
      title: 'Import CSV ',
      reactNode: (
        <CsvStepper handleGenerateModal={handleGenerateModal} handleClose={csvModal.closeModal} />
      ),
    });
  };

  const handleUploadImport = () => {
    setImportModal({
      open: true,
    });
  };

  const handleUploadImportClose = () => {
    setImportModal({
      open: false,
    });
  };
  const handleImportModel = async (data) => {
    const { uploadType, url, file } = data;
    let requestBody = null;

    const fileElement = document.getElementById('root_file');

    switch (uploadType) {
      case 'File Import': {
        const fileName = fileElement.files[0].name;
        const fileData = getUnit8ArrayDecodedFile(file);
        if (fileData) {
          requestBody = {
            importBody: {
              model_file: fileData,
              url: '',
              filename: fileName,
            },
            uploadType: 'file',
            register: true,
          };
        } else {
          console.error('Error: File data is empty or invalid');
          return;
        }
        break;
      }
      case 'URL Import': {
        if (url) {
          requestBody = {
            importBody: {
              url: url,
            },
            uploadType: 'urlImport',
            register: true,
          };
        } else {
          console.error('Error: URL is empty');
          return;
        }
        break;
      }
      default: {
        console.error('Error: Invalid upload type');
        return;
      }
    }
    updateProgress({ showProgress: true });
    await importModelReq({ importBody: requestBody });
    updateProgress({ showProgress: false });
  };

  const handleGenerateModel = () => {
    setGenerateModal({
      open: true,
    });
  };
  const handleGenerateModelClose = () => {
    setGenerateModal({
      open: false,
    });
    setUploadMethod('');
  };

  const [modelFilters, setModelsFilters] = useState({ page: 0 });
  const [registrantFilters, setRegistrantsFilters] = useState({ page: 0 });
  const [componentsFilters, setComponentsFilters] = useState({ page: 0 });
  const [relationshipsFilters, setRelationshipsFilters] = useState({ page: 0 });

  /**
   * RTK Lazy Queries
   */
  const [getMeshModelsData, modelsRes] = useLazyGetMeshModelsQuery();
  const [getComponentsData, componentsRes] = useLazyGetComponentsQuery();
  const [getRelationshipsData, relationshipsRes] = useLazyGetRelationshipsQuery();
  const [getRegistrantsData, registrantsRes] = useLazyGetRegistrantsQuery();

  const modelsData = modelsRes.data;
  const registrantsData = registrantsRes.data;
  const componentsData = componentsRes.data;
  const relationshipsData = relationshipsRes.data;

  const hasMoreModels = modelsData?.total_count > modelsData?.page_size * modelsData?.page;
  const hasMoreRegistrants =
    registrantsData?.total_count > registrantsData?.page_size * registrantsData?.page;
  const hasMoreComponents =
    componentsData?.total_count > componentsData?.page_size * componentsData?.page;
  const hasMoreRelationships =
    componentsData?.total_count > relationshipsData?.page_size * relationshipsData?.page;

  const loadNextModelsPage = useCallback(() => {
    if (modelsRes.isLoading || modelsRes.isFetching || !hasMoreModels) {
      return;
    }
    setModelsFilters((prev) => ({ ...prev, page: prev.page + 1 }));
  }, [modelsRes, hasMoreModels]);

  const loadNextRegistrantsPage = useCallback(() => {
    if (registrantsRes.isLoading || registrantsRes.isFetching || !hasMoreRegistrants) {
      return;
    }
    setRegistrantsFilters((prev) => ({ ...prev, page: prev.page + 1 }));
  }, [registrantsRes, hasMoreRegistrants]);

  const loadNextComponentsPage = useCallback(() => {
    if (componentsRes.isLoading || componentsRes.isFetching || !hasMoreComponents) {
      return;
    }
    setComponentsFilters((prev) => ({ ...prev, page: prev.page + 1 }));
  }, [componentsRes, hasMoreComponents]);

  const loadNextRelationshipsPage = useCallback(() => {
    if (relationshipsRes.isLoading || relationshipsRes.isFetching || !hasMoreRelationships) {
      return;
    }
  }, [relationshipsRes, hasMoreRelationships]);
  /**
   * IntersectionObservers
   */
  const lastModelRef = useInfiniteScrollRef(loadNextModelsPage);
  const lastComponentRef = useInfiniteScrollRef(loadNextComponentsPage);
  const lastRelationshipRef = useInfiniteScrollRef(loadNextRelationshipsPage);
  const lastRegistrantRef = useInfiniteScrollRef(loadNextRegistrantsPage);

  const fetchData = useCallback(async () => {
    try {
      let response;
      switch (view) {
        case MODELS:
          response = await getMeshModelsData(
            {
              params: {
                page: searchText ? 0 : modelFilters.page,
                pagesize: searchText ? 'all' : 25,
                components: false,
                relationships: false,
                search: searchText || '',
              },
            },
            true, // arg to use cache as default
          );
          break;
        case COMPONENTS:
          response = await getComponentsData(
            {
              params: {
                page: searchText ? 0 : componentsFilters.page,
                pagesize: searchText ? 'all' : rowsPerPage,
                search: searchText || '',
                trim: true,
              },
            },
            true,
          );
          break;
        case RELATIONSHIPS:
          response = await getRelationshipsData(
            {
              params: {
                page: searchText ? 0 : relationshipsFilters.page,
                pagesize: 'all',
                search: searchText || '',
              },
            },
            true,
          );
          break;
        case REGISTRANTS:
          response = await getRegistrants();
          break;
        default:
          break;
      }

      if (response.data && response.data[view.toLowerCase()]) {
        // When search or "show duplicates" functionality is active:
        // Avoid appending data to the previous dataset.
        // preventing duplicate entries and ensuring the UI reflects the API's response accurately.
        // For instance, during a search, display the data returned by the API instead of appending it to the previous results.
        let newData = [];
        if (response.data[view.toLowerCase()]) {
          newData =
            searchText || view === RELATIONSHIPS
              ? [...response.data[view.toLowerCase()]]
              : [...resourcesDetail, ...response.data[view.toLowerCase()]];
        }

        // Set unique data
        setResourcesDetail(_.uniqWith(newData, _.isEqual));

        // Deeplink may contain higher rowsPerPage val for first time fetch
        // In such case set it to default as 14 after UI renders
        // This ensures the correct pagesize for subsequent API calls triggered on scrolling tree.
        if (rowsPerPage !== 25) {
          setRowsPerPage(25);
        }
      }
    } catch (error) {
      console.error(`Failed to fetch ${view.toLowerCase()}:`, error);
    }
  }, [
    getMeshModelsData,
    getComponentsData,
    getRelationshipsData,
    getRegistrantsData,
    modelFilters,
    registrantFilters,
    view,
    page,
    rowsPerPage,
    searchText,
    resourcesDetail,
    checked,
  ]);

  const getRegistrants = async () => {
    let registrantResponse;
    let response;
    registrantResponse = await getRegistrantsData(
      {
        params: {
          page: searchText ? 0 : registrantFilters.page,
          pagesize: searchText ? 'all' : 25,
          search: searchText || '',
        },
      },
      true,
    );
    if (registrantResponse.data && registrantResponse.data.registrants) {
      const registrants = registrantResponse.data.registrants;
      const tempResourcesDetail = [];

      for (let registrant of registrants) {
        let hostname = toLower(registrant?.hostname);
        const { data: modelRes } = await getMeshModelsData(
          {
            params: {
              page: page?.Models,
              pagesize: 'all',
              registrant: hostname,
              components: false,
              relationships: false,
            },
          },
          true,
        );
        if (modelRes.models && modelRes.models.length > 0) {
          const updatedRegistrant = {
            ...registrant,
            models: removeDuplicateVersions(modelRes.models) || [],
          };
          tempResourcesDetail.push(updatedRegistrant);
        }
      }
      response = {
        data: {
          registrants: tempResourcesDetail,
        },
      };
    }
    setRowsPerPage(25);
    return response;
  };

  const handleTabClick = (selectedView) => {
    handleChangeSelectedTab(selectedView);
    if (view !== selectedView) {
      setSearchText(null);
      setResourcesDetail([]);
    }
    setModelsFilters({ page: 0 });
    setRegistrantsFilters({ page: 0 });
    setComponentsFilters({ page: 0 });
    setRelationshipsFilters({ page: 0 });
    setPage({
      Models: 0,
      Components: 0,
      Relationships: 0,
      Registrants: 0,
    });
    setView(selectedView);
    setShowDetailsData({
      type: '',
      data: {},
    });
  };

  const modifyData = () => {
    if (view === MODELS) {
      return removeDuplicateVersions(
        checked ? resourcesDetail.filter((model) => model.duplicates > 0) : resourcesDetail,
      );
    } else if (view === RELATIONSHIPS) {
      return groupRelationshipsByKind(resourcesDetail);
    } else {
      return resourcesDetail;
    }
  };

  useEffect(() => {
    if (searchText !== null && page[view] > 0) {
      setPage({
        Models: 0,
        Components: 0,
        Relationships: 0,
        Registrants: 0,
      });
    }
  }, [searchText]);

  useEffect(() => {
    fetchData();
  }, [view, page, rowsPerPage, checked, searchText, modelFilters, registrantFilters]);
<<<<<<< HEAD
=======

  useEffect(() => {
    const fetchData = async () => {
      try {
        const response = await fetch('/api/schema/resource/model', {
          method: 'GET',
          credentials: 'include',
        });
        const result = await response.json();
        setImportSchema(result);
      } catch (error) {
        console.error('Error fetching data:', error);
      }
    };

    fetchData();
  }, []);
>>>>>>> 7a657221

  return (
    <div data-test="workloads">
      <TabBar handleUploadImport={handleUploadImport} handleGenerateModel={handleGenerateModel} />
      {importModal.open && (
        <ImportModal handleClose={handleUploadImportClose} handleImportModel={handleImportModel} />
      )}
      {generateModal.open && (
        <GenerateModal
          uploadMethod={uploadMethod}
          handleChange={handleChangeUploadMethod}
          handleClose={handleGenerateModelClose}
          handleUrlStepper={handleUrlStepper}
          handleCsvStepper={handleCsvStepper}
        />
      )}
      <>
        <SistentModal maxWidth="sm" {...urlModal}></SistentModal>
        <SistentModal maxWidth="sm" {...csvModal}></SistentModal>
      </>
      <MainContainer>
        <InnerContainer>
          <TabCard
            label="Models"
            count={modelsCount}
            active={view === MODELS}
            onClick={() => handleTabClick(MODELS)}
          />
          <TabCard
            label="Components"
            count={componentsCount}
            active={view === COMPONENTS}
            onClick={() => handleTabClick(COMPONENTS)}
          />
          <TabCard
            label="Relationships"
            count={relationshipsCount}
            active={view === RELATIONSHIPS}
            onClick={() => handleTabClick(RELATIONSHIPS)}
          />
          <TabCard
            label="Registrants"
            count={registrantCount}
            active={view === REGISTRANTS}
            onClick={() => handleTabClick(REGISTRANTS)}
          />
        </InnerContainer>

        <TreeWrapper>
          <DetailsContainer
            isEmpty={!resourcesDetail.length}
            style={{
              padding: '0.6rem',
              overflow: 'hidden',
            }}
          >
            <MesheryTreeView
              data={modifyData()}
              view={view}
              setSearchText={setSearchText}
              setPage={setPage}
              checked={checked}
              setChecked={setChecked}
              searchText={searchText}
              setShowDetailsData={setShowDetailsData}
              showDetailsData={showDetailsData}
              setResourcesDetail={setResourcesDetail}
              lastItemRef={{
                [MODELS]: lastModelRef,
                [REGISTRANTS]: lastRegistrantRef,
                [COMPONENTS]: lastComponentRef,
                [RELATIONSHIPS]: lastRelationshipRef,
              }}
              isFetching={{
                [MODELS]: modelsRes.isFetching,
                [REGISTRANTS]: registrantsRes.isFetching,
                [COMPONENTS]: componentsRes.isFetching,
                [RELATIONSHIPS]: relationshipsRes.isFetching,
              }}
            />
          </DetailsContainer>
          <MeshModelDetails
            view={view}
            setShowDetailsData={setShowDetailsData}
            showDetailsData={showDetailsData}
          />
        </TreeWrapper>
      </MainContainer>
    </div>
  );
};
const ImportModal = React.memo((props) => {
  const { handleClose, handleImportModel } = props;

  return (
    <SistentModal open={true} closeModal={handleClose} maxWidth="sm" title="Import Model">
      <RJSFModalWrapper
        schema={importModelSchema}
        uiSchema={importModelUiSchema}
        handleSubmit={handleImportModel}
        submitBtnText="Import"
        handleClose={handleClose}
      />
    </SistentModal>
  );
});

ImportModal.displayName = 'ImportModal';

const GenerateModal = React.memo((props) => {
  const { handleClose, uploadMethod, handleChange, handleUrlStepper, handleCsvStepper } = props;

  return (
    <SistentModal open={true} closeModal={handleClose} maxWidth="sm" title="Generate Model">
      <FormControl style={{ padding: '10px' }}>
        <FormLabel id="upload-method-choices" sx={{ marginBottom: '1rem' }}>
          Upload Method
        </FormLabel>
        <RadioGroup
          aria-labelledby="upload-method-choices"
          name="uploadMethod"
          value={uploadMethod}
          onChange={handleChange}
        >
          <FormControlLabel value="url" control={<Radio />} label="URL Import" />
          <FormControlLabel value="csv" control={<Radio />} label="CSV Import" />
        </RadioGroup>
      </FormControl>
      <ModalFooter
        variant="filled"
        helpText="URL Import supports Artifacthub and Github. Csv Import supports bulk generation and import."
      >
        <PrimaryActionButtons
          primaryText="Next"
          secondaryText="Cancel"
          primaryButtonProps={{
            onClick: uploadMethod === 'url' ? handleUrlStepper : handleCsvStepper,
            disabled: !uploadMethod,
          }}
          secondaryButtonProps={{
            onClick: handleClose,
          }}
        />
      </ModalFooter>
    </SistentModal>
  );
});

GenerateModal.displayName = 'GenerateModal';
const UrlStepper = React.memo(({ handleGenerateModal, handleClose }) => {
  const [modelSource, setModelSource] = React.useState('');
  const [modelName, setModelName] = React.useState('');
  const [modelDisplayName, setModelDisplayName] = React.useState('');
  const [modelCategory, setModelCategory] = React.useState('');
  const [modelSubcategory, setModelSubcategory] = React.useState('');
  const [modelShape, setModelShape] = React.useState('');
  const [modelUrl, setModelUrl] = React.useState('');
  const [primaryColor, setPrimaryColor] = React.useState('#000000');
  const [secondaryColor, setSecondaryColor] = React.useState('#000000');
  const [logoLightThemePath, setLogoLightThemePath] = React.useState('');
  const [logoDarkThemePath, setLogoDarkThemePath] = React.useState('');
  const [registerModel, setRegisterModel] = React.useState(true);
  const [isAnnotation, setIsAnnotation] = React.useState(true);

  const modelCategories = [
    'Analytics',
    'App Definition and Development',
    'Cloud Native Network',
    'Cloud Native Storage',
    'Database',
    'Machine Learning',
    'Observability and Analysis',
    'Orchestration & Management',
    'Platform',
    'Provisioning',
    'Runtime',
    'Security & Compliance',
    'Serverless',
    'Tools',
    'Uncategorized',
  ];

  const modelSubCategories = [
    'Academic',
    'API Gateway',
    'Application Definition & Image Build',
    'Automation & Configuration',
    'Certified CNFs',
    'Certified Kubernetes - Distribution',
    'Certified Kubernetes - Hosted',
    'Certified Kubernetes - Installer',
    'Chaos Engineering',
    'Cloud Native Network',
    'Cloud Native Storage',
    'Container Registry',
    'Container Runtime',
    'Continuous Integration & Delivery',
    'Continuous Optimization',
    'Coordination & Service Discovery',
    'Database',
    'Debugging and Observability',
    'End User Supporter',
    'Framework',
    'Gold',
    'Hosted Platform',
    'Installable Platform',
    'Key Management',
    'Kubernetes Certified Service Provider',
    'Kubernetes Training Partner',
    'Logging',
    'Metrics',
    'Monitoring',
    'Nonprofit',
    'Packaging, Registries & Application Delivery',
    'PaaS/Container Service',
    'Platinum',
    'Remote Procedure Call',
    'Runtime',
    'Scheduling & Orchestration',
    'Security',
    'Security & Compliance',
    'Service Mesh',
    'Service Proxy',
    'Silver',
    'Specifications',
    'Streaming & Messaging',
    'Toolchain',
    'Tools',
    'Tracing',
  ];
  const handleLogoLightThemeChange = async (event) => {
    const file = event.target.files[0];

    if (file && file.type === 'image/svg+xml') {
      const reader = new FileReader();

      reader.onload = (e) => {
        const svgData = e.target.result;
        setLogoLightThemePath(svgData);
      };
      reader.readAsText(file);
    } else {
      console.error('Please upload a valid SVG file.');
    }
  };

  const handleLogoDarkThemeChange = async (event) => {
    const file = event.target.files[0];

    if (file && file.type === 'image/svg+xml') {
      const reader = new FileReader();

      reader.onload = (e) => {
        const svgData = e.target.result;
        setLogoDarkThemePath(svgData);
      };

      // Read the file as text (since it's an SVG)
      reader.readAsText(file);
    } else {
      console.error('Please upload a valid SVG file.');
    }
  };
  const modelShapes = [
    'rectangle',
    'round-rectangle',
    'bottom-round-rectangle',
    'cut-rectangle',
    'shape',
    'circle',
    'diamond',
    'round-rectang',
    'hexagon',
    'rhomboid',
    'triangle',
    'cilinder',
    'round-triangle',
    'round-pentagon',
    'sheild',
    'vee',
    'cylinder',
    'round-heptagon',
    'concave-hexagon',
    'right-rhomboid',
    'barrel',
    'round-diamond',
  ];
  const handleFinish = () => {
    handleClose();
    handleGenerateModal({
      uploadType: 'URL Import',
      register: registerModel,
      url: modelUrl,
      model: {
        model: modelName,
        modelDisplayName: modelDisplayName,
        registrant: modelSource,
        category: modelCategory,
        subCategory: modelSubcategory,
        shape: modelShape,
        primaryColor: primaryColor,
        secondaryColor: secondaryColor,
        svgColor: logoLightThemePath,
        svgWhite: logoDarkThemePath,
        isAnnotation: isAnnotation,
      },
    });
  };
  const urlStepper = useStepper({
    steps: [
      {
        component: (
          <div>
            <Box display="flex" alignItems="center" mb={2}>
              <Typography>
                Please select the appropriate <strong>Source</strong> based on your URL.
              </Typography>
            </Box>
            <FormControl component="fieldset">
              <RadioGroup
                row
                aria-label="source"
                name="source"
                value={modelSource}
                onChange={(e) => setModelSource(e.target.value.toLowerCase())}
                style={{ gap: '2rem' }}
              >
                {['Github', 'Artifacthub'].map((source, idx) => (
                  <FormControlLabel
                    key={idx}
                    value={source.toLowerCase()}
                    control={<Radio />}
                    label={<>{source}</>}
                  />
                ))}
              </RadioGroup>
            </FormControl>
            <FormControl fullWidth style={{ marginTop: '1rem' }}>
              <TextField
                required
                id="model-url"
                label="Model URL"
                value={modelUrl}
                onChange={(e) => setModelUrl(e.target.value)}
                variant="outlined"
              />
            </FormControl>
          </div>
        ),
        icon: SourceIcon,
        label: 'Source',
        helpText: (
          <>
            <ul>
              <li>
                <strong>GitHub:</strong> Provide a GitHub repository URL. For example,{' '}
                <em>git:://github.com/cert-manager/cert-manager/master/deploy/crds</em>.
              </li>
              <li>
                <br />
                <strong>ArtifactHub:</strong> ArtifactHub package URL. For example,{' '}
                <em>https://artifacthub.io/packages/search?ts_query_web={'{model-name}'}</em>.
              </li>
            </ul>
          </>
        ),
      },
      {
        component: (
          <div>
            <Box display="flex" alignItems="center" mb={2}>
              <Typography>
                Please enter the appropriate<strong> Model name</strong> and{' '}
                <strong> Model Display Name</strong> for your model.
              </Typography>
            </Box>
            <Grid container spacing={2}>
              <Grid item xs={6}>
                <FormControl fullWidth>
                  <TextField
                    required
                    id="model-name"
                    label="Model Name"
                    value={modelName}
                    onChange={(e) => setModelName(e.target.value)}
                    variant="outlined"
                  />
                </FormControl>
              </Grid>
              <Grid item xs={6}>
                <FormControl fullWidth>
                  <TextField
                    required
                    id="model-display-name"
                    label="Model Display Name"
                    value={modelDisplayName}
                    onChange={(e) => setModelDisplayName(e.target.value)}
                    variant="outlined"
                  />
                </FormControl>
              </Grid>
            </Grid>
          </div>
        ),
        icon: DescriptionIcon,
        label: 'Model Details',
        helpText: (
          <>
            <ul>
              <li>
                <strong>Model Name:</strong> Should be in lowercase with hyphens. For example,{' '}
                <em>cert-manager</em>.
              </li>
              <br />
              <li>
                <strong>Display Name:</strong> How you want your model to be named. For example,{' '}
                <em>Cert Manager</em>.
              </li>
            </ul>
          </>
        ),
      },
      {
        component: (
          <div>
            <Box display="flex" alignItems="center" mb={2}>
              <Typography>
                Please select the appropriate <strong>Category</strong> and
                <strong>Subcategory</strong> for your model.
                <br />
                <strong>Note:</strong> If you can&apos;t find the appropriate category or
                subcategory, please select <em>Uncategorized</em>.
              </Typography>
            </Box>

            <Grid container spacing={2}>
              <Grid item xs={6}>
                <FormControl fullWidth variant="outlined">
                  <InputLabel id="category-label">Category</InputLabel>
                  <Select
                    labelId="category-label"
                    id="category"
                    value={modelCategory}
                    label="Category"
                    onChange={(e) => setModelCategory(e.target.value)}
                  >
                    {modelCategories.map((category, idx) => (
                      <MenuItem key={idx} value={category}>
                        {category}
                      </MenuItem>
                    ))}
                  </Select>
                </FormControl>
              </Grid>
              <Grid item xs={6}>
                <FormControl fullWidth variant="outlined">
                  <InputLabel id="subcategory-label">Subcategory</InputLabel>
                  <Select
                    labelId="subcategory-label"
                    id="subcategory"
                    value={modelSubcategory}
                    label="Subcategory"
                    onChange={(e) => setModelSubcategory(e.target.value)}
                  >
                    {modelSubCategories.map((subCategory, idx) => (
                      <MenuItem key={idx} value={subCategory}>
                        {subCategory}
                      </MenuItem>
                    ))}
                  </Select>
                </FormControl>
              </Grid>
            </Grid>
          </div>
        ),
        icon: CategoryIcon,
        label: 'Model Categorization',
        helpText: (
          <>
            <ul>
              <li>
                <strong>Category:</strong> Determines the main grouping.
              </li>
              <li>
                <strong>Subcategory:</strong> Allows for more specific classification.
              </li>
            </ul>
          </>
        ),
      },
      {
        component: (
          <div>
            <Box display="flex" alignItems="center" mb="2rem">
              <Typography>
                Configure logos, colors, and shape for your model.
                <br />
                <strong>Note:</strong> If none of these are provided, default Meshery values will be
                used.
              </Typography>
            </Box>

            <Grid container spacing={1}>
              <Grid item xs={6}>
                <FormControl fullWidth variant="outlined">
                  <Typography>Logo (Dark Theme)</Typography>
                  <input
                    id="logo-dark-theme"
                    type="file"
                    accept=".svg"
                    onChange={handleLogoDarkThemeChange}
                    style={{ marginTop: '1rem' }}
                    label=" "
                  />
                </FormControl>
              </Grid>

              <Grid item xs={6}>
                <FormControl fullWidth>
                  <Typography>Logo (Light Theme)</Typography>
                  <input
                    id="logo-light-theme"
                    type="file"
                    accept=".svg"
                    onChange={handleLogoLightThemeChange}
                    style={{ marginTop: '1rem' }}
                  />
                </FormControl>
              </Grid>

              <Grid item xs={6} style={{ marginTop: '2rem' }}>
                <FormControl fullWidth>
                  <Typography>Primary Color</Typography>
                  <input
                    id="primary-color"
                    type="color"
                    value={primaryColor}
                    onChange={(e) => setPrimaryColor(e.target.value)}
                    style={{ width: '100%', marginTop: '1rem' }}
                  />
                </FormControl>
              </Grid>

              <Grid item xs={6} style={{ marginTop: '2rem' }}>
                <FormControl fullWidth>
                  <Typography>Secondary Color</Typography>
                  <input
                    id="secondary-color"
                    type="color"
                    value={secondaryColor}
                    onChange={(e) => setSecondaryColor(e.target.value)}
                    style={{ width: '100%', marginTop: '1rem' }}
                  />
                </FormControl>
              </Grid>

              <Grid item xs={12} style={{ marginTop: '1rem' }}>
                <FormControl fullWidth variant="outlined">
                  <InputLabel id="shape-label">Shape</InputLabel>
                  <Select
                    labelId="shape-label"
                    id="shape"
                    value={modelShape}
                    label="Shape"
                    onChange={(e) => setModelShape(e.target.value)}
                    style={{ marginTop: '1rem' }}
                  >
                    {modelShapes.map((shape, idx) => (
                      <MenuItem key={idx} value={shape}>
                        {shape}
                      </MenuItem>
                    ))}
                  </Select>
                </FormControl>
              </Grid>
            </Grid>
          </div>
        ),
        icon: BrushIcon,
        label: 'Styling',
        helpText: (
          <>
            <p>
              Configure your model&apos;s logos, primary and secondary colors, and shape. If none of
              these are provided, default Meshery values will be used.
            </p>
            <ul>
              <li>
                <strong>Primary Color:</strong> The main color used in your model&apos;s theme.
              </li>
              <br />
              <li>
                <strong>Secondary Color:</strong> The accent color used in your model&apos;s theme.
              </li>
              <br />
              <li>
                <strong>Shape:</strong> The shape used for visual elements in your model.
              </li>
            </ul>
          </>
        ),
      },
      {
        component: (
          <div>
            <Grid item xs={12}>
              <FormControl component="fieldset">
                <FormControlLabel
                  label="Would you like to register the model now so you can use it immediately after it's generated?"
                  labelPlacement="start"
                  control={
                    <Checkbox
                      checked={registerModel}
                      onChange={(e) => setRegisterModel(e.target.checked)}
                      name="registerModel"
                      color="primary"
                      st
                    />
                  }
                />
              </FormControl>
            </Grid>
            <Grid item xs={12} style={{ marginTop: '1rem' }}>
              <FormControl component="fieldset">
                <FormControlLabel
                  label="Is this model exclusively for visual annotation and not related to infrastructure management?"
                  labelPlacement="start"
                  control={
                    <Checkbox
                      checked={isAnnotation}
                      onChange={(e) => setIsAnnotation(e.target.checked)}
                      name="registerModel"
                      color="primary"
                    />
                  }
                />
              </FormControl>
            </Grid>
          </div>
        ),
        icon: AppRegistrationIcon,
        label: 'Additional Details',
        helpText: (
          <>
            <p>Specify your preferences for model registration and usage:</p>
            <ul>
              <li>
                <strong>Register Model Now</strong>: Choose this option to register the model
                immediately after it&apos;s generated, allowing you to use it right away.
              </li>
              <br />
              <li>
                <strong>Visual Annotation Only</strong>: Select this if the model is exclusively for
                visual annotation purposes and not related to infrastructure management.
              </li>
            </ul>
          </>
        ),
      },
    ],
  });

  const transitionConfig = {
    0: {
      canGoNext: () => modelUrl && modelSource,
      nextButtonText: 'Next',
      nextAction: () => urlStepper.handleNext(),
    },
    1: {
      canGoNext: () => modelDisplayName && modelName,
      nextButtonText: 'Next',
      nextAction: () => urlStepper.handleNext(),
    },
    2: {
      canGoNext: () => true,
      nextButtonText: 'Next',
      nextAction: () => urlStepper.handleNext(),
    },
    3: {
      canGoNext: () => true,
      nextButtonText: 'Next',
      nextAction: () => urlStepper.handleNext(),
    },
    4: {
      canGoNext: () => true,
      nextButtonText: 'Finish',
      nextAction: handleFinish,
    },
  };

  const canGoNext = transitionConfig[urlStepper.activeStep].canGoNext();
  const nextButtonText = transitionConfig[urlStepper.activeStep].nextButtonText;

  return (
    <>
      <ModalBody>
        <CustomizedStepper {...urlStepper}>{urlStepper.activeStepComponent}</CustomizedStepper>
      </ModalBody>
      <ModalFooter
        variant="filled"
        helpText={urlStepper.steps[urlStepper.activeStep]?.helpText || ``}
      >
        <Box style={{ width: '100%', display: 'flex', gap: '1rem', justifyContent: 'end' }}>
          <ModalButtonSecondary onClick={urlStepper.goBack} disabled={!urlStepper.canGoBack}>
            Back
          </ModalButtonSecondary>
          <ModalButtonPrimary
            disabled={!canGoNext}
            onClick={transitionConfig[urlStepper.activeStep].nextAction}
          >
            {nextButtonText}
          </ModalButtonPrimary>
        </Box>
      </ModalFooter>
    </>
  );
});

const CsvStepper = React.memo(({ handleClose, handleGenerateModal }) => {
  const [modelCsvFile, setModelCsvFile] = React.useState(null);
  const [componentCsvFile, setComponentCsvFile] = React.useState(null);
  const [relationshipCsvFile, setRelationshipCsvFile] = React.useState(null);
  const [registerModel, setRegisterModel] = React.useState(true);
  const fileToBase64 = (file) => {
    return new Promise((resolve, reject) => {
      const reader = new FileReader();
      reader.readAsDataURL(file);
      reader.onload = () => resolve(reader.result);
      reader.onerror = (error) => reject(error);
    });
  };
  const handleModelCsvFileChange = async (event) => {
    const file = event.target.files[0];
    if (file) {
      const base64 = await fileToBase64(file);
      setModelCsvFile(base64);
    }
  };
  const handleComponentCsvFileChange = async (event) => {
    const file = event.target.files[0];
    if (file) {
      const base64 = await fileToBase64(file);
      setComponentCsvFile(base64);
    }
  };

  const handleRelationshipCsvFileChange = async (event) => {
    const file = event.target.files[0];
    if (file) {
      const base64 = await fileToBase64(file);
      setRelationshipCsvFile(base64);
    }
  };

  const handleFinish = () => {
    handleClose();
    handleGenerateModal({
      model_csv: `data:text/csv;base64,${modelCsvFile?.split(',')[1]}`,
      component_csv: `data:text/csv;base64,${componentCsvFile?.split(',')[1]}`,
      relationship_csv: relationshipCsvFile
        ? `data:text/csv;base64,${relationshipCsvFile?.split(',')[1]}`
        : null,
      register: registerModel,
      uploadType: 'CSV Import',
    });
  };

  const csvStepper = useStepper({
    steps: [
      {
        component: (
          <div>
            <Typography>
              Please upload the<strong> model csv</strong>
              <br />
              <strong>Note:</strong> Click on info button to look at csv template.
            </Typography>
            <FormControl fullWidth>
              {modelCsvFile ? (
                <Box>
                  <p>Model CSV file uploaded</p>
                </Box>
              ) : (
                <>
                  <input
                    required
                    id="model-csv-file"
                    type="file"
                    accept=".csv"
                    onChange={handleModelCsvFileChange}
                    style={{ marginTop: '1rem' }}
                  />
                </>
              )}
            </FormControl>
          </div>
        ),
        icon: ModelIcon,
        label: 'Model CSV',
        helpText: (
          <>
            Upload the Model CSV file.
            <a
              href="https://github.com/meshery/meshery/blob/a514f8689260791077bde8171646933cff15dd08/mesheryctl/templates/template-csvs/Models.csv"
              target="_blank"
              rel="noopener noreferrer"
              style={{ color: 'inherit', textDecoration: 'underline' }}
            >
              Click here
            </a>{' '}
            to see the CSV template.
          </>
        ),
      },
      {
        component: (
          <div>
            <Typography>
              Please upload the<strong> component csv</strong>
              <br />
              <strong>Note:</strong> Click on info button to look at csv template.
            </Typography>
            <FormControl fullWidth>
              {componentCsvFile ? (
                <Box>
                  <p>Component CSV file uploaded</p>
                </Box>
              ) : (
                <>
                  <input
                    required
                    id="component-csv-file"
                    type="file"
                    accept=".csv"
                    onChange={handleComponentCsvFileChange}
                    style={{ marginTop: '1rem' }}
                  />
                </>
              )}
            </FormControl>
          </div>
        ),
        icon: ComponentIcon,
        label: 'Component CSV',
        helpText: (
          <>
            Upload the Component CSV file.
            <a
              href="https://github.com/meshery/meshery/blob/a514f8689260791077bde8171646933cff15dd08/mesheryctl/templates/template-csvs/Components.csv"
              target="_blank"
              rel="noopener noreferrer"
              style={{ color: 'inherit', textDecoration: 'underline' }}
            >
              Click here
            </a>{' '}
            to see the CSV template.
          </>
        ),
      },
      {
        component: (
          <div>
            <Typography>
              Please upload the<strong> relationship csv</strong>.
              <br />
              <strong>Note:</strong> Click on info button to look at csv template.
            </Typography>
            <FormControl fullWidth>
              {relationshipCsvFile ? (
                <Box>
                  <p>Relationship CSV file uploaded</p>
                </Box>
              ) : (
                <>
                  <input
                    id="relationship-csv-file"
                    type="file"
                    accept=".csv"
                    onChange={handleRelationshipCsvFileChange}
                    style={{ marginTop: '1rem' }}
                  />
                </>
              )}
            </FormControl>
          </div>
        ),
        icon: LanOutlinedIcon,
        label: 'Relationship CSV',
        helpText: (
          <>
            Upload the relationship CSV file.
            <a
              href="https://github.com/meshery/meshery/blob/a514f8689260791077bde8171646933cff15dd08/mesheryctl/templates/template-csvs/Relationships.csv"
              target="_blank"
              rel="noopener noreferrer"
              style={{ color: 'inherit', textDecoration: 'underline' }}
            >
              Click here
            </a>{' '}
            to see the CSV template.
          </>
        ),
      },
      {
        component: (
          <div>
            <FormControl component="fieldset" marginTop={'1rem'}>
              <FormControlLabel
                labelPlacement="start"
                control={
                  <Checkbox
                    checked={registerModel}
                    onChange={(e) => setRegisterModel(e.target.checked)}
                    name="registerModel"
                    color="primary"
                  />
                }
                label="Would you like to register the model now so you can use it immediately after it's generated?"
              />
            </FormControl>
          </div>
        ),
        icon: AppRegistrationIcon,
        label: 'Register Model',
        helpText: 'Choose whether to register the model.',
      },
    ],
  });

  const transitionConfig = {
    0: {
      canGoNext: () => modelCsvFile !== null,
      nextButtonText: 'Next',
      nextAction: () => csvStepper.handleNext(),
    },
    1: {
      canGoNext: () => componentCsvFile !== null,
      nextButtonText: 'Next',
      nextAction: () => csvStepper.handleNext(),
    },
    2: {
      canGoNext: () => true,
      nextButtonText: 'Next',
      nextAction: () => csvStepper.handleNext(),
    },
    3: {
      canGoNext: () => true,
      nextButtonText: 'Finish',
      nextAction: handleFinish,
    },
  };

  const canGoNext = transitionConfig[csvStepper.activeStep].canGoNext();
  const nextButtonText = transitionConfig[csvStepper.activeStep].nextButtonText;

  return (
    <>
      <ModalBody>
        <CustomizedStepper {...csvStepper}>{csvStepper.activeStepComponent}</CustomizedStepper>
      </ModalBody>
      <ModalFooter
        variant="filled"
        helpText={csvStepper.steps[csvStepper.activeStep]?.helpText || ''}
      >
        <Box style={{ width: '100%', display: 'flex', gap: '1rem', justifyContent: 'flex-end' }}>
          <ModalButtonSecondary onClick={csvStepper.goBack} disabled={!csvStepper.canGoBack}>
            Back
          </ModalButtonSecondary>
          <ModalButtonPrimary
            disabled={!canGoNext}
            onClick={transitionConfig[csvStepper.activeStep].nextAction}
          >
            {nextButtonText}
          </ModalButtonPrimary>
        </Box>
      </ModalFooter>
    </>
  );
});

CsvStepper.displayName = 'CsvStepper';

UrlStepper.displayName = 'Create';

const TabBar = ({ handleUploadImport, handleGenerateModel }) => {
  return (
    <MeshModelToolbar>
      <div
        style={{
          display: 'flex',
          justifyContent: 'space-between',
          alignItems: 'center',
          gap: '1rem', // Add some space between buttons
        }}
      >
        <Button
          aria-label="Add Pattern"
          variant="contained"
          color="primary"
          size="large"
          onClick={handleUploadImport}
          style={{ display: 'flex' }}
          disabled={false} //TODO: Need to make key for this component
        >
          <UploadIcon />
          Import
        </Button>

        <Button
          aria-label="Add Pattern"
          variant="contained"
          color="primary"
          size="large"
          onClick={handleGenerateModel}
          style={{ display: 'flex' }}
          disabled={false} //TODO: Need to make key for this component
        >
          <AddIcon style={iconMedium} />
          &nbsp; Generate
        </Button>
      </div>
      <DisableButton disabled variant="contained" size="large" startIcon={<DoNotDisturbOnIcon />}>
        Ignore
      </DisableButton>
    </MeshModelToolbar>
  );
};

const TabCard = ({ label, count, active, onClick }) => {
  return (
    <CardStyle isSelected={active} elevation={3} onClick={onClick}>
      <span
        style={{
          fontSize: '1rem',
          marginLeft: '4px',
        }}
      >
        {`(${count})`}
      </span>
      {label}
    </CardStyle>
  );
};

const MeshModelComponent = (props) => {
  return (
    <NoSsr>
      <Provider store={store}>
        <MeshModelComponent_ {...props} />
      </Provider>
    </NoSsr>
  );
};
export default MeshModelComponent;<|MERGE_RESOLUTION|>--- conflicted
+++ resolved
@@ -151,13 +151,8 @@
   });
   const [searchText, setSearchText] = useState(searchQuery);
   const [rowsPerPage, setRowsPerPage] = useState(selectedPageSize);
-<<<<<<< HEAD
-  const [view, setView] = useState(OVERVIEW);
+  const [view, setView] = useState(MODELS);
   const [convert, setConvert] = useState(false);
-=======
-  const [view, setView] = useState(MODELS);
-  const [importSchema, setImportSchema] = useState({});
->>>>>>> 7a657221
   const [importModal, setImportModal] = useState({
     open: false,
   });
@@ -568,26 +563,6 @@
   useEffect(() => {
     fetchData();
   }, [view, page, rowsPerPage, checked, searchText, modelFilters, registrantFilters]);
-<<<<<<< HEAD
-=======
-
-  useEffect(() => {
-    const fetchData = async () => {
-      try {
-        const response = await fetch('/api/schema/resource/model', {
-          method: 'GET',
-          credentials: 'include',
-        });
-        const result = await response.json();
-        setImportSchema(result);
-      } catch (error) {
-        console.error('Error fetching data:', error);
-      }
-    };
-
-    fetchData();
-  }, []);
->>>>>>> 7a657221
 
   return (
     <div data-test="workloads">
