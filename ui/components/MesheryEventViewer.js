import NoSsr from '@material-ui/core/NoSsr';
import React from 'react';
import PropTypes from 'prop-types';
import { withStyles } from '@material-ui/core/styles';
import MesherySnackbarWrapper from './MesherySnackbarWrapper';
import { eventTypes } from '../lib/event-types';

const styles = (theme) => ({ event : { margin : theme.spacing(0.5, 1), }, });

<<<<<<< HEAD
function MesheryEventViewer(props) {
  state = {
    dialogShow: false,
  }
=======
class MesheryEventViewer extends React.Component {
  state = { dialogShow : false, }
>>>>>>> 87f51e62

  handleSnackbarClose = (_, reason) => {
    if (reason === 'clickaway') return;

    props.deleteEvent();
  };

<<<<<<< HEAD

  const {
    classes, eventVariant, eventSummary, eventDetails,
  } = props;

  return (
    <NoSsr>
      <>
        <MesherySnackbarWrapper
          key={`event_-_${eventVariant}`}
          variant={eventTypes[eventVariant] ? eventTypes[eventVariant].type : eventTypes[0].type}
          message={eventSummary}
          details={eventDetails}
          onClose={this.handleSnackbarClose}
          className={classes.event}
        />
      </>
    </NoSsr>
  );
=======
  render() {
    const {
      classes, eventVariant, eventSummary, eventDetails,
    } = this.props;

    return (
      <NoSsr>
        <React.Fragment>
          <MesherySnackbarWrapper
            key={`event_-_${eventVariant}`}
            variant={eventTypes[eventVariant]
              ? eventTypes[eventVariant].type
              : eventTypes[0].type}
            message={eventSummary}
            details={eventDetails}
            onClose={this.handleSnackbarClose}
            className={classes.event}
          />
        </React.Fragment>
      </NoSsr>
    );
  }
>>>>>>> 87f51e62
}

MesheryEventViewer.propTypes = {
  classes : PropTypes.object.isRequired,
  eventVariant : PropTypes.oneOf([0, 1, 2]).isRequired,
  eventSummary : PropTypes.string.isRequired,
  eventDetails : PropTypes.string.isRequired,
  deleteEvent : PropTypes.func.isRequired,
};

export default withStyles(styles)(MesheryEventViewer);<|MERGE_RESOLUTION|>--- conflicted
+++ resolved
@@ -7,15 +7,8 @@
 
 const styles = (theme) => ({ event : { margin : theme.spacing(0.5, 1), }, });
 
-<<<<<<< HEAD
-function MesheryEventViewer(props) {
-  state = {
-    dialogShow: false,
-  }
-=======
 class MesheryEventViewer extends React.Component {
   state = { dialogShow : false, }
->>>>>>> 87f51e62
 
   handleSnackbarClose = (_, reason) => {
     if (reason === 'clickaway') return;
@@ -23,27 +16,6 @@
     props.deleteEvent();
   };
 
-<<<<<<< HEAD
-
-  const {
-    classes, eventVariant, eventSummary, eventDetails,
-  } = props;
-
-  return (
-    <NoSsr>
-      <>
-        <MesherySnackbarWrapper
-          key={`event_-_${eventVariant}`}
-          variant={eventTypes[eventVariant] ? eventTypes[eventVariant].type : eventTypes[0].type}
-          message={eventSummary}
-          details={eventDetails}
-          onClose={this.handleSnackbarClose}
-          className={classes.event}
-        />
-      </>
-    </NoSsr>
-  );
-=======
   render() {
     const {
       classes, eventVariant, eventSummary, eventDetails,
@@ -66,7 +38,6 @@
       </NoSsr>
     );
   }
->>>>>>> 87f51e62
 }
 
 MesheryEventViewer.propTypes = {
