--- conflicted
+++ resolved
@@ -1,13 +1,7 @@
 // @ts-check
 import React from "react";
-<<<<<<< HEAD
-import {
-  Tab, Tabs, AppBar, Typography, Box, Card
-} from "@material-ui/core";
-=======
 import { Tab, Tabs, AppBar, Typography, IconButton } from "@material-ui/core";
 import { Close, Delete } from "@material-ui/icons";
->>>>>>> d96ec44b
 import PatternService from "./PatternService";
 import useStateCB from "../../utils/hooks/useStateCB";
 import PascalCaseToKebab from "../../utils/PascalCaseToKebab";
@@ -96,13 +90,7 @@
  * }} props
  * @returns
  */
-<<<<<<< HEAD
-function PatternServiceForm({
-  schemaSet, onSubmit, onDelete, namespace
-}) {
-=======
 function PatternServiceForm({ schemaSet, onSubmit, onDelete, namespace, renderAsTooltip }) {
->>>>>>> d96ec44b
   const [tab, setTab] = React.useState(0);
   const [settings, setSettings, getSettingsRefValue] = useStateCB({});
   const [traits, setTraits, getTraitsRefValue] = useStateCB({});
@@ -129,26 +117,16 @@
         type="workload"
         jsonSchema={schemaSet.workload}
         onChange={setSettings}
-<<<<<<< HEAD
-        onSubmit={() => submitHandler({ settings : getSettingsRefValue() })}
-        onDelete={() => deleteHandler({ settings : getSettingsRefValue() })}
-=======
         onSubmit={() => submitHandler({ settings: getSettingsRefValue() })}
         onDelete={() => deleteHandler({ settings: getSettingsRefValue() })}
         renderAsTooltip={renderAsTooltip}
->>>>>>> d96ec44b
       />
     );
   }
 
   return (
-<<<<<<< HEAD
-    <Card style={{ padding : "1rem" }}>
-      <Typography variant="h6" gutterBottom>
-=======
     <div>
       {!renderAsTooltip ? (<Typography variant="h6" gutterBottom>
->>>>>>> d96ec44b
         {schemaSet.workload.title}
       </Typography>) : ( 
         <div style={{ background: "#00b39f", margin: "-10px -10px 0 -10px", padding: "5px", display: "flex"}}>
@@ -181,26 +159,6 @@
           type="workload"
           jsonSchema={schemaSet.workload}
           onChange={setSettings}
-<<<<<<< HEAD
-          onSubmit={() => submitHandler({ settings : getSettingsRefValue(), traits : getTraitsRefValue() })}
-          onDelete={() => deleteHandler({ settings : getSettingsRefValue(), traits : getTraitsRefValue() })}
-        />
-      </TabPanel>
-      {renderTraits()
-        ? (
-          <TabPanel value={tab} index={1}>
-            {schemaSet.traits?.map((trait) => (
-              <PatternService
-                type="trait"
-                jsonSchema={trait}
-                onChange={(val) => setTraits((t) => ({ ...t, [getPatternAttributeName(trait)] : val }))}
-              />
-            ))}
-          </TabPanel>
-        )
-        : null}
-    </Card>
-=======
           onSubmit={() => submitHandler({ settings: getSettingsRefValue(), traits: getTraitsRefValue() })}
           onDelete={() => deleteHandler({ settings: getSettingsRefValue(), traits: getTraitsRefValue() })}
           renderAsTooltip={renderAsTooltip}
@@ -219,7 +177,6 @@
         </TabPanel>
       ) : null}
     </div>
->>>>>>> d96ec44b
   );
 }
 
