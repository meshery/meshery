--- conflicted
+++ resolved
@@ -1,15 +1,7 @@
 /* eslint-disable no-unused-vars */
 import React from 'react';
-<<<<<<< HEAD
 import { withStyles } from '@material-ui/core';
-import AddIcon from '@material-ui/icons/Add';
-=======
-import Box from '@material-ui/core/Box';
-import Grid from '@material-ui/core/Grid';
-import Paper from '@material-ui/core/Paper';
-import { Button, IconButton, Typography, withStyles } from '@material-ui/core';
 import AddIcon from '@mui/icons-material/Add';
->>>>>>> cee5ff37
 import SimpleAccordion from './Accordion';
 import { CustomTextTooltip } from '../CustomTextTooltip';
 import HelpOutlineIcon from '../../../../assets/icons/HelpOutlineIcon';
@@ -20,7 +12,7 @@
 import pluralize from 'pluralize';
 import { Box, Button, Grid, IconButton, Paper, Typography } from '@layer5/sistent';
 import { ArrayFieldWrapper } from '../style';
-import { UsesSistent } from '@/components/SistentWrapper';
+// import { UsesSistent } from '@/components/SistentWrapper';
 
 function getTitleForItem(props) {
   const title = getTitle(props);
