import React from "react";
import { IconButton, InputAdornment, TextField, useTheme } from "@material-ui/core";
import { EnlargedTextTooltip, EnlargedTextErrorTooltip } from "../EnlargedTextTooltip";
import HelpOutlineIcon from "../../../../assets/icons/HelpOutlineIcon";
<<<<<<< HEAD
import ErrorOutlineIcon from "../../../../assets/icons/ErrorOutlineIcon";
=======
import { CustomTextTooltip } from "../CustomTextTooltip";
import ErrorOutlineIcon from "../../../../assets/icons/ErrorOutlineIcon";
import { ERROR_COLOR } from "../../../../constants/colors";

>>>>>>> 38e974a1
const BaseInput = (props) => {
  const additional = props.schema?.__additional_property; // check if the field is additional
  const name = (additional ? "Value" : props.label) // || props.id?.split('_')[-1].trim()
  const focused = props.options?.focused // true for datetime-local
  const prettifiedName = name || 'Enter a value'
  const style = {
    display : "flex",
    alignItems : "center",
  }

  const theme = useTheme();
  return (
    <>
      <div key={props.id} style={style}>
        <TextField
          variant={additional ? "standard" : "outlined"}
          size="small"
          focused={focused}
          type={props.options?.inputType}
          key={props.id}
          style={{ width : "100%" }}
          value={additional && props?.value === "New Value" ? "" : props?.value} // remove the default value i.e. New Value for additionalFields
          id={props.id}
          margin="dense"
          error={props.rawErrors?.length > 0}
          onChange={e => props?.onChange(e.target.value === "" ? props.options.emptyValue : e.target.value)}
          label={`${prettifiedName}`}
          InputProps={{
            style : { padding : "0px 0px 0px 0px", },
            endAdornment : (<InputAdornment position="start">
              {props.rawErrors?.length > 0 && (
                <CustomTextTooltip
                  backgroundColor={ERROR_COLOR}
                  flag={props?.formContext?.overrideFlag}
                  title={
                    <div>
                      {props.rawErrors?.map((error, index) => (
                        <div key={index}>{error}</div>
                      ))}
                    </div>

                  }>
                  <IconButton component="span" size="small">
                    <ErrorOutlineIcon width="14px" height="14px" fill="#B32700" style={{ verticalAlign : "middle" }} />
                  </IconButton>
                </CustomTextTooltip>
              )}
              {props.schema?.description && (
                <CustomTextTooltip backgroundColor="#3C494F" flag={props?.formContext?.overrideFlag} title={props.schema?.description}>
                  <IconButton component="span" size="small">
                    <HelpOutlineIcon width="14px" height="14px" fill={theme.palette.type === 'dark' ? "white" : "black"} style={{ verticalAlign : "middle" }} />
                  </IconButton>
                </CustomTextTooltip>
              )}
            </InputAdornment>),
          }} />
      </div>
    </>
  )
}

export default BaseInput;<|MERGE_RESOLUTION|>--- conflicted
+++ resolved
@@ -1,15 +1,10 @@
 import React from "react";
 import { IconButton, InputAdornment, TextField, useTheme } from "@material-ui/core";
-import { EnlargedTextTooltip, EnlargedTextErrorTooltip } from "../EnlargedTextTooltip";
 import HelpOutlineIcon from "../../../../assets/icons/HelpOutlineIcon";
-<<<<<<< HEAD
-import ErrorOutlineIcon from "../../../../assets/icons/ErrorOutlineIcon";
-=======
 import { CustomTextTooltip } from "../CustomTextTooltip";
 import ErrorOutlineIcon from "../../../../assets/icons/ErrorOutlineIcon";
 import { ERROR_COLOR } from "../../../../constants/colors";
 
->>>>>>> 38e974a1
 const BaseInput = (props) => {
   const additional = props.schema?.__additional_property; // check if the field is additional
   const name = (additional ? "Value" : props.label) // || props.id?.split('_')[-1].trim()
