import React from "react";
import FormControl from "@material-ui/core/FormControl";
import Grid from "@material-ui/core/Grid";
import DeleteIcon from "@material-ui/icons/Delete";
import InputLabel from "@material-ui/core/InputLabel";
import Input from "@material-ui/core/Input";
import {
  ADDITIONAL_PROPERTY_FLAG,
} from "@rjsf/utils";
import { IconButton } from "@material-ui/core";

const WrapIfAdditionalTemplate = ({
  children,
  classNames,
  disabled,
  id,
  label,
  onDropPropertyClick,
  onKeyChange,
  readonly,
  required,
  schema,
}) => {
<<<<<<< HEAD
  const { RemoveButton } = registry.templates.ButtonTemplates;
  const value = label.startsWith("newKey") ? "" : label; // removing the default value i.e newKey.
  const keyLabel = `Key`
  const additional = ADDITIONAL_PROPERTY_FLAG in schema;
  const btnStyle = {
    flex : 1,
    paddingLeft : 6,
    paddingRight : 6,
    fontWeight : "bold",
  };
=======
  const value=label.startsWith("newKey")?"":label; // removing the default value i.e newKey.
  const keyLabel = `Key`
  const additional = ADDITIONAL_PROPERTY_FLAG in schema;
>>>>>>> 38e974a1

  if (!additional) {
    return <div className={classNames}>{children}</div>;
  }
  const handleChange = ({ target }) =>
    onKeyChange(target.value);

  return (
    <Grid
      container
      key={`${id}-key`}
      alignItems="center"
      spacing={2}
      className={classNames}
    >
      <Grid item xs>
        <FormControl fullWidth={true} required={required}>
          <InputLabel>{keyLabel}</InputLabel>
          <Input
            autoFocus={true}
            defaultValue={value}
            disabled={disabled || readonly}
            id={`${id}-key`}
            name={`${id}-key`}
            onChange={!readonly ? handleChange : undefined}
            type="text"
          />
        </FormControl>
      </Grid>
      <Grid item style={{ alignSelf : 'flex-end' }}>
        <span style={{ fontSize : "1.25rem" }}>
          &nbsp;:&nbsp;
        </span>
      </Grid>
      <Grid item={true} xs>
        {children}
      </Grid>
      <Grid item={true}>
        <IconButton
          component="span"
          disabled={disabled || readonly}
          onClick={onDropPropertyClick(label)}
        >
          <DeleteIcon/>
        </IconButton>
      </Grid>
    </Grid>
  );
};

export default WrapIfAdditionalTemplate;<|MERGE_RESOLUTION|>--- conflicted
+++ resolved
@@ -21,22 +21,9 @@
   required,
   schema,
 }) => {
-<<<<<<< HEAD
-  const { RemoveButton } = registry.templates.ButtonTemplates;
-  const value = label.startsWith("newKey") ? "" : label; // removing the default value i.e newKey.
-  const keyLabel = `Key`
-  const additional = ADDITIONAL_PROPERTY_FLAG in schema;
-  const btnStyle = {
-    flex : 1,
-    paddingLeft : 6,
-    paddingRight : 6,
-    fontWeight : "bold",
-  };
-=======
   const value=label.startsWith("newKey")?"":label; // removing the default value i.e newKey.
   const keyLabel = `Key`
   const additional = ADDITIONAL_PROPERTY_FLAG in schema;
->>>>>>> 38e974a1
 
   if (!additional) {
     return <div className={classNames}>{children}</div>;
