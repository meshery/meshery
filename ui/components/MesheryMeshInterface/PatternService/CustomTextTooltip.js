<<<<<<< HEAD
import { CustomTooltip, styled } from '@layer5/sistent';
import { UsesSistent } from '@/components/SistentWrapper';

export const CustomTextTooltip = ({ flag, ...props }) => {
  const StyledTooltip = styled(CustomTooltip)(() => ({
    fontFamily: flag ? 'Qanelas Soft, sans-serif' : 'inherit',
  }));

=======
import { CustomTooltip } from '@layer5/sistent';
import { UsesSistent } from '@/components/SistentWrapper';

export const CustomTextTooltip = ({ ...props }) => {
>>>>>>> c10b62f6
  return (
    <UsesSistent>
      <CustomTooltip {...props} />
    </UsesSistent>
  );
};<|MERGE_RESOLUTION|>--- conflicted
+++ resolved
@@ -1,18 +1,7 @@
-<<<<<<< HEAD
-import { CustomTooltip, styled } from '@layer5/sistent';
-import { UsesSistent } from '@/components/SistentWrapper';
-
-export const CustomTextTooltip = ({ flag, ...props }) => {
-  const StyledTooltip = styled(CustomTooltip)(() => ({
-    fontFamily: flag ? 'Qanelas Soft, sans-serif' : 'inherit',
-  }));
-
-=======
 import { CustomTooltip } from '@layer5/sistent';
 import { UsesSistent } from '@/components/SistentWrapper';
 
 export const CustomTextTooltip = ({ ...props }) => {
->>>>>>> c10b62f6
   return (
     <UsesSistent>
       <CustomTooltip {...props} />
