//@ts-check
import { ToggleButton, ToggleButtonGroup } from "@material-ui/lab";
import React, { useEffect, useState, useRef } from "react";
import PromptComponent from "../PromptComponent";
import GridOnIcon from "@material-ui/icons/GridOn";
import CloseIcon from "@material-ui/icons/Close";
import TableChartIcon from "@material-ui/icons/TableChart";
import PerformanceProfileTable from "./PerformanceProfileTable";
import PerformanceProfileGrid from "./PerformanceProfileGrid";
import dataFetch from "../../lib/data-fetch";
import IconButton from "@material-ui/core/IconButton";
import AddIcon from "@material-ui/icons/Add";
import { bindActionCreators } from "redux";
import { connect } from "react-redux";
import { updateProgress } from "../../lib/store";
import { withSnackbar } from "notistack";
import GenericModal from "../GenericModal";
import MesheryPerformanceComponent from "./index";
import { Paper, Typography, Button } from "@material-ui/core";
import fetchPerformanceProfiles from "../graphql/queries/PerformanceProfilesQuery";

const MESHERY_PERFORMANCE_URL = "/api/user/performance/profiles";

/**
 * Type Definition for View Type
 * @typedef {"grid" | "table"} TypeView
 */

/**
 * ViewSwitch component renders a switch for toggling between
 * grid and table views
 * @param {{ view: TypeView, changeView: (view: TypeView) => void }} props
 */
function ViewSwitch({ view, changeView }) {
  return (
    <ToggleButtonGroup
      size="small"
      value={view}
      exclusive
      onChange={(_, newView) => changeView(newView)}
      aria-label="Switch View"
    >
      <ToggleButton value="grid">
        <GridOnIcon />
      </ToggleButton>
      <ToggleButton value="table">
        <TableChartIcon />
      </ToggleButton>
    </ToggleButtonGroup>
  );
}



function PerformanceProfile({ updateProgress, enqueueSnackbar, closeSnackbar }) {
  const [viewType, setViewType] = useState(
    /**  @type {TypeView} */
    ("grid")
  );
  const modalRef = useRef(null)

  const [page, setPage] = useState(0);
  const [search, setSearch] = useState("");
  const [sortOrder, setSortOrder] = useState("");
  const [count, setCount] = useState(0);
  const [pageSize, setPageSize] = useState(10);
  const [testProfiles, setTestProfiles] = useState([]);
  const [profileForModal, setProfileForModal] = useState();
  // const [loading, setLoading] = useState(false);

  /**
   * fetch performance profiles when the page loads
   */
  useEffect(() => {
    fetchTestProfiles(page, pageSize, search, sortOrder);
  }, [page, pageSize, search, sortOrder]);

  /**
   * fetchTestProfiles constructs the queries based on the parameters given
   * and fetches the performance profiles
   * @param {number} page current page
   * @param {number} pageSize items per page
   * @param {string} search search string
   * @param {string} sortOrder order of sort
   */
  function fetchTestProfiles(page, pageSize, search, sortOrder) {
    if (!search) search = "";
    if (!sortOrder) sortOrder = "";
    // const query = `?page=${page}&page_size=${pageSize}&search=${encodeURIComponent(search)}&order=${encodeURIComponent(
    //   sortOrder
    // )}`;

    updateProgress({ showProgress : true });
    fetchPerformanceProfiles({
      selector : {
        pageSize : `${pageSize}`,
        page : `${page}`,
        search : `${encodeURIComponent(search)}`,
        order : `${encodeURIComponent(sortOrder)}`,
      },
    }).subscribe({
      next : (res) => {
        // @ts-ignore
        let result = res?.getPerformanceProfiles;
        updateProgress({ showProgress : false });
        if (typeof result !== "undefined") {
          if (result) {
            setCount(result.total_count || 0);
            setPageSize(result.page_size || 0);
            setTestProfiles(result.profiles || []);
            setPage(result.page || 0);
          }
        }
      },
      error : handleError("Failed to Fetch Profiles"),
    });
  }

  async function showModal() {
<<<<<<< HEAD
    let response = await modalRef.current.show({ title : "Delete Performance Profiles?",
=======
    let response = await modalRef.current.show({
      title : "Delete Performance Profile?",
>>>>>>> e09d6ea5

      subtitle : "Are you sure you want to delete these performance profiles?",

      options : ["Yes", "No"],
    })
    return response;
  }

  function deleteProfile(id) {
    dataFetch(
      `${MESHERY_PERFORMANCE_URL}/${id}`,
      {
        method : "DELETE",
        credentials : "include",
      },
      () => {
        updateProgress({ showProgress : false });

        enqueueSnackbar("Performance Profile Successfully Deleted!", {
          variant : "success",
          autoHideDuration : 2000,
          action : function Action(key) {
            return (
              <IconButton key="close" aria-label="Close" color="inherit" onClick={() => closeSnackbar(key)}>
                <CloseIcon />
              </IconButton>
            );
          },
        });

        fetchTestProfiles(page, pageSize, search, sortOrder);
      },
      handleError("Failed To Delete Profile")
    );
  }


  function handleError(msg) {
    return function (error) {
      updateProgress({ showProgress : false });

      enqueueSnackbar(`${msg} : ${error}`, {
        variant : "error",
        action : function Action(key) {
          return (
            <IconButton key="close" aria-label="Close" color="inherit" onClick={() => closeSnackbar(key)}>
              <CloseIcon />
            </IconButton>
          );
        },
        autoHideDuration : 8000,
      });
    };
  }

  return (
    <>
      <div style={{ padding : "0.5rem" }}>
        <div
          style={{
            margin : "2rem auto",
            display : "flex",
            justifyContent : "space-between",
            paddingLeft : "1rem"
          }}
        >
          {testProfiles.length > 0 && (
            <div style={{ width : "fit-content", alignSelf : "flex-start" }}>
              <Button
                aria-label="Add Performance Profile"
                variant="contained"
                color="primary"
                size="large"
                // @ts-ignore
                onClick={() => setProfileForModal({})}
              >
                <AddIcon />
                Add Performance Profile
              </Button>
            </div>
          )}
          <div style={{ justifySelf : "flex-end", marginLeft : "auto", paddingLeft : "1rem" }}>
            <ViewSwitch view={viewType} changeView={setViewType} />
          </div>
        </div>
        {viewType === "grid"
          ? (
            <PerformanceProfileGrid
              profiles={testProfiles}
              deleteHandler={deleteProfile}
              setProfileForModal={setProfileForModal}
              pages={Math.ceil(count / pageSize)}
              setPage={setPage}
            />
          )
          : (
            <PerformanceProfileTable
              page={page}
              setPage={setPage}
              search={search}
              setSearch={setSearch}
              sortOrder={sortOrder}
              setSortOrder={setSortOrder}
              count={count}
              pageSize={pageSize}
              setPageSize={setPageSize}
              testProfiles={testProfiles}
              setProfileForModal={setProfileForModal}
              handleDelete={deleteProfile}
              showModal={showModal}
              fetchTestProfiles={fetchTestProfiles}
            />
          )}
        {testProfiles.length == 0 && (
          <Paper style={{ padding : "0.5rem" }}>
            <div
              style={{
                padding : "2rem",
                display : "flex",
                justifyContent : "center",
                alignItems : "center",
                flexDirection : "column",
              }}
            >
              <Typography style={{ fontSize : "1.5rem", marginBottom : "2rem" }} align="center" color="textSecondary">
                No Performance Profiles Found
              </Typography>
              <Button
                aria-label="Add Performance Profile"
                variant="contained"
                color="primary"
                size="large"
                // @ts-ignore
                onClick={() => setProfileForModal({})}
              >
                <AddIcon />
                Add Performance Profile
              </Button>
            </div>
          </Paper>
        )}
        <GenericModal
          open={!!profileForModal}
          Content={
            <Paper style={{ margin : "auto", maxWidth : "90%", outline : "none" }}>
              <MesheryPerformanceComponent
                // @ts-ignore
                loadAsPerformanceProfile
                // @ts-ignore
                performanceProfileID={profileForModal?.id}
                // @ts-ignore
                profileName={profileForModal?.name}
                // @ts-ignore
                meshName={profileForModal?.service_mesh}
                // @ts-ignore
                url={profileForModal?.endpoints?.[0]}
                // @ts-ignore
                qps={profileForModal?.qps}
                // @ts-ignore
                loadGenerator={profileForModal?.load_generators?.[0]}
                // @ts-ignore
                t={profileForModal?.duration}
                // @ts-ignore
                c={profileForModal?.concurrent_request}
                // @ts-ignore
                reqBody={profileForModal?.request_body}
                // @ts-ignore
                headers={profileForModal?.request_headers}
                // @ts-ignore
                cookies={profileForModal?.request_cookies}
                // @ts-ignore
                contentType={profileForModal?.content_type}
                // @ts-ignore
                runTestOnMount={!!profileForModal?.runTest}
              />
            </Paper>
          }
          handleClose={() => {
            fetchTestProfiles(page, pageSize, search, sortOrder);
            setProfileForModal(undefined);
          }}
        />
      </div>

      <PromptComponent ref={modalRef} />
    </>
  );
}

const mapDispatchToProps = (dispatch) => ({ updateProgress : bindActionCreators(updateProgress, dispatch), });

export default connect(null, mapDispatchToProps)(withSnackbar(PerformanceProfile));
<|MERGE_RESOLUTION|>--- conflicted
+++ resolved
@@ -1,317 +1,312 @@
-//@ts-check
-import { ToggleButton, ToggleButtonGroup } from "@material-ui/lab";
-import React, { useEffect, useState, useRef } from "react";
-import PromptComponent from "../PromptComponent";
-import GridOnIcon from "@material-ui/icons/GridOn";
-import CloseIcon from "@material-ui/icons/Close";
-import TableChartIcon from "@material-ui/icons/TableChart";
-import PerformanceProfileTable from "./PerformanceProfileTable";
-import PerformanceProfileGrid from "./PerformanceProfileGrid";
-import dataFetch from "../../lib/data-fetch";
-import IconButton from "@material-ui/core/IconButton";
-import AddIcon from "@material-ui/icons/Add";
-import { bindActionCreators } from "redux";
-import { connect } from "react-redux";
-import { updateProgress } from "../../lib/store";
-import { withSnackbar } from "notistack";
-import GenericModal from "../GenericModal";
-import MesheryPerformanceComponent from "./index";
-import { Paper, Typography, Button } from "@material-ui/core";
-import fetchPerformanceProfiles from "../graphql/queries/PerformanceProfilesQuery";
-
-const MESHERY_PERFORMANCE_URL = "/api/user/performance/profiles";
-
-/**
- * Type Definition for View Type
- * @typedef {"grid" | "table"} TypeView
- */
-
-/**
- * ViewSwitch component renders a switch for toggling between
- * grid and table views
- * @param {{ view: TypeView, changeView: (view: TypeView) => void }} props
- */
-function ViewSwitch({ view, changeView }) {
-  return (
-    <ToggleButtonGroup
-      size="small"
-      value={view}
-      exclusive
-      onChange={(_, newView) => changeView(newView)}
-      aria-label="Switch View"
-    >
-      <ToggleButton value="grid">
-        <GridOnIcon />
-      </ToggleButton>
-      <ToggleButton value="table">
-        <TableChartIcon />
-      </ToggleButton>
-    </ToggleButtonGroup>
-  );
-}
-
-
-
-function PerformanceProfile({ updateProgress, enqueueSnackbar, closeSnackbar }) {
-  const [viewType, setViewType] = useState(
-    /**  @type {TypeView} */
-    ("grid")
-  );
-  const modalRef = useRef(null)
-
-  const [page, setPage] = useState(0);
-  const [search, setSearch] = useState("");
-  const [sortOrder, setSortOrder] = useState("");
-  const [count, setCount] = useState(0);
-  const [pageSize, setPageSize] = useState(10);
-  const [testProfiles, setTestProfiles] = useState([]);
-  const [profileForModal, setProfileForModal] = useState();
-  // const [loading, setLoading] = useState(false);
-
-  /**
-   * fetch performance profiles when the page loads
-   */
-  useEffect(() => {
-    fetchTestProfiles(page, pageSize, search, sortOrder);
-  }, [page, pageSize, search, sortOrder]);
-
-  /**
-   * fetchTestProfiles constructs the queries based on the parameters given
-   * and fetches the performance profiles
-   * @param {number} page current page
-   * @param {number} pageSize items per page
-   * @param {string} search search string
-   * @param {string} sortOrder order of sort
-   */
-  function fetchTestProfiles(page, pageSize, search, sortOrder) {
-    if (!search) search = "";
-    if (!sortOrder) sortOrder = "";
-    // const query = `?page=${page}&page_size=${pageSize}&search=${encodeURIComponent(search)}&order=${encodeURIComponent(
-    //   sortOrder
-    // )}`;
-
-    updateProgress({ showProgress : true });
-    fetchPerformanceProfiles({
-      selector : {
-        pageSize : `${pageSize}`,
-        page : `${page}`,
-        search : `${encodeURIComponent(search)}`,
-        order : `${encodeURIComponent(sortOrder)}`,
-      },
-    }).subscribe({
-      next : (res) => {
-        // @ts-ignore
-        let result = res?.getPerformanceProfiles;
-        updateProgress({ showProgress : false });
-        if (typeof result !== "undefined") {
-          if (result) {
-            setCount(result.total_count || 0);
-            setPageSize(result.page_size || 0);
-            setTestProfiles(result.profiles || []);
-            setPage(result.page || 0);
-          }
-        }
-      },
-      error : handleError("Failed to Fetch Profiles"),
-    });
-  }
-
-  async function showModal() {
-<<<<<<< HEAD
-    let response = await modalRef.current.show({ title : "Delete Performance Profiles?",
-=======
-    let response = await modalRef.current.show({
-      title : "Delete Performance Profile?",
->>>>>>> e09d6ea5
-
-      subtitle : "Are you sure you want to delete these performance profiles?",
-
-      options : ["Yes", "No"],
-    })
-    return response;
-  }
-
-  function deleteProfile(id) {
-    dataFetch(
-      `${MESHERY_PERFORMANCE_URL}/${id}`,
-      {
-        method : "DELETE",
-        credentials : "include",
-      },
-      () => {
-        updateProgress({ showProgress : false });
-
-        enqueueSnackbar("Performance Profile Successfully Deleted!", {
-          variant : "success",
-          autoHideDuration : 2000,
-          action : function Action(key) {
-            return (
-              <IconButton key="close" aria-label="Close" color="inherit" onClick={() => closeSnackbar(key)}>
-                <CloseIcon />
-              </IconButton>
-            );
-          },
-        });
-
-        fetchTestProfiles(page, pageSize, search, sortOrder);
-      },
-      handleError("Failed To Delete Profile")
-    );
-  }
-
-
-  function handleError(msg) {
-    return function (error) {
-      updateProgress({ showProgress : false });
-
-      enqueueSnackbar(`${msg} : ${error}`, {
-        variant : "error",
-        action : function Action(key) {
-          return (
-            <IconButton key="close" aria-label="Close" color="inherit" onClick={() => closeSnackbar(key)}>
-              <CloseIcon />
-            </IconButton>
-          );
-        },
-        autoHideDuration : 8000,
-      });
-    };
-  }
-
-  return (
-    <>
-      <div style={{ padding : "0.5rem" }}>
-        <div
-          style={{
-            margin : "2rem auto",
-            display : "flex",
-            justifyContent : "space-between",
-            paddingLeft : "1rem"
-          }}
-        >
-          {testProfiles.length > 0 && (
-            <div style={{ width : "fit-content", alignSelf : "flex-start" }}>
-              <Button
-                aria-label="Add Performance Profile"
-                variant="contained"
-                color="primary"
-                size="large"
-                // @ts-ignore
-                onClick={() => setProfileForModal({})}
-              >
-                <AddIcon />
-                Add Performance Profile
-              </Button>
-            </div>
-          )}
-          <div style={{ justifySelf : "flex-end", marginLeft : "auto", paddingLeft : "1rem" }}>
-            <ViewSwitch view={viewType} changeView={setViewType} />
-          </div>
-        </div>
-        {viewType === "grid"
-          ? (
-            <PerformanceProfileGrid
-              profiles={testProfiles}
-              deleteHandler={deleteProfile}
-              setProfileForModal={setProfileForModal}
-              pages={Math.ceil(count / pageSize)}
-              setPage={setPage}
-            />
-          )
-          : (
-            <PerformanceProfileTable
-              page={page}
-              setPage={setPage}
-              search={search}
-              setSearch={setSearch}
-              sortOrder={sortOrder}
-              setSortOrder={setSortOrder}
-              count={count}
-              pageSize={pageSize}
-              setPageSize={setPageSize}
-              testProfiles={testProfiles}
-              setProfileForModal={setProfileForModal}
-              handleDelete={deleteProfile}
-              showModal={showModal}
-              fetchTestProfiles={fetchTestProfiles}
-            />
-          )}
-        {testProfiles.length == 0 && (
-          <Paper style={{ padding : "0.5rem" }}>
-            <div
-              style={{
-                padding : "2rem",
-                display : "flex",
-                justifyContent : "center",
-                alignItems : "center",
-                flexDirection : "column",
-              }}
-            >
-              <Typography style={{ fontSize : "1.5rem", marginBottom : "2rem" }} align="center" color="textSecondary">
-                No Performance Profiles Found
-              </Typography>
-              <Button
-                aria-label="Add Performance Profile"
-                variant="contained"
-                color="primary"
-                size="large"
-                // @ts-ignore
-                onClick={() => setProfileForModal({})}
-              >
-                <AddIcon />
-                Add Performance Profile
-              </Button>
-            </div>
-          </Paper>
-        )}
-        <GenericModal
-          open={!!profileForModal}
-          Content={
-            <Paper style={{ margin : "auto", maxWidth : "90%", outline : "none" }}>
-              <MesheryPerformanceComponent
-                // @ts-ignore
-                loadAsPerformanceProfile
-                // @ts-ignore
-                performanceProfileID={profileForModal?.id}
-                // @ts-ignore
-                profileName={profileForModal?.name}
-                // @ts-ignore
-                meshName={profileForModal?.service_mesh}
-                // @ts-ignore
-                url={profileForModal?.endpoints?.[0]}
-                // @ts-ignore
-                qps={profileForModal?.qps}
-                // @ts-ignore
-                loadGenerator={profileForModal?.load_generators?.[0]}
-                // @ts-ignore
-                t={profileForModal?.duration}
-                // @ts-ignore
-                c={profileForModal?.concurrent_request}
-                // @ts-ignore
-                reqBody={profileForModal?.request_body}
-                // @ts-ignore
-                headers={profileForModal?.request_headers}
-                // @ts-ignore
-                cookies={profileForModal?.request_cookies}
-                // @ts-ignore
-                contentType={profileForModal?.content_type}
-                // @ts-ignore
-                runTestOnMount={!!profileForModal?.runTest}
-              />
-            </Paper>
-          }
-          handleClose={() => {
-            fetchTestProfiles(page, pageSize, search, sortOrder);
-            setProfileForModal(undefined);
-          }}
-        />
-      </div>
-
-      <PromptComponent ref={modalRef} />
-    </>
-  );
-}
-
-const mapDispatchToProps = (dispatch) => ({ updateProgress : bindActionCreators(updateProgress, dispatch), });
-
-export default connect(null, mapDispatchToProps)(withSnackbar(PerformanceProfile));
+//@ts-check
+import { ToggleButton, ToggleButtonGroup } from "@material-ui/lab";
+import React, { useEffect, useState, useRef } from "react";
+import PromptComponent from "../PromptComponent";
+import GridOnIcon from "@material-ui/icons/GridOn";
+import CloseIcon from "@material-ui/icons/Close";
+import TableChartIcon from "@material-ui/icons/TableChart";
+import PerformanceProfileTable from "./PerformanceProfileTable";
+import PerformanceProfileGrid from "./PerformanceProfileGrid";
+import dataFetch from "../../lib/data-fetch";
+import IconButton from "@material-ui/core/IconButton";
+import AddIcon from "@material-ui/icons/Add";
+import { bindActionCreators } from "redux";
+import { connect } from "react-redux";
+import { updateProgress } from "../../lib/store";
+import { withSnackbar } from "notistack";
+import GenericModal from "../GenericModal";
+import MesheryPerformanceComponent from "./index";
+import { Paper, Typography, Button } from "@material-ui/core";
+import fetchPerformanceProfiles from "../graphql/queries/PerformanceProfilesQuery";
+
+const MESHERY_PERFORMANCE_URL = "/api/user/performance/profiles";
+
+/**
+ * Type Definition for View Type
+ * @typedef {"grid" | "table"} TypeView
+ */
+
+/**
+ * ViewSwitch component renders a switch for toggling between
+ * grid and table views
+ * @param {{ view: TypeView, changeView: (view: TypeView) => void }} props
+ */
+function ViewSwitch({ view, changeView }) {
+  return (
+    <ToggleButtonGroup
+      size="small"
+      value={view}
+      exclusive
+      onChange={(_, newView) => changeView(newView)}
+      aria-label="Switch View"
+    >
+      <ToggleButton value="grid">
+        <GridOnIcon />
+      </ToggleButton>
+      <ToggleButton value="table">
+        <TableChartIcon />
+      </ToggleButton>
+    </ToggleButtonGroup>
+  );
+}
+
+
+
+function PerformanceProfile({ updateProgress, enqueueSnackbar, closeSnackbar }) {
+  const [viewType, setViewType] = useState(
+    /**  @type {TypeView} */
+    ("grid")
+  );
+  const modalRef = useRef(null)
+
+  const [page, setPage] = useState(0);
+  const [search, setSearch] = useState("");
+  const [sortOrder, setSortOrder] = useState("");
+  const [count, setCount] = useState(0);
+  const [pageSize, setPageSize] = useState(10);
+  const [testProfiles, setTestProfiles] = useState([]);
+  const [profileForModal, setProfileForModal] = useState();
+  // const [loading, setLoading] = useState(false);
+
+  /**
+   * fetch performance profiles when the page loads
+   */
+  useEffect(() => {
+    fetchTestProfiles(page, pageSize, search, sortOrder);
+  }, [page, pageSize, search, sortOrder]);
+
+  /**
+   * fetchTestProfiles constructs the queries based on the parameters given
+   * and fetches the performance profiles
+   * @param {number} page current page
+   * @param {number} pageSize items per page
+   * @param {string} search search string
+   * @param {string} sortOrder order of sort
+   */
+  function fetchTestProfiles(page, pageSize, search, sortOrder) {
+    if (!search) search = "";
+    if (!sortOrder) sortOrder = "";
+    // const query = `?page=${page}&page_size=${pageSize}&search=${encodeURIComponent(search)}&order=${encodeURIComponent(
+    //   sortOrder
+    // )}`;
+
+    updateProgress({ showProgress : true });
+    fetchPerformanceProfiles({
+      selector : {
+        pageSize : `${pageSize}`,
+        page : `${page}`,
+        search : `${encodeURIComponent(search)}`,
+        order : `${encodeURIComponent(sortOrder)}`,
+      },
+    }).subscribe({
+      next : (res) => {
+        // @ts-ignore
+        let result = res?.getPerformanceProfiles;
+        updateProgress({ showProgress : false });
+        if (typeof result !== "undefined") {
+          if (result) {
+            setCount(result.total_count || 0);
+            setPageSize(result.page_size || 0);
+            setTestProfiles(result.profiles || []);
+            setPage(result.page || 0);
+          }
+        }
+      },
+      error : handleError("Failed to Fetch Profiles"),
+    });
+  }
+
+  async function showModal() {
+    let response = await modalRef.current.show({ title : "Delete Performance Profiles?",
+
+      subtitle : "Are you sure you want to delete these performance profiles?",
+
+      options : ["Yes", "No"],
+    })
+    return response;
+  }
+
+  function deleteProfile(id) {
+    dataFetch(
+      `${MESHERY_PERFORMANCE_URL}/${id}`,
+      {
+        method : "DELETE",
+        credentials : "include",
+      },
+      () => {
+        updateProgress({ showProgress : false });
+
+        enqueueSnackbar("Performance Profile Successfully Deleted!", {
+          variant : "success",
+          autoHideDuration : 2000,
+          action : function Action(key) {
+            return (
+              <IconButton key="close" aria-label="Close" color="inherit" onClick={() => closeSnackbar(key)}>
+                <CloseIcon />
+              </IconButton>
+            );
+          },
+        });
+
+        fetchTestProfiles(page, pageSize, search, sortOrder);
+      },
+      handleError("Failed To Delete Profile")
+    );
+  }
+
+
+  function handleError(msg) {
+    return function (error) {
+      updateProgress({ showProgress : false });
+
+      enqueueSnackbar(`${msg} : ${error}`, {
+        variant : "error",
+        action : function Action(key) {
+          return (
+            <IconButton key="close" aria-label="Close" color="inherit" onClick={() => closeSnackbar(key)}>
+              <CloseIcon />
+            </IconButton>
+          );
+        },
+        autoHideDuration : 8000,
+      });
+    };
+  }
+
+  return (
+    <>
+      <div style={{ padding : "0.5rem" }}>
+        <div
+          style={{
+            margin : "2rem auto",
+            display : "flex",
+            justifyContent : "space-between",
+            paddingLeft : "1rem"
+          }}
+        >
+          {testProfiles.length > 0 && (
+            <div style={{ width : "fit-content", alignSelf : "flex-start" }}>
+              <Button
+                aria-label="Add Performance Profile"
+                variant="contained"
+                color="primary"
+                size="large"
+                // @ts-ignore
+                onClick={() => setProfileForModal({})}
+              >
+                <AddIcon />
+                Add Performance Profile
+              </Button>
+            </div>
+          )}
+          <div style={{ justifySelf : "flex-end", marginLeft : "auto", paddingLeft : "1rem" }}>
+            <ViewSwitch view={viewType} changeView={setViewType} />
+          </div>
+        </div>
+        {viewType === "grid"
+          ? (
+            <PerformanceProfileGrid
+              profiles={testProfiles}
+              deleteHandler={deleteProfile}
+              setProfileForModal={setProfileForModal}
+              pages={Math.ceil(count / pageSize)}
+              setPage={setPage}
+            />
+          )
+          : (
+            <PerformanceProfileTable
+              page={page}
+              setPage={setPage}
+              search={search}
+              setSearch={setSearch}
+              sortOrder={sortOrder}
+              setSortOrder={setSortOrder}
+              count={count}
+              pageSize={pageSize}
+              setPageSize={setPageSize}
+              testProfiles={testProfiles}
+              setProfileForModal={setProfileForModal}
+              handleDelete={deleteProfile}
+              showModal={showModal}
+              fetchTestProfiles={fetchTestProfiles}
+            />
+          )}
+        {testProfiles.length == 0 && (
+          <Paper style={{ padding : "0.5rem" }}>
+            <div
+              style={{
+                padding : "2rem",
+                display : "flex",
+                justifyContent : "center",
+                alignItems : "center",
+                flexDirection : "column",
+              }}
+            >
+              <Typography style={{ fontSize : "1.5rem", marginBottom : "2rem" }} align="center" color="textSecondary">
+                No Performance Profiles Found
+              </Typography>
+              <Button
+                aria-label="Add Performance Profile"
+                variant="contained"
+                color="primary"
+                size="large"
+                // @ts-ignore
+                onClick={() => setProfileForModal({})}
+              >
+                <AddIcon />
+                Add Performance Profile
+              </Button>
+            </div>
+          </Paper>
+        )}
+        <GenericModal
+          open={!!profileForModal}
+          Content={
+            <Paper style={{ margin : "auto", maxWidth : "90%", outline : "none" }}>
+              <MesheryPerformanceComponent
+                // @ts-ignore
+                loadAsPerformanceProfile
+                // @ts-ignore
+                performanceProfileID={profileForModal?.id}
+                // @ts-ignore
+                profileName={profileForModal?.name}
+                // @ts-ignore
+                meshName={profileForModal?.service_mesh}
+                // @ts-ignore
+                url={profileForModal?.endpoints?.[0]}
+                // @ts-ignore
+                qps={profileForModal?.qps}
+                // @ts-ignore
+                loadGenerator={profileForModal?.load_generators?.[0]}
+                // @ts-ignore
+                t={profileForModal?.duration}
+                // @ts-ignore
+                c={profileForModal?.concurrent_request}
+                // @ts-ignore
+                reqBody={profileForModal?.request_body}
+                // @ts-ignore
+                headers={profileForModal?.request_headers}
+                // @ts-ignore
+                cookies={profileForModal?.request_cookies}
+                // @ts-ignore
+                contentType={profileForModal?.content_type}
+                // @ts-ignore
+                runTestOnMount={!!profileForModal?.runTest}
+              />
+            </Paper>
+          }
+          handleClose={() => {
+            fetchTestProfiles(page, pageSize, search, sortOrder);
+            setProfileForModal(undefined);
+          }}
+        />
+      </div>
+
+      <PromptComponent ref={modalRef} />
+    </>
+  );
+}
+
+const mapDispatchToProps = (dispatch) => ({ updateProgress : bindActionCreators(updateProgress, dispatch), });
+
+export default connect(null, mapDispatchToProps)(withSnackbar(PerformanceProfile));