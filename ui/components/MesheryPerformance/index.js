--- conflicted
+++ resolved
@@ -1,1049 +1,1040 @@
-//@ts-check
-import React from "react";
-import PropTypes from "prop-types";
-import Button from "@material-ui/core/Button";
-import Typography from "@material-ui/core/Typography";
-import { Autocomplete } from "@material-ui/lab";
-import { withStyles } from "@material-ui/core/styles";
-import Grid from "@material-ui/core/Grid";
-import {
-  NoSsr,
-  Tooltip,
-  MenuItem,
-  IconButton,
-  CircularProgress,
-  FormControl,
-  FormLabel,
-  RadioGroup,
-  FormControlLabel,
-  Radio,
-  Divider,
-  ExpansionPanel,
-  ExpansionPanelSummary,
-  ExpansionPanelDetails,
-} from "@material-ui/core";
-import TextField from "@material-ui/core/TextField";
-import { withSnackbar } from "notistack";
-import { connect } from "react-redux";
-import { bindActionCreators } from "redux";
-import CloseIcon from "@material-ui/icons/Close";
-import GetAppIcon from "@material-ui/icons/GetApp";
-import ExpandMoreIcon from "@material-ui/icons/ExpandMore";
-import SaveIcon from "@material-ui/icons/Save";
-import {
-  updateLoadTestData,
-  updateStaticPrometheusBoardConfig,
-  updateLoadTestPref,
-  updateProgress,
-} from "../../lib/store";
-import dataFetch from "../../lib/data-fetch";
-import MesheryChart from "../MesheryChart";
-import LoadTestTimerDialog from "../load-test-timer-dialog";
-import GrafanaCustomCharts from "../GrafanaCustomCharts";
-import { durationOptions } from "../../lib/prePopulatedOptions";
-
-// =============================== HELPER FUNCTIONS ===========================
-
-/**
- * generatePerformanceProfile takes in data and generate a performance
- * profile object from it
- * @param {*} data
- */
-function generatePerformanceProfile(data) {
-  const {
-    id,
-    name,
-    loadGenerator,
-    endpoint,
-    serviceMesh,
-    concurrentRequest,
-    qps,
-    duration,
-    requestHeaders,
-    requestCookies,
-    requestBody,
-    contentType,
-  } = data;
-
-  const performanceProfileName = MesheryPerformanceComponent.generateTestName(name, serviceMesh);
-
-  return {
-    ...(id && { id }),
-    name: performanceProfileName,
-    load_generators: [loadGenerator],
-    endpoints: [endpoint],
-    service_mesh: serviceMesh,
-    concurrent_request: concurrentRequest,
-    qps,
-    duration,
-    request_headers: requestHeaders,
-    request_body: requestBody,
-    request_cookies: requestCookies,
-    content_type: contentType,
-  };
-}
-
-// =============================== PERFORMANCE COMPONENT =======================
-
-<<<<<<< HEAD
-const loadGenerators = [
-  "fortio",
-  "wrk2",
-  'nighthawk',
-
-];
-=======
-const loadGenerators = ["fortio", "wrk2", "nighthawk"];
->>>>>>> 63424a45
-
-const styles = (theme) => ({
-  root: {
-    padding: theme.spacing(10),
-    position: "relative",
-  },
-  buttons: {
-    display: "flex",
-    justifyContent: "flex-end",
-  },
-  button: {
-    marginTop: theme.spacing(3),
-    marginLeft: theme.spacing(1),
-  },
-  expansionPanel: {
-    boxShadow: "none",
-    border: "1px solid rgb(196,196,196)",
-  },
-  margin: {
-    margin: theme.spacing(1),
-  },
-  chartTitle: {
-    textAlign: "center",
-  },
-  chartTitleGraf: {
-    textAlign: "center",
-    // marginTop: theme.spacing(5),
-  },
-  chartContent: {
-    // minHeight: window.innerHeight * 0.7,
-  },
-  centerTimer: {
-    width: "100%",
-    height: "100%",
-    position: "absolute",
-    top: "0",
-    left: "0",
-    backgroundColor: "rgba(0, 0, 0, 0.6)",
-    zIndex: 1201,
-    display: "flex",
-    justifyContent: "center",
-    alignItems: "center",
-  },
-  paper: {
-    backgroundColor: theme.palette.background.paper,
-    border: "2px solid #000",
-    boxShadow: theme.shadows[5],
-    padding: theme.spacing(2, 4, 3),
-  },
-});
-
-class MesheryPerformanceComponent extends React.Component {
-  constructor(props) {
-    super(props);
-    const {
-      testName = "",
-      meshName = "",
-      url = "",
-      qps = "0",
-      c = "0",
-      t = "30s",
-      result,
-      staticPrometheusBoardConfig,
-      performanceProfileID,
-      profileName,
-      loadGenerator,
-      headers,
-      cookies,
-      reqBody,
-      contentType,
-    } = props;
-
-    this.state = {
-      testName,
-      meshName,
-      url,
-      qps,
-      c,
-      t,
-      tValue: t,
-      loadGenerator: loadGenerator || "fortio",
-      result,
-      headers: headers || "",
-      cookies: cookies || "",
-      reqBody: reqBody || "",
-      contentType: contentType || "",
-
-      profileName: profileName || "",
-      performanceProfileID: performanceProfileID || "",
-
-      timerDialogOpen: false,
-      blockRunTest: false,
-      urlError: false,
-      tError: "",
-      disableTest: !this.validateURL(url),
-
-      testUUID: this.generateUUID(),
-      staticPrometheusBoardConfig,
-      selectedMesh: "",
-      availableAdapters: [],
-
-      availableSMPMeshes: [],
-    };
-  }
-
-  validateURL = (url) => {
-    const compulsoryProtocolValidUrlPattern = new RegExp(
-      "(^(http|https|nats|tcp):\\/\\/)" + // compulsory protocol
-        "((([a-z\\d]([a-z\\d-]*[a-z\\d])*)\\.)+[a-z]{2,}|" + // domain name
-        "localhost|" +
-        "((\\d{1,3}.){3}\\d{1,3}))" + // OR ip (v4) address
-        "(\\:\\d+)?(/[-a-z\\d%_.~+]*)*" + // port and path
-        "(\\?[;&a-z\\d%_.~+=-]*)?" + // query string
-        "(\\#[-a-z\\d_]*)?$",
-      "i"
-    ); // fragment locator
-
-    return url?.match(compulsoryProtocolValidUrlPattern);
-  };
-
-  handleChange = (name) => (event) => {
-    if (name === "url" && event.target.value !== "") {
-      let urlPattern = event.target.value;
-
-      let val = this.validateURL(urlPattern);
-      if (!val) {
-        this.setState({ disableTest: true });
-        this.setState({ urlError: true });
-      } else {
-        this.setState({ disableTest: false });
-        this.setState({ urlError: false });
-      }
-    } else this.setState({ urlError: false });
-    this.setState({ [name]: event.target.value });
-  };
-
-  handleDurationChange = (event, newValue) => {
-    this.setState({ tValue: newValue });
-    if (newValue !== null) {
-      this.setState({ tError: "" });
-    }
-  };
-
-  handleInputDurationChange = (event, newValue) => {
-    this.setState({ t: newValue });
-  };
-
-  handleSubmit = () => {
-    const { url, t } = this.state;
-
-    if (url === "") {
-      this.setState({ urlError: true });
-      return;
-    }
-
-    let err = false;
-    let tNum = 0;
-    try {
-      tNum = parseInt(t.substring(0, t.length - 1));
-    } catch (ex) {
-      err = true;
-    }
-
-    if (
-      t === "" ||
-      t === null ||
-      !(t.toLowerCase().endsWith("h") || t.toLowerCase().endsWith("m") || t.toLowerCase().endsWith("s")) ||
-      err ||
-      tNum <= 0
-    ) {
-      this.setState({ tError: "error-autocomplete-value" });
-      return;
-    }
-
-    if (!this.state.performanceProfileID) {
-      this.submitProfile(({ id }) => this.submitLoadTest(id));
-      return;
-    }
-
-    this.submitLoadTest(this.state.performanceProfileID);
-  };
-
-  submitProfile = (cb) => {
-    const self = this.state;
-
-    const profile = generatePerformanceProfile({
-      name: self.profileName,
-      loadGenerator: self.loadGenerator,
-      endpoint: self.url,
-      serviceMesh: self.meshName,
-      concurrentRequest: +self.c || 0,
-      qps: +self.qps || 0,
-      duration: self.t,
-      requestHeaders: self.headers,
-      requestCookies: self.cookies,
-      requestBody: self.reqBody,
-      contentType: self.contentType,
-      testName: self.testName,
-      id: self.performanceProfileID,
-    });
-
-    this.handleProfileUpload(profile, true, cb);
-  };
-
-  handleProfileUpload = (body, generateNotif, cb) => {
-    if (generateNotif) this.props.updateProgress({ showProgress: true });
-
-    dataFetch(
-      "/api/user/performance/profiles",
-      {
-        method: "POST",
-        credentials: "include",
-        body: JSON.stringify(body),
-      },
-      (result) => {
-        if (typeof result !== "undefined") {
-          this.props.updateProgress({ showProgress: false });
-
-          this.setState(
-            {
-              performanceProfileID: result.id,
-            },
-            () => {
-              if (cb) cb(result);
-            }
-          );
-
-          if (generateNotif) {
-            this.props.enqueueSnackbar("Performance Profile Successfully Created!", {
-              variant: "success",
-              autoHideDuration: 2000,
-              action: (key) => (
-                <IconButton
-                  key="close"
-                  aria-label="Close"
-                  color="inherit"
-                  onClick={() => this.props.closeSnackbar(key)}
-                >
-                  <CloseIcon />
-                </IconButton>
-              ),
-            });
-          }
-        }
-      },
-      (err) => {
-        console.error(err);
-        this.props.updateProgress({ showProgress: false });
-        this.props.enqueueSnackbar("Failed to create performance profile", {
-          variant: "error",
-          autoHideDuration: 2000,
-          action: (key) => (
-            <IconButton key="close" aria-label="Close" color="inherit" onClick={() => this.props.closeSnackbar(key)}>
-              <CloseIcon />
-            </IconButton>
-          ),
-        });
-      }
-    );
-  };
-
-  /**
-   * generateTestName takes in test name and service mesh name
-   * and generates a random name (if test name is an empty string or is falsy) or
-   * will return the given name
-   *
-   * @param {string} name
-   * @param {string} meshName
-   * @returns {string}
-   */
-  static generateTestName = (name, meshName) => {
-    if (!name || name.trim() === "") {
-      const mesh = meshName === "" || meshName === "None" ? "No mesh" : meshName;
-      return `${mesh}_${new Date().getTime()}`;
-    }
-
-    return name;
-  };
-
-  submitLoadTest = (id) => {
-    const {
-      testName,
-      meshName,
-      url,
-      qps,
-      c,
-      t,
-      loadGenerator,
-      testUUID,
-      headers,
-      cookies,
-      reqBody,
-      contentType,
-    } = this.state;
-
-    const computedTestName = MesheryPerformanceComponent.generateTestName(testName, meshName);
-    this.setState({ testName: computedTestName });
-
-    const t1 = t.substring(0, t.length - 1);
-    const dur = t.substring(t.length - 1, t.length).toLowerCase();
-
-    const data = {
-      name: computedTestName,
-      mesh: meshName === "" || meshName === "None" ? "" : meshName, // to prevent None from getting to the DB
-      url,
-      qps,
-      c,
-      t: t1,
-      dur,
-      uuid: testUUID,
-      loadGenerator,
-      headers: headers,
-      cookies: cookies,
-      reqBody: reqBody,
-      contentType: contentType,
-    };
-    const params = Object.keys(data)
-      .map((key) => `${encodeURIComponent(key)}=${encodeURIComponent(data[key])}`)
-      .join("&");
-    console.log(params);
-    this.startEventStream(`/api/user/performance/profiles/${id}/run?${params}`);
-    this.setState({ blockRunTest: true }); // to block the button
-  };
-
-  handleSuccess() {
-    const self = this;
-    return (result) => {
-      const { testName, meshName, url, qps, c, t, loadGenerator } = this.state;
-      if (typeof result !== "undefined" && typeof result.runner_results !== "undefined") {
-        self.props.enqueueSnackbar("Successfully fetched the data.", {
-          variant: "success",
-          autoHideDuration: 2000,
-          action: (key) => (
-            <IconButton key="close" aria-label="Close" color="inherit" onClick={() => self.props.closeSnackbar(key)}>
-              <CloseIcon />
-            </IconButton>
-          ),
-        });
-        self.props.updateLoadTestData({
-          loadTest: {
-            testName,
-            meshName,
-            url,
-            qps,
-            c,
-            t,
-            loadGenerator,
-            result,
-          },
-        });
-        self.setState({ result, testUUID: self.generateUUID() });
-      }
-      self.closeEventStream();
-      self.setState({ blockRunTest: false, timerDialogOpen: false });
-    };
-  }
-
-  async startEventStream(url) {
-    this.closeEventStream();
-    this.eventStream = new EventSource(url);
-    this.eventStream.onmessage = this.handleEvents();
-    this.eventStream.onerror = this.handleError(
-      "Connection to the server got disconnected. Load test might be running in the background. Please check the results page in a few."
-    );
-    this.props.enqueueSnackbar("Load test has been successfully submitted", {
-      variant: "info",
-      autoHideDuration: 1000,
-      action: (key) => (
-        <IconButton key="close" aria-label="Close" color="inherit" onClick={() => this.props.closeSnackbar(key)}>
-          <CloseIcon />
-        </IconButton>
-      ),
-    });
-  }
-
-  handleEvents() {
-    const self = this;
-    let track = 0;
-    return (e) => {
-      const data = JSON.parse(e.data);
-      switch (data.status) {
-        case "info":
-          self.props.enqueueSnackbar(data.message, {
-            variant: "info",
-            autoHideDuration: 1000,
-            action: (key) => (
-              <IconButton key="close" aria-label="Close" color="inherit" onClick={() => self.props.closeSnackbar(key)}>
-                <CloseIcon />
-              </IconButton>
-            ),
-          });
-          if (track === 0) {
-            self.setState({ timerDialogOpen: true, result: {} });
-            track++;
-          }
-          break;
-        case "error":
-          self.handleError("Load test did not run successfully with msg")(data.message);
-          break;
-        case "success":
-          self.handleSuccess()(data.result);
-          break;
-      }
-    };
-  }
-
-  closeEventStream() {
-    if (this.eventStream && this.eventStream.close) {
-      this.eventStream.close();
-      this.eventStream = null;
-    }
-  }
-
-  componentDidMount() {
-    this.getStaticPrometheusBoardConfig();
-    this.scanForMeshes();
-    this.getLoadTestPrefs();
-    this.getSMPMeshes();
-
-    if (this.props.runTestOnMount) this.handleSubmit();
-  }
-
-  getLoadTestPrefs = () => {
-    dataFetch(
-      "/api/perf/load-test-prefs",
-      {
-        credentials: "same-origin",
-        method: "GET",
-      },
-      (result) => {
-        if (typeof result !== "undefined") {
-          this.setState({
-            qps: result.loadTestPrefs.qps,
-            c: result.loadTestPrefs.c,
-            t: result.loadTestPrefs.t,
-            loadGenerator: result.loadTestPrefs.gen,
-          });
-        }
-      },
-      () => {}
-    ); //error is already captured from the handler, also we have a redux-store for same & hence it's not needed here.
-  };
-
-  getStaticPrometheusBoardConfig = () => {
-    const self = this;
-    if (
-      (self.props.staticPrometheusBoardConfig &&
-        self.props.staticPrometheusBoardConfig !== null &&
-        Object.keys(self.props.staticPrometheusBoardConfig).length > 0) ||
-      (self.state.staticPrometheusBoardConfig &&
-        self.state.staticPrometheusBoardConfig !== null &&
-        Object.keys(self.state.staticPrometheusBoardConfig).length > 0)
-    ) {
-      return;
-    }
-    dataFetch(
-      "/api/prometheus/static_board",
-      {
-        credentials: "include",
-      },
-      (result) => {
-        if (
-          typeof result !== "undefined" &&
-          typeof result.cluster !== "undefined" &&
-          typeof result.node !== "undefined" &&
-          typeof result.cluster.panels !== "undefined" &&
-          result.cluster.panels.length > 0 &&
-          typeof result.node.panels !== "undefined" &&
-          result.node.panels.length > 0
-        ) {
-          self.props.updateStaticPrometheusBoardConfig({
-            staticPrometheusBoardConfig: result, // will contain both the cluster and node keys for the respective boards
-          });
-          self.setState({ staticPrometheusBoardConfig: result });
-        }
-      },
-      self.handleError("unable to fetch pre-configured boards")
-    );
-  };
-
-  scanForMeshes = () => {
-    const self = this;
-
-    if (typeof self.props.k8sConfig === "undefined" || !self.props.k8sConfig.clusterConfigured) {
-      return;
-    }
-    dataFetch(
-      "/api/mesh/scan",
-      {
-        credentials: "include",
-      },
-      (result) => {
-        if (typeof result !== "undefined" && Object.keys(result).length > 0) {
-          const adaptersList = [];
-          Object.keys(result).forEach((mesh) => {
-            adaptersList.push(mesh);
-          });
-          self.setState({ availableAdapters: adaptersList });
-          Object.keys(result).forEach((mesh) => {
-            self.setState({ selectedMesh: mesh });
-          });
-        }
-        // }, self.handleError("unable to scan the kubernetes cluster"));
-      },
-      () => {}
-    );
-  };
-
-  getSMPMeshes = () => {
-    const self = this;
-    dataFetch(
-      "/api/mesh",
-      {
-        credentials: "include",
-      },
-      (result) => {
-        if (result && Array.isArray(result.available_meshes)) {
-          self.setState({
-            availableSMPMeshes: result.available_meshes.sort((m1, m2) => m1.localeCompare(m2)),
-          });
-        }
-      },
-      self.handleError("unable to fetch SMP meshes")
-    );
-  };
-
-  generateUUID() {
-    const { v4: uuid } = require("uuid");
-    return uuid();
-  }
-
-  handleError(msg) {
-    const self = this;
-    return (error) => {
-      self.setState({ blockRunTest: false, timerDialogOpen: false });
-      self.closeEventStream();
-      let finalMsg = msg;
-      if (typeof error === "string") {
-        finalMsg = `${msg}: ${error}`;
-      }
-      self.props.enqueueSnackbar(finalMsg, {
-        variant: "error",
-        action: (key) => (
-          <IconButton key="close" aria-label="Close" color="inherit" onClick={() => self.props.closeSnackbar(key)}>
-            <CloseIcon />
-          </IconButton>
-        ),
-        autoHideDuration: 4000,
-      });
-    };
-  }
-
-  handleTimerDialogClose = () => {
-    this.setState({ timerDialogOpen: false });
-  };
-
-  render() {
-    const { classes, grafana, prometheus } = this.props;
-    const {
-      timerDialogOpen,
-      blockRunTest,
-      url,
-      qps,
-      c,
-      t,
-      loadGenerator,
-      meshName,
-      result,
-      urlError,
-      tError,
-      testUUID,
-      selectedMesh,
-      availableAdapters,
-      headers,
-      cookies,
-      reqBody,
-      contentType,
-      tValue,
-      disableTest,
-      profileName,
-    } = this.state;
-    let staticPrometheusBoardConfig;
-    if (
-      this.props.staticPrometheusBoardConfig &&
-      this.props.staticPrometheusBoardConfig != null &&
-      Object.keys(this.props.staticPrometheusBoardConfig).length > 0
-    ) {
-      staticPrometheusBoardConfig = this.props.staticPrometheusBoardConfig;
-    } else {
-      staticPrometheusBoardConfig = this.state.staticPrometheusBoardConfig;
-    }
-    let chartStyle = {};
-    if (timerDialogOpen) {
-      chartStyle = { opacity: 0.3 };
-    }
-    let displayStaticCharts = null;
-    let displayGCharts = null;
-    let displayPromCharts = null;
-
-    availableAdapters.forEach((item) => {
-      const index = this.state.availableSMPMeshes.indexOf(item);
-      if (index !== -1) this.state.availableSMPMeshes.splice(index, 1);
-    });
-
-    if (
-      staticPrometheusBoardConfig &&
-      staticPrometheusBoardConfig !== null &&
-      Object.keys(staticPrometheusBoardConfig).length > 0 &&
-      prometheus.prometheusURL !== ""
-    ) {
-      // only add testUUID to the board that should be persisted
-      if (staticPrometheusBoardConfig.cluster) {
-        staticPrometheusBoardConfig.cluster.testUUID = testUUID;
-      }
-      displayStaticCharts = (
-        <React.Fragment>
-          <Typography variant="h6" gutterBottom className={classes.chartTitle}>
-            Node Metrics
-          </Typography>
-          <GrafanaCustomCharts
-            boardPanelConfigs={[staticPrometheusBoardConfig.cluster, staticPrometheusBoardConfig.node]}
-            prometheusURL={prometheus.prometheusURL}
-          />
-        </React.Fragment>
-      );
-    }
-    if (prometheus.selectedPrometheusBoardsConfigs.length > 0) {
-      displayPromCharts = (
-        <React.Fragment>
-          <Typography variant="h6" gutterBottom className={classes.chartTitleGraf}>
-            Prometheus charts
-          </Typography>
-          <GrafanaCustomCharts
-            boardPanelConfigs={prometheus.selectedPrometheusBoardsConfigs}
-            prometheusURL={prometheus.prometheusURL}
-          />
-        </React.Fragment>
-      );
-    }
-    if (grafana.selectedBoardsConfigs.length > 0) {
-      displayGCharts = (
-        <React.Fragment>
-          <Typography variant="h6" gutterBottom className={classes.chartTitleGraf}>
-            Grafana charts
-          </Typography>
-          <GrafanaCustomCharts
-            boardPanelConfigs={grafana.selectedBoardsConfigs}
-            grafanaURL={grafana.grafanaURL}
-            grafanaAPIKey={grafana.grafanaAPIKey}
-          />
-        </React.Fragment>
-      );
-    }
-    return (
-      <NoSsr>
-        <React.Fragment>
-          <div className={classes.root}>
-            <Grid container spacing={1}>
-              <Grid item xs={12} md={6}>
-                <Tooltip title="If a profile name is not provided, a random one will be generated for you.">
-                  <TextField
-                    id="profileName"
-                    name="profileName"
-                    label="Profile Name"
-                    fullWidth
-                    value={profileName}
-                    margin="normal"
-                    variant="outlined"
-                    onChange={this.handleChange("profileName")}
-                    inputProps={{ maxLength: 300 }}
-                  />
-                </Tooltip>
-              </Grid>
-
-              <Grid item xs={12} md={6}>
-                <TextField
-                  select
-                  id="meshName"
-                  name="meshName"
-                  label="Service Mesh"
-                  fullWidth
-                  value={meshName === "" && selectedMesh !== "" ? selectedMesh : meshName}
-                  margin="normal"
-                  variant="outlined"
-                  onChange={this.handleChange("meshName")}
-                >
-                  {availableAdapters &&
-                    availableAdapters.map((mesh) => (
-                      <MenuItem key={`mh_-_${mesh}`} value={mesh.toLowerCase()}>
-                        {mesh}
-                      </MenuItem>
-                    ))}
-                  {availableAdapters && availableAdapters.length > 0 && <Divider />}
-                  <MenuItem key="mh_-_none" value="None">
-                    None
-                  </MenuItem>
-                  {this.state.availableSMPMeshes &&
-                    this.state.availableSMPMeshes.map((mesh) => (
-                      <MenuItem key={`mh_-_${mesh}`} value={mesh.toLowerCase()}>
-                        {mesh}
-                      </MenuItem>
-                    ))}
-                </TextField>
-              </Grid>
-              <Grid item xs={12}>
-                <TextField
-                  required
-                  id="url"
-                  name="url"
-                  label="URL to test"
-                  type="url"
-                  fullWidth
-                  value={url}
-                  error={urlError}
-                  helperText={urlError ? "Please enter a valid URL along with protocol" : ""}
-                  margin="normal"
-                  variant="outlined"
-                  onChange={this.handleChange("url")}
-                />
-              </Grid>
-              <Grid item xs={12} md={4}>
-                <TextField
-                  required
-                  id="c"
-                  name="c"
-                  label="Concurrent requests"
-                  type="number"
-                  fullWidth
-                  value={c}
-                  inputProps={{ min: "0", step: "1" }}
-                  margin="normal"
-                  variant="outlined"
-                  onChange={this.handleChange("c")}
-                />
-              </Grid>
-              <Grid item xs={12} md={4}>
-                <TextField
-                  required
-                  id="qps"
-                  name="qps"
-                  label="Queries per second"
-                  type="number"
-                  fullWidth
-                  value={qps}
-                  inputProps={{ min: "0", step: "1" }}
-                  margin="normal"
-                  variant="outlined"
-                  onChange={this.handleChange("qps")}
-                />
-              </Grid>
-              <Grid item xs={12} md={4}>
-                <Tooltip title={"Please use 'h', 'm' or 's' suffix for hour, minute or second respectively."}>
-                  <Autocomplete
-                    required
-                    id="t"
-                    name="t"
-                    freeSolo
-                    label="Duration*"
-                    fullWidth
-                    variant="outlined"
-                    className={classes.errorValue}
-                    classes={{ root: tError }}
-                    value={tValue}
-                    inputValue={t}
-                    onChange={this.handleDurationChange}
-                    onInputChange={this.handleInputDurationChange}
-                    options={durationOptions}
-                    style={{ marginTop: "16px", marginBottom: "8px" }}
-                    renderInput={(params) => <TextField {...params} label="Duration*" variant="outlined" />}
-                  />
-                </Tooltip>
-              </Grid>
-              <Grid item xs={12} md={12}>
-                <ExpansionPanel className={classes.expansionPanel}>
-                  <ExpansionPanelSummary expanded={true} expandIcon={<ExpandMoreIcon />}>
-                    <Typography align="center" color="textSecondary" variant="h6">
-                      Advanced Options
-                    </Typography>
-                  </ExpansionPanelSummary>
-                  <ExpansionPanelDetails>
-                    <Grid container spacing={1}>
-                      <Grid item xs={12}>
-                        <TextField
-                          id="headers"
-                          name="headers"
-                          label='Request Headers e.g. {"host":"bookinfo.meshery.io"}'
-                          fullWidth
-                          value={headers}
-                          multiline
-                          margin="normal"
-                          variant="outlined"
-                          onChange={this.handleChange("headers")}
-                        ></TextField>
-                      </Grid>
-                      <Grid item xs={12}>
-                        <TextField
-                          id="cookies"
-                          name="cookies"
-                          label='Request Cookies e.g. {"yummy_cookie":"choco_chip"}'
-                          fullWidth
-                          value={cookies}
-                          multiline
-                          margin="normal"
-                          variant="outlined"
-                          onChange={this.handleChange("cookies")}
-                        ></TextField>
-                      </Grid>
-                      <Grid item xs={12}>
-                        <TextField
-                          id="contentType"
-                          name="contentType"
-                          label="Content Type e.g. application/json"
-                          fullWidth
-                          value={contentType}
-                          multiline
-                          margin="normal"
-                          variant="outlined"
-                          onChange={this.handleChange("contentType")}
-                        ></TextField>
-                      </Grid>
-                      <Grid item xs={12} md={12}>
-                        <TextField
-                          id="cookies"
-                          name="cookies"
-                          label='Request Body e.g. {"method":"post","url":"http://bookinfo.meshery.io/test"}'
-                          fullWidth
-                          value={reqBody}
-                          multiline
-                          margin="normal"
-                          variant="outlined"
-                          onChange={this.handleChange("reqBody")}
-                        ></TextField>
-                      </Grid>
-                    </Grid>
-                  </ExpansionPanelDetails>
-                </ExpansionPanel>
-              </Grid>
-              <Grid item xs={12} md={4}>
-                <FormControl component="loadGenerator" className={classes.margin}>
-                  <FormLabel component="loadGenerator">Load generator</FormLabel>
-                  <RadioGroup
-                    aria-label="loadGenerator"
-                    name="loadGenerator"
-                    value={loadGenerator}
-                    onChange={this.handleChange("loadGenerator")}
-                    row
-                  >
-                    {loadGenerators.map((lg) => (
-                      <FormControlLabel value={lg} control={<Radio color="primary" />} label={lg} />
-                    ))}
-                  </RadioGroup>
-                </FormControl>
-              </Grid>
-            </Grid>
-            <React.Fragment>
-              <div className={classes.buttons}>
-                <Button
-                  type="submit"
-                  variant="contained"
-                  color="primary"
-                  size="large"
-                  onClick={() => this.submitProfile()}
-                  className={classes.button}
-                  disabled={disableTest}
-                  startIcon={<SaveIcon />}
-                >
-                  Save Profile
-                </Button>
-                <Button
-                  type="submit"
-                  variant="contained"
-                  color="primary"
-                  size="large"
-                  onClick={this.handleSubmit}
-                  className={classes.button}
-                  disabled={blockRunTest || disableTest}
-                >
-                  {blockRunTest ? <CircularProgress size={30} /> : "Run Test"}
-                </Button>
-              </div>
-            </React.Fragment>
-
-            {timerDialogOpen ? (
-              <div className={classes.centerTimer}>
-                <LoadTestTimerDialog
-                  open={timerDialogOpen}
-                  t={t}
-                  onClose={this.handleTimerDialogClose}
-                  countDownComplete={this.handleTimerDialogClose}
-                />
-              </div>
-            ) : null}
-
-            {result && result.runner_results && (
-              <div>
-                <Typography variant="h6" gutterBottom className={classes.chartTitle} id="timerAnchor">
-                  Test Results
-                  <IconButton
-                    key="download"
-                    aria-label="download"
-                    color="inherit"
-                    // onClick={() => self.props.closeSnackbar(key) }
-                    href={`/api/perf/result?id=${encodeURIComponent(result.meshery_id)}`}
-                  >
-                    <GetAppIcon />
-                  </IconButton>
-                </Typography>
-                <div className={classes.chartContent} style={chartStyle}>
-                  <MesheryChart data={[result && result.runner_results ? result.runner_results : {}]} />
-                </div>
-              </div>
-            )}
-          </div>
-        </React.Fragment>
-
-        {displayStaticCharts}
-
-        {displayPromCharts}
-
-        {displayGCharts}
-      </NoSsr>
-    );
-  }
-}
-
-MesheryPerformanceComponent.propTypes = {
-  classes: PropTypes.object.isRequired,
-};
-
-const mapDispatchToProps = (dispatch) => ({
-  updateLoadTestData: bindActionCreators(updateLoadTestData, dispatch),
-  updateStaticPrometheusBoardConfig: bindActionCreators(updateStaticPrometheusBoardConfig, dispatch),
-  updateLoadTestPref: bindActionCreators(updateLoadTestPref, dispatch),
-  updateProgress: bindActionCreators(updateProgress, dispatch),
-});
-
-const mapStateToProps = (state) => {
-  const grafana = state.get("grafana").toJS();
-  const prometheus = state.get("prometheus").toJS();
-  const k8sConfig = state.get("k8sConfig").toJS();
-  const staticPrometheusBoardConfig = state.get("staticPrometheusBoardConfig").toJS();
-  return {
-    grafana,
-    prometheus,
-    staticPrometheusBoardConfig,
-    k8sConfig,
-  };
-};
-
-export default withStyles(styles)(
-  connect(mapStateToProps, mapDispatchToProps)(withSnackbar(MesheryPerformanceComponent))
-);
+//@ts-check
+import React from "react";
+import PropTypes from "prop-types";
+import Button from "@material-ui/core/Button";
+import Typography from "@material-ui/core/Typography";
+import { Autocomplete } from "@material-ui/lab";
+import { withStyles } from "@material-ui/core/styles";
+import Grid from "@material-ui/core/Grid";
+import {
+  NoSsr,
+  Tooltip,
+  MenuItem,
+  IconButton,
+  CircularProgress,
+  FormControl,
+  FormLabel,
+  RadioGroup,
+  FormControlLabel,
+  Radio,
+  Divider,
+  ExpansionPanel,
+  ExpansionPanelSummary,
+  ExpansionPanelDetails,
+} from "@material-ui/core";
+import TextField from "@material-ui/core/TextField";
+import { withSnackbar } from "notistack";
+import { connect } from "react-redux";
+import { bindActionCreators } from "redux";
+import CloseIcon from "@material-ui/icons/Close";
+import GetAppIcon from "@material-ui/icons/GetApp";
+import ExpandMoreIcon from "@material-ui/icons/ExpandMore";
+import SaveIcon from "@material-ui/icons/Save";
+import {
+  updateLoadTestData,
+  updateStaticPrometheusBoardConfig,
+  updateLoadTestPref,
+  updateProgress,
+} from "../../lib/store";
+import dataFetch from "../../lib/data-fetch";
+import MesheryChart from "../MesheryChart";
+import LoadTestTimerDialog from "../load-test-timer-dialog";
+import GrafanaCustomCharts from "../GrafanaCustomCharts";
+import { durationOptions } from "../../lib/prePopulatedOptions";
+
+// =============================== HELPER FUNCTIONS ===========================
+
+/**
+ * generatePerformanceProfile takes in data and generate a performance
+ * profile object from it
+ * @param {*} data
+ */
+function generatePerformanceProfile(data) {
+  const {
+    id,
+    name,
+    loadGenerator,
+    endpoint,
+    serviceMesh,
+    concurrentRequest,
+    qps,
+    duration,
+    requestHeaders,
+    requestCookies,
+    requestBody,
+    contentType,
+  } = data;
+
+  const performanceProfileName = MesheryPerformanceComponent.generateTestName(name, serviceMesh);
+
+  return {
+    ...(id && { id }),
+    name: performanceProfileName,
+    load_generators: [loadGenerator],
+    endpoints: [endpoint],
+    service_mesh: serviceMesh,
+    concurrent_request: concurrentRequest,
+    qps,
+    duration,
+    request_headers: requestHeaders,
+    request_body: requestBody,
+    request_cookies: requestCookies,
+    content_type: contentType,
+  };
+}
+
+// =============================== PERFORMANCE COMPONENT =======================
+
+const loadGenerators = ["fortio", "wrk2", "nighthawk"];
+
+const styles = (theme) => ({
+  root: {
+    padding: theme.spacing(10),
+    position: "relative",
+  },
+  buttons: {
+    display: "flex",
+    justifyContent: "flex-end",
+  },
+  button: {
+    marginTop: theme.spacing(3),
+    marginLeft: theme.spacing(1),
+  },
+  expansionPanel: {
+    boxShadow: "none",
+    border: "1px solid rgb(196,196,196)",
+  },
+  margin: {
+    margin: theme.spacing(1),
+  },
+  chartTitle: {
+    textAlign: "center",
+  },
+  chartTitleGraf: {
+    textAlign: "center",
+    // marginTop: theme.spacing(5),
+  },
+  chartContent: {
+    // minHeight: window.innerHeight * 0.7,
+  },
+  centerTimer: {
+    width: "100%",
+    height: "100%",
+    position: "absolute",
+    top: "0",
+    left: "0",
+    backgroundColor: "rgba(0, 0, 0, 0.6)",
+    zIndex: 1201,
+    display: "flex",
+    justifyContent: "center",
+    alignItems: "center",
+  },
+  paper: {
+    backgroundColor: theme.palette.background.paper,
+    border: "2px solid #000",
+    boxShadow: theme.shadows[5],
+    padding: theme.spacing(2, 4, 3),
+  },
+});
+
+class MesheryPerformanceComponent extends React.Component {
+  constructor(props) {
+    super(props);
+    const {
+      testName = "",
+      meshName = "",
+      url = "",
+      qps = "0",
+      c = "0",
+      t = "30s",
+      result,
+      staticPrometheusBoardConfig,
+      performanceProfileID,
+      profileName,
+      loadGenerator,
+      headers,
+      cookies,
+      reqBody,
+      contentType,
+    } = props;
+
+    this.state = {
+      testName,
+      meshName,
+      url,
+      qps,
+      c,
+      t,
+      tValue: t,
+      loadGenerator: loadGenerator || "fortio",
+      result,
+      headers: headers || "",
+      cookies: cookies || "",
+      reqBody: reqBody || "",
+      contentType: contentType || "",
+
+      profileName: profileName || "",
+      performanceProfileID: performanceProfileID || "",
+
+      timerDialogOpen: false,
+      blockRunTest: false,
+      urlError: false,
+      tError: "",
+      disableTest: !this.validateURL(url),
+
+      testUUID: this.generateUUID(),
+      staticPrometheusBoardConfig,
+      selectedMesh: "",
+      availableAdapters: [],
+
+      availableSMPMeshes: [],
+    };
+  }
+
+  validateURL = (url) => {
+    const compulsoryProtocolValidUrlPattern = new RegExp(
+      "(^(http|https|nats|tcp):\\/\\/)" + // compulsory protocol
+        "((([a-z\\d]([a-z\\d-]*[a-z\\d])*)\\.)+[a-z]{2,}|" + // domain name
+        "localhost|" +
+        "((\\d{1,3}.){3}\\d{1,3}))" + // OR ip (v4) address
+        "(\\:\\d+)?(/[-a-z\\d%_.~+]*)*" + // port and path
+        "(\\?[;&a-z\\d%_.~+=-]*)?" + // query string
+        "(\\#[-a-z\\d_]*)?$",
+      "i"
+    ); // fragment locator
+
+    return url?.match(compulsoryProtocolValidUrlPattern);
+  };
+
+  handleChange = (name) => (event) => {
+    if (name === "url" && event.target.value !== "") {
+      let urlPattern = event.target.value;
+
+      let val = this.validateURL(urlPattern);
+      if (!val) {
+        this.setState({ disableTest: true });
+        this.setState({ urlError: true });
+      } else {
+        this.setState({ disableTest: false });
+        this.setState({ urlError: false });
+      }
+    } else this.setState({ urlError: false });
+    this.setState({ [name]: event.target.value });
+  };
+
+  handleDurationChange = (event, newValue) => {
+    this.setState({ tValue: newValue });
+    if (newValue !== null) {
+      this.setState({ tError: "" });
+    }
+  };
+
+  handleInputDurationChange = (event, newValue) => {
+    this.setState({ t: newValue });
+  };
+
+  handleSubmit = () => {
+    const { url, t } = this.state;
+
+    if (url === "") {
+      this.setState({ urlError: true });
+      return;
+    }
+
+    let err = false;
+    let tNum = 0;
+    try {
+      tNum = parseInt(t.substring(0, t.length - 1));
+    } catch (ex) {
+      err = true;
+    }
+
+    if (
+      t === "" ||
+      t === null ||
+      !(t.toLowerCase().endsWith("h") || t.toLowerCase().endsWith("m") || t.toLowerCase().endsWith("s")) ||
+      err ||
+      tNum <= 0
+    ) {
+      this.setState({ tError: "error-autocomplete-value" });
+      return;
+    }
+
+    if (!this.state.performanceProfileID) {
+      this.submitProfile(({ id }) => this.submitLoadTest(id));
+      return;
+    }
+
+    this.submitLoadTest(this.state.performanceProfileID);
+  };
+
+  submitProfile = (cb) => {
+    const self = this.state;
+
+    const profile = generatePerformanceProfile({
+      name: self.profileName,
+      loadGenerator: self.loadGenerator,
+      endpoint: self.url,
+      serviceMesh: self.meshName,
+      concurrentRequest: +self.c || 0,
+      qps: +self.qps || 0,
+      duration: self.t,
+      requestHeaders: self.headers,
+      requestCookies: self.cookies,
+      requestBody: self.reqBody,
+      contentType: self.contentType,
+      testName: self.testName,
+      id: self.performanceProfileID,
+    });
+
+    this.handleProfileUpload(profile, true, cb);
+  };
+
+  handleProfileUpload = (body, generateNotif, cb) => {
+    if (generateNotif) this.props.updateProgress({ showProgress: true });
+
+    dataFetch(
+      "/api/user/performance/profiles",
+      {
+        method: "POST",
+        credentials: "include",
+        body: JSON.stringify(body),
+      },
+      (result) => {
+        if (typeof result !== "undefined") {
+          this.props.updateProgress({ showProgress: false });
+
+          this.setState(
+            {
+              performanceProfileID: result.id,
+            },
+            () => {
+              if (cb) cb(result);
+            }
+          );
+
+          if (generateNotif) {
+            this.props.enqueueSnackbar("Performance Profile Successfully Created!", {
+              variant: "success",
+              autoHideDuration: 2000,
+              action: (key) => (
+                <IconButton
+                  key="close"
+                  aria-label="Close"
+                  color="inherit"
+                  onClick={() => this.props.closeSnackbar(key)}
+                >
+                  <CloseIcon />
+                </IconButton>
+              ),
+            });
+          }
+        }
+      },
+      (err) => {
+        console.error(err);
+        this.props.updateProgress({ showProgress: false });
+        this.props.enqueueSnackbar("Failed to create performance profile", {
+          variant: "error",
+          autoHideDuration: 2000,
+          action: (key) => (
+            <IconButton key="close" aria-label="Close" color="inherit" onClick={() => this.props.closeSnackbar(key)}>
+              <CloseIcon />
+            </IconButton>
+          ),
+        });
+      }
+    );
+  };
+
+  /**
+   * generateTestName takes in test name and service mesh name
+   * and generates a random name (if test name is an empty string or is falsy) or
+   * will return the given name
+   *
+   * @param {string} name
+   * @param {string} meshName
+   * @returns {string}
+   */
+  static generateTestName = (name, meshName) => {
+    if (!name || name.trim() === "") {
+      const mesh = meshName === "" || meshName === "None" ? "No mesh" : meshName;
+      return `${mesh}_${new Date().getTime()}`;
+    }
+
+    return name;
+  };
+
+  submitLoadTest = (id) => {
+    const {
+      testName,
+      meshName,
+      url,
+      qps,
+      c,
+      t,
+      loadGenerator,
+      testUUID,
+      headers,
+      cookies,
+      reqBody,
+      contentType,
+    } = this.state;
+
+    const computedTestName = MesheryPerformanceComponent.generateTestName(testName, meshName);
+    this.setState({ testName: computedTestName });
+
+    const t1 = t.substring(0, t.length - 1);
+    const dur = t.substring(t.length - 1, t.length).toLowerCase();
+
+    const data = {
+      name: computedTestName,
+      mesh: meshName === "" || meshName === "None" ? "" : meshName, // to prevent None from getting to the DB
+      url,
+      qps,
+      c,
+      t: t1,
+      dur,
+      uuid: testUUID,
+      loadGenerator,
+      headers: headers,
+      cookies: cookies,
+      reqBody: reqBody,
+      contentType: contentType,
+    };
+    const params = Object.keys(data)
+      .map((key) => `${encodeURIComponent(key)}=${encodeURIComponent(data[key])}`)
+      .join("&");
+    console.log(params);
+    this.startEventStream(`/api/user/performance/profiles/${id}/run?${params}`);
+    this.setState({ blockRunTest: true }); // to block the button
+  };
+
+  handleSuccess() {
+    const self = this;
+    return (result) => {
+      const { testName, meshName, url, qps, c, t, loadGenerator } = this.state;
+      if (typeof result !== "undefined" && typeof result.runner_results !== "undefined") {
+        self.props.enqueueSnackbar("Successfully fetched the data.", {
+          variant: "success",
+          autoHideDuration: 2000,
+          action: (key) => (
+            <IconButton key="close" aria-label="Close" color="inherit" onClick={() => self.props.closeSnackbar(key)}>
+              <CloseIcon />
+            </IconButton>
+          ),
+        });
+        self.props.updateLoadTestData({
+          loadTest: {
+            testName,
+            meshName,
+            url,
+            qps,
+            c,
+            t,
+            loadGenerator,
+            result,
+          },
+        });
+        self.setState({ result, testUUID: self.generateUUID() });
+      }
+      self.closeEventStream();
+      self.setState({ blockRunTest: false, timerDialogOpen: false });
+    };
+  }
+
+  async startEventStream(url) {
+    this.closeEventStream();
+    this.eventStream = new EventSource(url);
+    this.eventStream.onmessage = this.handleEvents();
+    this.eventStream.onerror = this.handleError(
+      "Connection to the server got disconnected. Load test might be running in the background. Please check the results page in a few."
+    );
+    this.props.enqueueSnackbar("Load test has been successfully submitted", {
+      variant: "info",
+      autoHideDuration: 1000,
+      action: (key) => (
+        <IconButton key="close" aria-label="Close" color="inherit" onClick={() => this.props.closeSnackbar(key)}>
+          <CloseIcon />
+        </IconButton>
+      ),
+    });
+  }
+
+  handleEvents() {
+    const self = this;
+    let track = 0;
+    return (e) => {
+      const data = JSON.parse(e.data);
+      switch (data.status) {
+        case "info":
+          self.props.enqueueSnackbar(data.message, {
+            variant: "info",
+            autoHideDuration: 1000,
+            action: (key) => (
+              <IconButton key="close" aria-label="Close" color="inherit" onClick={() => self.props.closeSnackbar(key)}>
+                <CloseIcon />
+              </IconButton>
+            ),
+          });
+          if (track === 0) {
+            self.setState({ timerDialogOpen: true, result: {} });
+            track++;
+          }
+          break;
+        case "error":
+          self.handleError("Load test did not run successfully with msg")(data.message);
+          break;
+        case "success":
+          self.handleSuccess()(data.result);
+          break;
+      }
+    };
+  }
+
+  closeEventStream() {
+    if (this.eventStream && this.eventStream.close) {
+      this.eventStream.close();
+      this.eventStream = null;
+    }
+  }
+
+  componentDidMount() {
+    this.getStaticPrometheusBoardConfig();
+    this.scanForMeshes();
+    this.getLoadTestPrefs();
+    this.getSMPMeshes();
+
+    if (this.props.runTestOnMount) this.handleSubmit();
+  }
+
+  getLoadTestPrefs = () => {
+    dataFetch(
+      "/api/perf/load-test-prefs",
+      {
+        credentials: "same-origin",
+        method: "GET",
+      },
+      (result) => {
+        if (typeof result !== "undefined") {
+          this.setState({
+            qps: result.loadTestPrefs.qps,
+            c: result.loadTestPrefs.c,
+            t: result.loadTestPrefs.t,
+            loadGenerator: result.loadTestPrefs.gen,
+          });
+        }
+      },
+      () => {}
+    ); //error is already captured from the handler, also we have a redux-store for same & hence it's not needed here.
+  };
+
+  getStaticPrometheusBoardConfig = () => {
+    const self = this;
+    if (
+      (self.props.staticPrometheusBoardConfig &&
+        self.props.staticPrometheusBoardConfig !== null &&
+        Object.keys(self.props.staticPrometheusBoardConfig).length > 0) ||
+      (self.state.staticPrometheusBoardConfig &&
+        self.state.staticPrometheusBoardConfig !== null &&
+        Object.keys(self.state.staticPrometheusBoardConfig).length > 0)
+    ) {
+      return;
+    }
+    dataFetch(
+      "/api/prometheus/static_board",
+      {
+        credentials: "include",
+      },
+      (result) => {
+        if (
+          typeof result !== "undefined" &&
+          typeof result.cluster !== "undefined" &&
+          typeof result.node !== "undefined" &&
+          typeof result.cluster.panels !== "undefined" &&
+          result.cluster.panels.length > 0 &&
+          typeof result.node.panels !== "undefined" &&
+          result.node.panels.length > 0
+        ) {
+          self.props.updateStaticPrometheusBoardConfig({
+            staticPrometheusBoardConfig: result, // will contain both the cluster and node keys for the respective boards
+          });
+          self.setState({ staticPrometheusBoardConfig: result });
+        }
+      },
+      self.handleError("unable to fetch pre-configured boards")
+    );
+  };
+
+  scanForMeshes = () => {
+    const self = this;
+
+    if (typeof self.props.k8sConfig === "undefined" || !self.props.k8sConfig.clusterConfigured) {
+      return;
+    }
+    dataFetch(
+      "/api/mesh/scan",
+      {
+        credentials: "include",
+      },
+      (result) => {
+        if (typeof result !== "undefined" && Object.keys(result).length > 0) {
+          const adaptersList = [];
+          Object.keys(result).forEach((mesh) => {
+            adaptersList.push(mesh);
+          });
+          self.setState({ availableAdapters: adaptersList });
+          Object.keys(result).forEach((mesh) => {
+            self.setState({ selectedMesh: mesh });
+          });
+        }
+        // }, self.handleError("unable to scan the kubernetes cluster"));
+      },
+      () => {}
+    );
+  };
+
+  getSMPMeshes = () => {
+    const self = this;
+    dataFetch(
+      "/api/mesh",
+      {
+        credentials: "include",
+      },
+      (result) => {
+        if (result && Array.isArray(result.available_meshes)) {
+          self.setState({
+            availableSMPMeshes: result.available_meshes.sort((m1, m2) => m1.localeCompare(m2)),
+          });
+        }
+      },
+      self.handleError("unable to fetch SMP meshes")
+    );
+  };
+
+  generateUUID() {
+    const { v4: uuid } = require("uuid");
+    return uuid();
+  }
+
+  handleError(msg) {
+    const self = this;
+    return (error) => {
+      self.setState({ blockRunTest: false, timerDialogOpen: false });
+      self.closeEventStream();
+      let finalMsg = msg;
+      if (typeof error === "string") {
+        finalMsg = `${msg}: ${error}`;
+      }
+      self.props.enqueueSnackbar(finalMsg, {
+        variant: "error",
+        action: (key) => (
+          <IconButton key="close" aria-label="Close" color="inherit" onClick={() => self.props.closeSnackbar(key)}>
+            <CloseIcon />
+          </IconButton>
+        ),
+        autoHideDuration: 4000,
+      });
+    };
+  }
+
+  handleTimerDialogClose = () => {
+    this.setState({ timerDialogOpen: false });
+  };
+
+  render() {
+    const { classes, grafana, prometheus } = this.props;
+    const {
+      timerDialogOpen,
+      blockRunTest,
+      url,
+      qps,
+      c,
+      t,
+      loadGenerator,
+      meshName,
+      result,
+      urlError,
+      tError,
+      testUUID,
+      selectedMesh,
+      availableAdapters,
+      headers,
+      cookies,
+      reqBody,
+      contentType,
+      tValue,
+      disableTest,
+      profileName,
+    } = this.state;
+    let staticPrometheusBoardConfig;
+    if (
+      this.props.staticPrometheusBoardConfig &&
+      this.props.staticPrometheusBoardConfig != null &&
+      Object.keys(this.props.staticPrometheusBoardConfig).length > 0
+    ) {
+      staticPrometheusBoardConfig = this.props.staticPrometheusBoardConfig;
+    } else {
+      staticPrometheusBoardConfig = this.state.staticPrometheusBoardConfig;
+    }
+    let chartStyle = {};
+    if (timerDialogOpen) {
+      chartStyle = { opacity: 0.3 };
+    }
+    let displayStaticCharts = null;
+    let displayGCharts = null;
+    let displayPromCharts = null;
+
+    availableAdapters.forEach((item) => {
+      const index = this.state.availableSMPMeshes.indexOf(item);
+      if (index !== -1) this.state.availableSMPMeshes.splice(index, 1);
+    });
+
+    if (
+      staticPrometheusBoardConfig &&
+      staticPrometheusBoardConfig !== null &&
+      Object.keys(staticPrometheusBoardConfig).length > 0 &&
+      prometheus.prometheusURL !== ""
+    ) {
+      // only add testUUID to the board that should be persisted
+      if (staticPrometheusBoardConfig.cluster) {
+        staticPrometheusBoardConfig.cluster.testUUID = testUUID;
+      }
+      displayStaticCharts = (
+        <React.Fragment>
+          <Typography variant="h6" gutterBottom className={classes.chartTitle}>
+            Node Metrics
+          </Typography>
+          <GrafanaCustomCharts
+            boardPanelConfigs={[staticPrometheusBoardConfig.cluster, staticPrometheusBoardConfig.node]}
+            prometheusURL={prometheus.prometheusURL}
+          />
+        </React.Fragment>
+      );
+    }
+    if (prometheus.selectedPrometheusBoardsConfigs.length > 0) {
+      displayPromCharts = (
+        <React.Fragment>
+          <Typography variant="h6" gutterBottom className={classes.chartTitleGraf}>
+            Prometheus charts
+          </Typography>
+          <GrafanaCustomCharts
+            boardPanelConfigs={prometheus.selectedPrometheusBoardsConfigs}
+            prometheusURL={prometheus.prometheusURL}
+          />
+        </React.Fragment>
+      );
+    }
+    if (grafana.selectedBoardsConfigs.length > 0) {
+      displayGCharts = (
+        <React.Fragment>
+          <Typography variant="h6" gutterBottom className={classes.chartTitleGraf}>
+            Grafana charts
+          </Typography>
+          <GrafanaCustomCharts
+            boardPanelConfigs={grafana.selectedBoardsConfigs}
+            grafanaURL={grafana.grafanaURL}
+            grafanaAPIKey={grafana.grafanaAPIKey}
+          />
+        </React.Fragment>
+      );
+    }
+    return (
+      <NoSsr>
+        <React.Fragment>
+          <div className={classes.root}>
+            <Grid container spacing={1}>
+              <Grid item xs={12} md={6}>
+                <Tooltip title="If a profile name is not provided, a random one will be generated for you.">
+                  <TextField
+                    id="profileName"
+                    name="profileName"
+                    label="Profile Name"
+                    fullWidth
+                    value={profileName}
+                    margin="normal"
+                    variant="outlined"
+                    onChange={this.handleChange("profileName")}
+                    inputProps={{ maxLength: 300 }}
+                  />
+                </Tooltip>
+              </Grid>
+
+              <Grid item xs={12} md={6}>
+                <TextField
+                  select
+                  id="meshName"
+                  name="meshName"
+                  label="Service Mesh"
+                  fullWidth
+                  value={meshName === "" && selectedMesh !== "" ? selectedMesh : meshName}
+                  margin="normal"
+                  variant="outlined"
+                  onChange={this.handleChange("meshName")}
+                >
+                  {availableAdapters &&
+                    availableAdapters.map((mesh) => (
+                      <MenuItem key={`mh_-_${mesh}`} value={mesh.toLowerCase()}>
+                        {mesh}
+                      </MenuItem>
+                    ))}
+                  {availableAdapters && availableAdapters.length > 0 && <Divider />}
+                  <MenuItem key="mh_-_none" value="None">
+                    None
+                  </MenuItem>
+                  {this.state.availableSMPMeshes &&
+                    this.state.availableSMPMeshes.map((mesh) => (
+                      <MenuItem key={`mh_-_${mesh}`} value={mesh.toLowerCase()}>
+                        {mesh}
+                      </MenuItem>
+                    ))}
+                </TextField>
+              </Grid>
+              <Grid item xs={12}>
+                <TextField
+                  required
+                  id="url"
+                  name="url"
+                  label="URL to test"
+                  type="url"
+                  fullWidth
+                  value={url}
+                  error={urlError}
+                  helperText={urlError ? "Please enter a valid URL along with protocol" : ""}
+                  margin="normal"
+                  variant="outlined"
+                  onChange={this.handleChange("url")}
+                />
+              </Grid>
+              <Grid item xs={12} md={4}>
+                <TextField
+                  required
+                  id="c"
+                  name="c"
+                  label="Concurrent requests"
+                  type="number"
+                  fullWidth
+                  value={c}
+                  inputProps={{ min: "0", step: "1" }}
+                  margin="normal"
+                  variant="outlined"
+                  onChange={this.handleChange("c")}
+                />
+              </Grid>
+              <Grid item xs={12} md={4}>
+                <TextField
+                  required
+                  id="qps"
+                  name="qps"
+                  label="Queries per second"
+                  type="number"
+                  fullWidth
+                  value={qps}
+                  inputProps={{ min: "0", step: "1" }}
+                  margin="normal"
+                  variant="outlined"
+                  onChange={this.handleChange("qps")}
+                />
+              </Grid>
+              <Grid item xs={12} md={4}>
+                <Tooltip title={"Please use 'h', 'm' or 's' suffix for hour, minute or second respectively."}>
+                  <Autocomplete
+                    required
+                    id="t"
+                    name="t"
+                    freeSolo
+                    label="Duration*"
+                    fullWidth
+                    variant="outlined"
+                    className={classes.errorValue}
+                    classes={{ root: tError }}
+                    value={tValue}
+                    inputValue={t}
+                    onChange={this.handleDurationChange}
+                    onInputChange={this.handleInputDurationChange}
+                    options={durationOptions}
+                    style={{ marginTop: "16px", marginBottom: "8px" }}
+                    renderInput={(params) => <TextField {...params} label="Duration*" variant="outlined" />}
+                  />
+                </Tooltip>
+              </Grid>
+              <Grid item xs={12} md={12}>
+                <ExpansionPanel className={classes.expansionPanel}>
+                  <ExpansionPanelSummary expanded={true} expandIcon={<ExpandMoreIcon />}>
+                    <Typography align="center" color="textSecondary" variant="h6">
+                      Advanced Options
+                    </Typography>
+                  </ExpansionPanelSummary>
+                  <ExpansionPanelDetails>
+                    <Grid container spacing={1}>
+                      <Grid item xs={12}>
+                        <TextField
+                          id="headers"
+                          name="headers"
+                          label='Request Headers e.g. {"host":"bookinfo.meshery.io"}'
+                          fullWidth
+                          value={headers}
+                          multiline
+                          margin="normal"
+                          variant="outlined"
+                          onChange={this.handleChange("headers")}
+                        ></TextField>
+                      </Grid>
+                      <Grid item xs={12}>
+                        <TextField
+                          id="cookies"
+                          name="cookies"
+                          label='Request Cookies e.g. {"yummy_cookie":"choco_chip"}'
+                          fullWidth
+                          value={cookies}
+                          multiline
+                          margin="normal"
+                          variant="outlined"
+                          onChange={this.handleChange("cookies")}
+                        ></TextField>
+                      </Grid>
+                      <Grid item xs={12}>
+                        <TextField
+                          id="contentType"
+                          name="contentType"
+                          label="Content Type e.g. application/json"
+                          fullWidth
+                          value={contentType}
+                          multiline
+                          margin="normal"
+                          variant="outlined"
+                          onChange={this.handleChange("contentType")}
+                        ></TextField>
+                      </Grid>
+                      <Grid item xs={12} md={12}>
+                        <TextField
+                          id="cookies"
+                          name="cookies"
+                          label='Request Body e.g. {"method":"post","url":"http://bookinfo.meshery.io/test"}'
+                          fullWidth
+                          value={reqBody}
+                          multiline
+                          margin="normal"
+                          variant="outlined"
+                          onChange={this.handleChange("reqBody")}
+                        ></TextField>
+                      </Grid>
+                    </Grid>
+                  </ExpansionPanelDetails>
+                </ExpansionPanel>
+              </Grid>
+              <Grid item xs={12} md={4}>
+                <FormControl component="loadGenerator" className={classes.margin}>
+                  <FormLabel component="loadGenerator">Load generator</FormLabel>
+                  <RadioGroup
+                    aria-label="loadGenerator"
+                    name="loadGenerator"
+                    value={loadGenerator}
+                    onChange={this.handleChange("loadGenerator")}
+                    row
+                  >
+                    {loadGenerators.map((lg) => (
+                      <FormControlLabel value={lg} control={<Radio color="primary" />} label={lg} />
+                    ))}
+                  </RadioGroup>
+                </FormControl>
+              </Grid>
+            </Grid>
+            <React.Fragment>
+              <div className={classes.buttons}>
+                <Button
+                  type="submit"
+                  variant="contained"
+                  color="primary"
+                  size="large"
+                  onClick={() => this.submitProfile()}
+                  className={classes.button}
+                  disabled={disableTest}
+                  startIcon={<SaveIcon />}
+                >
+                  Save Profile
+                </Button>
+                <Button
+                  type="submit"
+                  variant="contained"
+                  color="primary"
+                  size="large"
+                  onClick={this.handleSubmit}
+                  className={classes.button}
+                  disabled={blockRunTest || disableTest}
+                >
+                  {blockRunTest ? <CircularProgress size={30} /> : "Run Test"}
+                </Button>
+              </div>
+            </React.Fragment>
+
+            {timerDialogOpen ? (
+              <div className={classes.centerTimer}>
+                <LoadTestTimerDialog
+                  open={timerDialogOpen}
+                  t={t}
+                  onClose={this.handleTimerDialogClose}
+                  countDownComplete={this.handleTimerDialogClose}
+                />
+              </div>
+            ) : null}
+
+            {result && result.runner_results && (
+              <div>
+                <Typography variant="h6" gutterBottom className={classes.chartTitle} id="timerAnchor">
+                  Test Results
+                  <IconButton
+                    key="download"
+                    aria-label="download"
+                    color="inherit"
+                    // onClick={() => self.props.closeSnackbar(key) }
+                    href={`/api/perf/result?id=${encodeURIComponent(result.meshery_id)}`}
+                  >
+                    <GetAppIcon />
+                  </IconButton>
+                </Typography>
+                <div className={classes.chartContent} style={chartStyle}>
+                  <MesheryChart data={[result && result.runner_results ? result.runner_results : {}]} />
+                </div>
+              </div>
+            )}
+          </div>
+        </React.Fragment>
+
+        {displayStaticCharts}
+
+        {displayPromCharts}
+
+        {displayGCharts}
+      </NoSsr>
+    );
+  }
+}
+
+MesheryPerformanceComponent.propTypes = {
+  classes: PropTypes.object.isRequired,
+};
+
+const mapDispatchToProps = (dispatch) => ({
+  updateLoadTestData: bindActionCreators(updateLoadTestData, dispatch),
+  updateStaticPrometheusBoardConfig: bindActionCreators(updateStaticPrometheusBoardConfig, dispatch),
+  updateLoadTestPref: bindActionCreators(updateLoadTestPref, dispatch),
+  updateProgress: bindActionCreators(updateProgress, dispatch),
+});
+
+const mapStateToProps = (state) => {
+  const grafana = state.get("grafana").toJS();
+  const prometheus = state.get("prometheus").toJS();
+  const k8sConfig = state.get("k8sConfig").toJS();
+  const staticPrometheusBoardConfig = state.get("staticPrometheusBoardConfig").toJS();
+  return {
+    grafana,
+    prometheus,
+    staticPrometheusBoardConfig,
+    k8sConfig,
+  };
+};
+
+export default withStyles(styles)(
+  connect(mapStateToProps, mapDispatchToProps)(withSnackbar(MesheryPerformanceComponent))
+);