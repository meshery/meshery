--- conflicted
+++ resolved
@@ -19,25 +19,15 @@
 import {
   TopologyIcon,
 } from '@patternfly/react-icons';
-<<<<<<< HEAD
 import { TextField, MenuItem, Paper } from '@material-ui/core';
 import logsJson from './logs';
-=======
-import { Paper } from '@material-ui/core';
->>>>>>> 35e298a0
 import PrimaryDrawer from './drawer/PrimaryDrawer';
 import SecondaryDrawer from './drawer/SecondaryDrawer'
 import PerformanceModal from './PerformanceModal';
 import Terminal from './terminal';
-<<<<<<< HEAD
 import GraphQL from './queries/GraphqlData';
-=======
-import InputLabel from '@material-ui/core/InputLabel';
-import MenuItem from '@material-ui/core/MenuItem';
 import FormControl from '@material-ui/core/FormControl';
-import Select from '@material-ui/core/Select';
 import dataFetch from '../../lib/data-fetch';
->>>>>>> 35e298a0
 
 cytoscape.use(dagre)
 cytoscape.use(popper)
@@ -155,7 +145,6 @@
       logs: [],
       showModal: false,
       urlForModal: '',
-<<<<<<< HEAD
       elements: {},
 
       queryView: 'view1',
@@ -176,9 +165,7 @@
         'Deployments',
         'Pods',
       ],
-=======
       zoomLevel: 1
->>>>>>> 35e298a0
     }
     this.prev = null;
   }
@@ -201,6 +188,9 @@
       // and to avoid try catch due to async await functions
       resolve);
     })
+    
+    this.setState({logs: logsJson.logs.join('\n')});
+    this.setState((prev) => ({elements: GraphQL.getData(prev.queryView, prev.queryFilter)}), () => console.log(this.state.elements));
   }
 
   toggleChildMenu(data, val) {
@@ -269,9 +259,10 @@
     this.setState(prevState => ({showModal: !prevState.showModal}))
   }
 
-<<<<<<< HEAD
   handleChange = (name) => (event) => {
-    if(name == "queryView" && event.target.value) {
+    if(name == "zoomLevel") {
+      this.setState({ zoomLevel: event.target.value});
+    } else if(name == "queryView" && event.target.value) {
       this.setState({queryView: event.target.value})
       this.setState((prev) => ({elements: GraphQL.getData(prev.queryView, prev.queryFilter)}), () => console.log(this.state.elements));
     } else if(name == "queryFilter") {
@@ -301,34 +292,17 @@
     } else if(name=="fetchQuery") {
       let cyData = GraphQL.getData(this.state.queryView, this.state.queryFilter)
       this.setState({elements: cyData})
-    }
-    
-    else {
+    } else {
       let query = {}; query[name] = event.target.value
       this.setState((prev) => ({queryFilter: {...prev.queryFilter, ...query}}))
       this.setState((prev) => ({elements: GraphQL.getData(prev.queryView, prev.queryFilter)}), () => console.log(this.state.elements));
     }
   }
-
-  componentDidMount() {
-    this.setState({logs: logsJson.logs.join('\n')});
-    this.setState((prev) => ({elements: GraphQL.getData(prev.queryView, prev.queryFilter)}), () => console.log(this.state.elements));
-  }
-=======
-  handleChange = (event) => {
-    this.setState({ zoomLevel: event.target.value});
-  };
->>>>>>> 35e298a0
-
   
 
   render() {
     const { classes } = this.props
-<<<<<<< HEAD
-    const { layout, open, data, tab , elements, queryView, filterType} = this.state;
-=======
-    const { layout, open, data, tab, zoomLevel } = this.state;
->>>>>>> 35e298a0
+    const { layout, open, data, tab , elements, zoomLevel ,queryView, filterType} = this.state;
     //Checkout the docs for JSON format https://js.cytoscape.org/#notation/elements-json
 
     //Checkout the docs at https://github.com/cytoscape/cytoscape.js-cxtmenu/blob/master/demo-adaptative.html
@@ -392,9 +366,9 @@
             <Paper>
               <TextField
                 select
-                id="layout"
-                name="layout"
-                label="Layout"
+                id="view"
+                name="view"
+                label="View"
                 value={queryView}
                 margin="normal"
                 variant="outlined"
@@ -562,7 +536,7 @@
               labelId="zoom-select-helper-label"
               id="zoom-select-helper"
               value={zoomLevel}
-              onChange={this.handleChange}
+              onChange={this.handleChange("zoomLevel")}
             >
               <MenuItem value={1}>service mesh</MenuItem>
               <MenuItem value={2}>services</MenuItem>
