--- conflicted
+++ resolved
@@ -1,22 +1,17 @@
-<<<<<<< HEAD
-import React, { useState, useRef } from "react";
-import { withStyles } from "@material-ui/core/styles";
-import ColumnIcon from "../assets/icons/coulmn";
-import { Card, Box, Slide, ClickAwayListener, Popper, Tooltip, FormControlLabel, Checkbox, IconButton } from "@material-ui/core";
-=======
 import React, { useState, useRef } from 'react';
-import IconButton from '@mui/material/IconButton';
-import Checkbox from '@mui/material/Checkbox';
-import FormControlLabel from '@mui/material/FormControlLabel';
-import Tooltip from '@mui/material/Tooltip';
-import Popper from '@mui/material/Popper';
-import ClickAwayListener from '@mui/material/ClickAwayListener';
 import { withStyles } from '@material-ui/core/styles';
 import ColumnIcon from '../assets/icons/coulmn';
-import Slide from '@mui/material/Slide';
-import Box from '@mui/material/Box';
-import { Card } from '@material-ui/core';
->>>>>>> 3f7b250a
+import {
+  Card,
+  Box,
+  Slide,
+  ClickAwayListener,
+  Popper,
+  Tooltip,
+  FormControlLabel,
+  Checkbox,
+  IconButton,
+} from '@material-ui/core';
 
 const styles = (theme) => ({
   epaper: {
