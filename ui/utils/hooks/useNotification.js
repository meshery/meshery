--- conflicted
+++ resolved
@@ -1,25 +1,7 @@
 /* eslint-disable no-unused-vars */
 //NOTE: This file is being refactored to use the new notification center
-<<<<<<< HEAD
-import { IconButton } from "@material-ui/core"
-import { ToggleButtonGroup } from "@material-ui/core"
-import { useSnackbar } from "notistack"
-import { iconMedium } from "../../css/icons.styles"
-import CloseIcon from "@material-ui/icons/Close";
-import { useDispatch } from "react-redux";
-import moment from "moment";
-import { v4 } from "uuid";
-import { NOTIFICATION_STATUS } from "../../lib/event-types";
-import { store as rtkStore } from "../../store/index"
-import { toggleNotificationCenter } from "../../store/slices/events";
-import { NOTIFICATION_CENTER_TOGGLE_CLASS } from "../../components/NotificationCenter/constants";
-import React from "react";
-import BellIcon from "../../assets/icons/BellIcon";
-import { AddClassRecursively } from "../Elements";
-
-=======
 import { IconButton } from '@material-ui/core';
-import { ToggleButtonGroup } from '@mui/material';
+import { ToggleButtonGroup } from '@material-ui/core';
 import { useSnackbar } from 'notistack';
 import { iconMedium } from '../../css/icons.styles';
 import CloseIcon from '@material-ui/icons/Close';
@@ -33,7 +15,6 @@
 import React from 'react';
 import BellIcon from '../../assets/icons/BellIcon';
 import { AddClassRecursively } from '../Elements';
->>>>>>> 3f7b250a
 
 /**
  * A React hook to facilitate emitting events from the client.
