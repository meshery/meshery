import { Grid, Typography, Button, Switch, IconButton } from "@material-ui/core";
import { withStyles } from "@material-ui/core/styles";
import React, { useEffect, useState } from "react";
import CloseIcon from "@material-ui/icons/Close";
import { connect } from "react-redux";
import { bindActionCreators } from "redux";
import { toggleCatalogContent } from "../lib/store";
import Head from 'next/head';
import { withSnackbar } from "notistack";
import dataFetch from "../lib/data-fetch";
import { EXTENSIONS } from "../utils/Enum";
import { extensionStyles as styles } from "../css/icons.styles";
import { Adapters } from "../components/extensions"
import { LARGE_6_MED_12_GRID_STYLE } from "../css/grid.styles";

const MeshMapSignUpcard = ({ classes, hasAccessToMeshMap = false }) => {

  const handleSignUp = (e) => {
    window.open("https://layer5.io/meshmap", "_blank")
    e.stopPropagation();
  };

  return (
    <Grid item {...LARGE_6_MED_12_GRID_STYLE}>
      <div className={classes.card}>
        <Typography className={classes.frontContent} variant="h5" component="div">
          MeshMap
        </Typography>

        <Typography className={classes.frontSideDescription} variant="body">
          <img className={classes.img} src="/static/img/meshmap.svg" />
          Collaboratively design and manage your Kubernetes clusters, service mesh deployments, and cloud native apps.
          MeshMap is now in private beta. {!hasAccessToMeshMap && "Sign-up today to for early access!"}
        </Typography>
        {<div style={{ textAlign : "right" }}>
          <Button
            variant="contained"
            color="primary"
            disabled={hasAccessToMeshMap}
            className={classes.button}
            onClick={(e) => handleSignUp(e)}>
            {hasAccessToMeshMap ? "Enabled" : "Sign Up"}
          </Button>
        </div>}
      </div>
    </Grid>
  )
}

const LogoStyles = () => ({

  img : {
    paddingRight : "1rem",
    height : "auto",
    width : "auto",
    maxWidth : "220px",
    maxHeight : "150px",
  },
})

const MeshMapSnapShotLogo = withStyles(LogoStyles)(({ classes }) => {
  return <img className={classes.img} src="/static/img/meshmap-snapshot-logo.svg" />
})

const MeshMapSnapShotCard = ({ classes,githubActionEnabled=false }) => {

  const handleEnable = (e) => {
    window.open("https://cloud.meshery.io/connect/github/new/", "_blank")
    e.stopPropagation();
  };

  return (
    <Grid item {...INITIAL_GRID_SIZE}>
      <div className={classes.card}>
        <Typography className={classes.frontContent} variant="h5" component="div">
            GitHub Action: MeshMap Snapshot
        </Typography>

        <Typography className={classes.frontSideDescription} variant="body">
          <MeshMapSnapShotLogo />
          Connect MeshMap to your GitHub repo and see changes pull request-to-pull request.
          Get snapshots of your infrastructure directly in your PRs
        </Typography>
        {<div style={{ textAlign : "right" }}>
          <Button
            variant="contained"
            color="primary"
            disabled={githubActionEnabled}
            className={classes.button}
            onClick={(e) => handleEnable(e)}>
            {githubActionEnabled ? "Remove" : "Enable"}
          </Button>
        </div>}
      </div>
    </Grid>
  )
}

export const WrappedMeshMapSignupCard = withStyles(styles)(MeshMapSignUpcard);
export const WrappedMeshMapSnapShopCard = withStyles(styles)(MeshMapSnapShotCard) ;

const Extensions = ({ classes, toggleCatalogContent, enqueueSnackbar, closeSnackbar, capabilitiesRegistry }) => {
  const [catalogContent, setCatalogContent] = useState(true);
  const [extensionPreferences, setExtensionPreferences] = useState({})
  const [hasAccessToMeshMap, setHasAccessToMeshMap] = useState(false)

  const handleToggle = () => {
    toggleCatalogContent({ catalogVisibility : !catalogContent });
    setCatalogContent(!catalogContent);
    handleCatalogPreference(!catalogContent);
  }

  useEffect(() => {
    dataFetch(
      "/api/user/prefs",
      {
        method : "GET",
        credentials : "include",
      },
      (result) => {
        if (result) {
          setExtensionPreferences(result?.usersExtensionPreferences)
          setCatalogContent(result?.usersExtensionPreferences?.catalogContent)
        }
      },
      err => console.error(err)
    )
  }, []);

  const handleCatalogPreference = (catalogPref) => {
    let body = Object.assign({}, extensionPreferences)
    body["catalogContent"] = catalogPref

    dataFetch(
      "/api/user/prefs",
      {
        method : "POST",
        credentials : "include",
        body : JSON.stringify({ usersExtensionPreferences : body })
      },
      () => {
        enqueueSnackbar(`Catalog Content was ${catalogPref ? "enab" : "disab"}led`,
          {
            variant : 'success',
            autoHideDuration : 4000,
            action : (key) => (
              <IconButton
                key="close"
                aria-label="Close"
                color="inherit"
                onClick={() => closeSnackbar(key)}
              >
                <CloseIcon />
              </IconButton>
            ),
          });
      },
      err => console.error(err),
    )
  }

  useEffect(() => {
    const meshMapExtensionExists = capabilitiesRegistry?.extensions?.navigator?.filter(
      (val) => val.title.toLowerCase() === EXTENSIONS.MESHMAP
    );
    if (typeof meshMapExtensionExists === "object" && meshMapExtensionExists.length)
      setHasAccessToMeshMap(true);
  }, [])


  return (
    <React.Fragment>
      <Head>
        <title>Extensions | Meshery</title>
      </Head>
      <Grid container spacing={1} >
        <WrappedMeshMapSignupCard hasAccessToMeshMap={hasAccessToMeshMap} />
<<<<<<< HEAD
        <Grid item {...LARGE_6_MED_12_GRID_STYLE}>
=======
        <WrappedMeshMapSnapShopCard githubActionEnabled={false} />
        <Grid item {...INITIAL_GRID_SIZE}>
>>>>>>> ad9b22e3
          <div className={classes.card} >
            <Typography className={classes.frontContent} variant="h5" component="div">
              {"Meshery Catalog"}
            </Typography>

            <Typography className={classes.frontSideDescription} variant="body">
              <img className={classes.img} src="/static/img/meshery_catalog.svg" />
              <div style={{
                display : "inline", position : "relative",
              }}>
                Enable access to the cloud native catalog, supporting <a href="https://service-mesh-patterns.github.io/service-mesh-patterns" className={classes.link
                }>Service Mesh Patterns</a>, WebAssembly filters, eBPF programs (<span style={{ fontStyle : "italic" }}>soon</span>), and OPA policies (<span style={{ fontStyle : "italic" }}>soon</span>). Import any catalog item and customize.
              </div>
            </Typography>

            <Grid container spacing={2} className={classes.grid} direction="row" justifyContent="space-between" alignItems="baseline" style={{ position : "absolute", paddingRight : "3rem", paddingLeft : ".5rem", bottom : "1.5rem", }}>
              <Typography variant="subtitle2" style={{ fontStyle : "italic" }}>
                Explore the <a href="https://meshery.io/catalog" target="_blank" rel="noreferrer" className={classes.link}>Meshery Catalog</a>
              </Typography>

              <div style={{ textAlign : "right" }}>
                <Switch
                  checked={catalogContent}
                  onChange={handleToggle}
                  name="OperatorSwitch"
                  color="primary"
                  classes={{
                    switchBase : classes.switchBase,
                    track : classes.track,
                    checked : classes.checked,
                  }}
                />
              </div>
            </Grid>
          </div>
        </Grid>
        <Adapters />
      </Grid>
    </React.Fragment>
  )
}

const mapStateToProps = state => ({
  catalogVisibility : state.get('catalogVisibility'),
  capabilitiesRegistry : state.get('capabilitiesRegistry')
})

const mapDispatchToProps = dispatch => ({
  toggleCatalogContent : bindActionCreators(toggleCatalogContent, dispatch)
})

export default withStyles(styles)(connect(mapStateToProps, mapDispatchToProps)(withSnackbar(Extensions)));<|MERGE_RESOLUTION|>--- conflicted
+++ resolved
@@ -5,18 +5,17 @@
 import { connect } from "react-redux";
 import { bindActionCreators } from "redux";
 import { toggleCatalogContent } from "../lib/store";
-import Head from 'next/head';
+import Head from "next/head";
 import { withSnackbar } from "notistack";
 import dataFetch from "../lib/data-fetch";
 import { EXTENSIONS } from "../utils/Enum";
 import { extensionStyles as styles } from "../css/icons.styles";
-import { Adapters } from "../components/extensions"
+import { Adapters } from "../components/extensions";
 import { LARGE_6_MED_12_GRID_STYLE } from "../css/grid.styles";
 
 const MeshMapSignUpcard = ({ classes, hasAccessToMeshMap = false }) => {
-
   const handleSignUp = (e) => {
-    window.open("https://layer5.io/meshmap", "_blank")
+    window.open("https://layer5.io/meshmap", "_blank");
     e.stopPropagation();
   };
 
@@ -32,23 +31,25 @@
           Collaboratively design and manage your Kubernetes clusters, service mesh deployments, and cloud native apps.
           MeshMap is now in private beta. {!hasAccessToMeshMap && "Sign-up today to for early access!"}
         </Typography>
-        {<div style={{ textAlign : "right" }}>
-          <Button
-            variant="contained"
-            color="primary"
-            disabled={hasAccessToMeshMap}
-            className={classes.button}
-            onClick={(e) => handleSignUp(e)}>
-            {hasAccessToMeshMap ? "Enabled" : "Sign Up"}
-          </Button>
-        </div>}
+        {
+          <div style={{ textAlign : "right" }}>
+            <Button
+              variant="contained"
+              color="primary"
+              disabled={hasAccessToMeshMap}
+              className={classes.button}
+              onClick={(e) => handleSignUp(e)}
+            >
+              {hasAccessToMeshMap ? "Enabled" : "Sign Up"}
+            </Button>
+          </div>
+        }
       </div>
     </Grid>
-  )
-}
+  );
+};
 
 const LogoStyles = () => ({
-
   img : {
     paddingRight : "1rem",
     height : "auto",
@@ -56,59 +57,61 @@
     maxWidth : "220px",
     maxHeight : "150px",
   },
-})
+});
 
 const MeshMapSnapShotLogo = withStyles(LogoStyles)(({ classes }) => {
-  return <img className={classes.img} src="/static/img/meshmap-snapshot-logo.svg" />
-})
-
-const MeshMapSnapShotCard = ({ classes,githubActionEnabled=false }) => {
-
+  return <img className={classes.img} src="/static/img/meshmap-snapshot-logo.svg" />;
+});
+
+const MeshMapSnapShotCard = ({ classes, githubActionEnabled = false }) => {
   const handleEnable = (e) => {
-    window.open("https://cloud.meshery.io/connect/github/new/", "_blank")
+    window.open("https://cloud.meshery.io/connect/github/new/", "_blank");
     e.stopPropagation();
   };
 
   return (
-    <Grid item {...INITIAL_GRID_SIZE}>
+    <Grid item {...LARGE_6_MED_12_GRID_STYLE}>
       <div className={classes.card}>
         <Typography className={classes.frontContent} variant="h5" component="div">
-            GitHub Action: MeshMap Snapshot
+          GitHub Action: MeshMap Snapshot
         </Typography>
 
         <Typography className={classes.frontSideDescription} variant="body">
           <MeshMapSnapShotLogo />
-          Connect MeshMap to your GitHub repo and see changes pull request-to-pull request.
-          Get snapshots of your infrastructure directly in your PRs
-        </Typography>
-        {<div style={{ textAlign : "right" }}>
-          <Button
-            variant="contained"
-            color="primary"
-            disabled={githubActionEnabled}
-            className={classes.button}
-            onClick={(e) => handleEnable(e)}>
-            {githubActionEnabled ? "Remove" : "Enable"}
-          </Button>
-        </div>}
+          Connect MeshMap to your GitHub repo and see changes pull request-to-pull request. Get snapshots of your
+          infrastructure directly in your PRs
+        </Typography>
+        {
+          <div style={{ textAlign : "right" }}>
+            <Button
+              variant="contained"
+              color="primary"
+              disabled={githubActionEnabled}
+              className={classes.button}
+              onClick={(e) => handleEnable(e)}
+            >
+              {githubActionEnabled ? "Remove" : "Enable"}
+            </Button>
+          </div>
+        }
       </div>
     </Grid>
-  )
-}
+  );
+};
 
 export const WrappedMeshMapSignupCard = withStyles(styles)(MeshMapSignUpcard);
-export const WrappedMeshMapSnapShopCard = withStyles(styles)(MeshMapSnapShotCard) ;
+export const WrappedMeshMapSnapShopCard = withStyles(styles)(MeshMapSnapShotCard);
 
 const Extensions = ({ classes, toggleCatalogContent, enqueueSnackbar, closeSnackbar, capabilitiesRegistry }) => {
   const [catalogContent, setCatalogContent] = useState(true);
-  const [extensionPreferences, setExtensionPreferences] = useState({})
-  const [hasAccessToMeshMap, setHasAccessToMeshMap] = useState(false)
+  const [extensionPreferences, setExtensionPreferences] = useState({});
+  const [hasAccessToMeshMap, setHasAccessToMeshMap] = useState(false);
 
   const handleToggle = () => {
     toggleCatalogContent({ catalogVisibility : !catalogContent });
     setCatalogContent(!catalogContent);
     handleCatalogPreference(!catalogContent);
-  }
+  };
 
   useEffect(() => {
     dataFetch(
@@ -119,86 +122,92 @@
       },
       (result) => {
         if (result) {
-          setExtensionPreferences(result?.usersExtensionPreferences)
-          setCatalogContent(result?.usersExtensionPreferences?.catalogContent)
+          setExtensionPreferences(result?.usersExtensionPreferences);
+          setCatalogContent(result?.usersExtensionPreferences?.catalogContent);
         }
       },
-      err => console.error(err)
-    )
+      (err) => console.error(err)
+    );
   }, []);
 
   const handleCatalogPreference = (catalogPref) => {
-    let body = Object.assign({}, extensionPreferences)
-    body["catalogContent"] = catalogPref
+    let body = Object.assign({}, extensionPreferences);
+    body["catalogContent"] = catalogPref;
 
     dataFetch(
       "/api/user/prefs",
       {
         method : "POST",
         credentials : "include",
-        body : JSON.stringify({ usersExtensionPreferences : body })
+        body : JSON.stringify({ usersExtensionPreferences : body }),
       },
       () => {
-        enqueueSnackbar(`Catalog Content was ${catalogPref ? "enab" : "disab"}led`,
-          {
-            variant : 'success',
-            autoHideDuration : 4000,
-            action : (key) => (
-              <IconButton
-                key="close"
-                aria-label="Close"
-                color="inherit"
-                onClick={() => closeSnackbar(key)}
-              >
-                <CloseIcon />
-              </IconButton>
-            ),
-          });
-      },
-      err => console.error(err),
-    )
-  }
+        enqueueSnackbar(`Catalog Content was ${catalogPref ? "enab" : "disab"}led`, {
+          variant : "success",
+          autoHideDuration : 4000,
+          action : (key) => (
+            <IconButton key="close" aria-label="Close" color="inherit" onClick={() => closeSnackbar(key)}>
+              <CloseIcon />
+            </IconButton>
+          ),
+        });
+      },
+      (err) => console.error(err)
+    );
+  };
 
   useEffect(() => {
     const meshMapExtensionExists = capabilitiesRegistry?.extensions?.navigator?.filter(
       (val) => val.title.toLowerCase() === EXTENSIONS.MESHMAP
     );
-    if (typeof meshMapExtensionExists === "object" && meshMapExtensionExists.length)
-      setHasAccessToMeshMap(true);
-  }, [])
-
+    if (typeof meshMapExtensionExists === "object" && meshMapExtensionExists.length) setHasAccessToMeshMap(true);
+  }, []);
 
   return (
     <React.Fragment>
       <Head>
         <title>Extensions | Meshery</title>
       </Head>
-      <Grid container spacing={1} >
+      <Grid container spacing={1}>
         <WrappedMeshMapSignupCard hasAccessToMeshMap={hasAccessToMeshMap} />
-<<<<<<< HEAD
+        <WrappedMeshMapSnapShopCard githubActionEnabled={false} />
         <Grid item {...LARGE_6_MED_12_GRID_STYLE}>
-=======
-        <WrappedMeshMapSnapShopCard githubActionEnabled={false} />
-        <Grid item {...INITIAL_GRID_SIZE}>
->>>>>>> ad9b22e3
-          <div className={classes.card} >
+          <div className={classes.card}>
             <Typography className={classes.frontContent} variant="h5" component="div">
               {"Meshery Catalog"}
             </Typography>
 
             <Typography className={classes.frontSideDescription} variant="body">
               <img className={classes.img} src="/static/img/meshery_catalog.svg" />
-              <div style={{
-                display : "inline", position : "relative",
-              }}>
-                Enable access to the cloud native catalog, supporting <a href="https://service-mesh-patterns.github.io/service-mesh-patterns" className={classes.link
-                }>Service Mesh Patterns</a>, WebAssembly filters, eBPF programs (<span style={{ fontStyle : "italic" }}>soon</span>), and OPA policies (<span style={{ fontStyle : "italic" }}>soon</span>). Import any catalog item and customize.
+              <div
+                style={{
+                  display : "inline",
+                  position : "relative",
+                }}
+              >
+                Enable access to the cloud native catalog, supporting{" "}
+                <a href="https://service-mesh-patterns.github.io/service-mesh-patterns" className={classes.link}>
+                  Service Mesh Patterns
+                </a>
+                , WebAssembly filters, eBPF programs (<span style={{ fontStyle : "italic" }}>soon</span>), and OPA
+                policies (<span style={{ fontStyle : "italic" }}>soon</span>). Import any catalog item and customize.
               </div>
             </Typography>
 
-            <Grid container spacing={2} className={classes.grid} direction="row" justifyContent="space-between" alignItems="baseline" style={{ position : "absolute", paddingRight : "3rem", paddingLeft : ".5rem", bottom : "1.5rem", }}>
+            <Grid
+              container
+              spacing={2}
+              className={classes.grid}
+              direction="row"
+              justifyContent="space-between"
+              alignItems="baseline"
+              style={{ position : "absolute", paddingRight : "3rem", paddingLeft : ".5rem", bottom : "1.5rem" }}
+            >
               <Typography variant="subtitle2" style={{ fontStyle : "italic" }}>
-                Explore the <a href="https://meshery.io/catalog" target="_blank" rel="noreferrer" className={classes.link}>Meshery Catalog</a>
+                Explore the{" "}
+                <a href="https://meshery.io/catalog" target="_blank" rel="noreferrer" className={classes.link}>
+                  Meshery Catalog
+                </a>
               </Typography>
 
               <div style={{ textAlign : "right" }}>
@@ -220,16 +229,16 @@
         <Adapters />
       </Grid>
     </React.Fragment>
-  )
-}
-
-const mapStateToProps = state => ({
-  catalogVisibility : state.get('catalogVisibility'),
-  capabilitiesRegistry : state.get('capabilitiesRegistry')
-})
-
-const mapDispatchToProps = dispatch => ({
-  toggleCatalogContent : bindActionCreators(toggleCatalogContent, dispatch)
-})
+  );
+};
+
+const mapStateToProps = (state) => ({
+  catalogVisibility : state.get("catalogVisibility"),
+  capabilitiesRegistry : state.get("capabilitiesRegistry"),
+});
+
+const mapDispatchToProps = (dispatch) => ({
+  toggleCatalogContent : bindActionCreators(toggleCatalogContent, dispatch),
+});
 
 export default withStyles(styles)(connect(mapStateToProps, mapDispatchToProps)(withSnackbar(Extensions)));