--- conflicted
+++ resolved
@@ -27,14 +27,7 @@
 import MesheryProgressBar from '../components/MesheryProgressBar';
 import Navigator from '../components/Navigator';
 import getPageContext from '../components/PageContext';
-<<<<<<< HEAD
-import {
-  MESHSYNC_EVENT_SUBSCRIPTION,
-  OPERATOR_EVENT_SUBSCRIPTION,
-} from '../components/subscription/helpers';
-=======
 import { OPERATOR_EVENT_SUBSCRIPTION } from '../components/subscription/helpers';
->>>>>>> 6640f6f8
 import { GQLSubscription } from '../components/subscription/subscriptionhandler';
 import dataFetch, { promisifiedDataFetch } from '../lib/data-fetch';
 import { actionTypes, makeStore, toggleCatalogContent, updateTelemetryUrls } from '../lib/store';
@@ -63,12 +56,9 @@
 import { api as mesheryApi } from '../rtk-query';
 import { PROVIDER_TAGS } from '../rtk-query/notificationCenter';
 import { useNotification } from '../utils/hooks/useNotification';
-<<<<<<< HEAD
-=======
 import { SEVERITY_TO_NOTIFICATION_TYPE_MAPPING, validateEvent } from '../components/NotificationCenter/constants';
 import { ErrorBoundary, withSuppressedErrorBoundary } from '../components/General/ErrorBoundary';
 
->>>>>>> 6640f6f8
 
 if (typeof window !== 'undefined') {
   require('codemirror/mode/yaml/yaml');
@@ -85,35 +75,6 @@
   }
 }
 
-<<<<<<< HEAD
-const EventsSubsciptionProvider = () => {
-  const { notify } = useNotification();
-
-  const eventsSubscription = useCallback(
-    () =>
-      subscribeEvents((result) => {
-        console.log('event received', result);
-        rtkStore.dispatch(
-          pushEvent({
-            ...result.event,
-            user_id: result.event.userID,
-            system_id: result.event.systemID,
-            updated_at: result.event.updatedAt,
-            created_at: result.event.createdAt,
-            deleted_at: result.event.deletedAt,
-          }),
-        );
-        rtkStore.dispatch(mesheryApi.util.invalidateTags([PROVIDER_TAGS.EVENT]));
-        notify({
-          message: result.event.description,
-          event_type: result.event.severity,
-          id: result.event.id,
-          showInNotificationCenter: true,
-        });
-      }),
-    [],
-  );
-=======
 const EventsSubsciptionProvider = withSuppressedErrorBoundary(() => {
 
   const { notify } = useNotification();
@@ -150,7 +111,6 @@
       console.error("Error While Storing Event --Event-Subscription ",e)
     }
   }), [])
->>>>>>> 6640f6f8
 
   useEffect(() => {
     const subscription = eventsSubscription();
@@ -160,17 +120,14 @@
   }, []);
 
   return null;
-};
-
-<<<<<<< HEAD
+
+})
+
 async function fetchContexts(number = 10, search = '') {
   return await promisifiedDataFetch(
     `/api/system/kubernetes/contexts?pagesize=${number}&search=${encodeURIComponent(search)}`,
   );
 }
-=======
-})
->>>>>>> 6640f6f8
 
 export const mesheryExtensionRoute = '/extension/meshmap';
 function isMesheryUiRestrictedAndThePageIsNotPlayground(capabilitiesRegistry) {
@@ -236,20 +193,6 @@
             updateURLs(promUrlsSet, prometheusURLs, eventType);
           }
 
-<<<<<<< HEAD
-          this.props.updateTelemetryUrls({
-            telemetryURLs: {
-              grafana: Array.from(grafanaUrlsSet),
-              prometheus: Array.from(promUrlsSet),
-            },
-          });
-        }
-      },
-      {
-        contexts: contexts,
-      },
-    );
-=======
         this.props.updateTelemetryUrls({ telemetryURLs : { grafana : Array.from(grafanaUrlsSet), prometheus : Array.from(promUrlsSet) } })
       }
     },
@@ -257,7 +200,6 @@
       k8scontextIDs : contexts,
       eventTypes : ["ADDED", "DELETED"],
     });
->>>>>>> 6640f6f8
 
     this.meshsyncEventsSubscriptionRef.current = meshSyncEventsSubscription;
   }
@@ -352,40 +294,14 @@
 
   initSubscriptions = (contexts) => {
     const operatorCallback = (data) => {
-      this.props.store.dispatch({
-        type: actionTypes.SET_OPERATOR_SUBSCRIPTION,
-        operatorState: data,
-      });
-    };
-
-<<<<<<< HEAD
-    const meshSyncCallback = (data) => {
-      this.props.store.dispatch({
-        type: actionTypes.SET_MESHSYNC_SUBSCRIPTION,
-        meshSyncState: data,
-      });
-    };
-
-    const operatorSubscription = new GQLSubscription({
-      type: OPERATOR_EVENT_SUBSCRIPTION,
-      contextIds: contexts,
-      callbackFunction: operatorCallback,
-    });
-    const meshSyncSubscription = new GQLSubscription({
-      type: MESHSYNC_EVENT_SUBSCRIPTION,
-      contextIds: contexts,
-      callbackFunction: meshSyncCallback,
-    });
-
-    this.setState({ operatorSubscription, meshSyncSubscription });
-  };
-=======
+      this.props.store.dispatch({ type : actionTypes.SET_OPERATOR_SUBSCRIPTION, operatorState : data });
+    }
+
     const operatorSubscription = new GQLSubscription({ type : OPERATOR_EVENT_SUBSCRIPTION, contextIds : contexts, callbackFunction : operatorCallback })
     // const meshSyncSubscription = new GQLSubscription({ type : MESHSYNC_EVENT_SUBSCRIPTION, contextIds : contexts, callbackFunction : meshSyncCallback }) above uses old listenToMeshSyncEvents subscription, instead new subscribeMeshSyncEvents is used
 
     this.setState({ operatorSubscription });
   }
->>>>>>> 6640f6f8
 
   handleDrawerToggle = () => {
     this.setState((state) => ({ mobileOpen: !state.mobileOpen }));
@@ -550,15 +466,6 @@
       <RelayEnvironmentProvider environment={relayEnvironment}>
         <ThemeProvider theme={this.state.theme === 'dark' ? darkTheme : theme}>
           <NoSsr>
-<<<<<<< HEAD
-            <div className={classes.root}>
-              <CssBaseline />
-              {!this.state.isFullScreenMode && (
-                <nav
-                  className={isDrawerCollapsed ? classes.drawerCollapsed : classes.drawer}
-                  data-test="navigation"
-                >
-=======
             <ErrorBoundary>
 
               <div className={classes.root}>
@@ -566,7 +473,6 @@
                 {!this.state.isFullScreenMode && <nav className={isDrawerCollapsed
                   ? classes.drawerCollapsed
                   : classes.drawer} data-test="navigation">
->>>>>>> 6640f6f8
                   <Hidden smUp implementation="js">
                     <Navigator
                       variant="temporary"
@@ -585,102 +491,6 @@
                     />
                   </Hidden>
                 </nav>
-<<<<<<< HEAD
-              )}
-              <div className={classes.appContent}>
-                <SnackbarProvider
-                  anchorOrigin={{
-                    vertical: 'bottom',
-                    horizontal: 'right',
-                  }}
-                  iconVariant={{
-                    success: <CheckCircle style={{ marginRight: '0.5rem' }} />,
-                    error: <Error style={{ marginRight: '0.5rem' }} />,
-                    warning: <Warning style={{ marginRight: '0.5rem' }} />,
-                    info: <Info style={{ marginRight: '0.5rem' }} />,
-                  }}
-                  classes={{
-                    variantSuccess:
-                      this.state.theme === 'dark' ? classes.darknotifSuccess : classes.notifSuccess,
-                    variantError:
-                      this.state.theme === 'dark' ? classes.darknotifError : classes.notifError,
-                    variantWarning:
-                      this.state.theme === 'dark' ? classes.darknotifWarn : classes.notifWarn,
-                    variantInfo:
-                      this.state.theme === 'dark' ? classes.darknotifInfo : classes.notifInfo,
-                  }}
-                  maxSnack={10}
-                >
-                  <EventsSubsciptionProvider />
-                  <MesheryProgressBar />
-                  {!this.state.isFullScreenMode && (
-                    <Header
-                      onDrawerToggle={this.handleDrawerToggle}
-                      onDrawerCollapse={isDrawerCollapsed}
-                      contexts={this.state.k8sContexts}
-                      activeContexts={this.state.activeK8sContexts}
-                      setActiveContexts={this.setActiveContexts}
-                      searchContexts={this.searchContexts}
-                      updateExtensionType={this.updateExtensionType}
-                      theme={this.state.theme}
-                      themeSetter={this.themeSetter}
-                    />
-                  )}
-                  <main className={classes.mainContent}>
-                    <MuiPickersUtilsProvider utils={MomentUtils}>
-                      <Component
-                        pageContext={this.pageContext}
-                        contexts={this.state.k8sContexts}
-                        activeContexts={this.state.activeK8sContexts}
-                        setActiveContexts={this.setActiveContexts}
-                        searchContexts={this.searchContexts}
-                        theme={this.state.theme}
-                        themeSetter={this.themeSetter}
-                        {...pageProps}
-                      />
-                    </MuiPickersUtilsProvider>
-                  </main>
-                </SnackbarProvider>
-                <footer
-                  className={
-                    this.props.capabilitiesRegistry?.restrictedAccess?.isMesheryUiRestricted
-                      ? classes.playgroundFooter
-                      : this.state.theme === 'dark'
-                      ? classes.footerDark
-                      : classes.footer
-                  }
-                >
-                  <Typography
-                    variant="body2"
-                    align="center"
-                    color="textSecondary"
-                    component="p"
-                    style={
-                      this.props.capabilitiesRegistry?.restrictedAccess?.isMesheryUiRestricted
-                        ? { color: '#000' }
-                        : {}
-                    }
-                  >
-                    <span onClick={this.handleL5CommunityClick} className={classes.footerText}>
-                      {this.props.capabilitiesRegistry?.restrictedAccess?.isMesheryUiRestricted ? (
-                        'ACCESS LIMITED IN MESHERY PLAYGROUND. DEPLOY MESHERY TO ACCESS ALL FEATURES.'
-                      ) : (
-                        <>
-                          {' '}
-                          Built with <FavoriteIcon className={classes.footerIcon} /> by the Layer5
-                          Community
-                        </>
-                      )}
-                    </span>
-                  </Typography>
-                </footer>
-              </div>
-            </div>
-            <PlaygroundMeshDeploy
-              closeForm={() => this.setState({ isOpen: false })}
-              isOpen={this.state.isOpen}
-            />
-=======
                 }
                 <div className={classes.appContent}>
                   <SnackbarProvider
@@ -748,7 +558,6 @@
               <PlaygroundMeshDeploy closeForm={() => this.setState({ isOpen : false })} isOpen={this.state.isOpen} />
 
             </ErrorBoundary>
->>>>>>> 6640f6f8
           </NoSsr>
         </ThemeProvider>
       </RelayEnvironmentProvider>
