--- conflicted
+++ resolved
@@ -16,11 +16,7 @@
 import { NoSsr, Typography } from '@material-ui/core';
 import FavoriteIcon from '@material-ui/icons/Favorite';
 import { SnackbarProvider } from 'notistack';
-<<<<<<< HEAD
 import { MuiPickersUtilsProvider } from '@material-ui/pickers';
-=======
-import { MuiPickersUtilsProvider } from 'material-ui-pickers';
->>>>>>> 5ab27dd4
 import MomentUtils from '@date-io/moment';
 
 // codemirror + js-yaml imports when added to a page was preventing to navigating to that page using nextjs 
