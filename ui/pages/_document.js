import React from "react";
import PropTypes from "prop-types";
import Document, { Head, Main, NextScript, Html } from "next/document";
import flush from "styled-jsx/server";

/**
 * setupGA setups up the google analtyics in meshery UI
 * 
 * This function may not be invoked here (server side) as "window" object does
 * not exist on the server side. Hence this function is stringified and
 * forced to execute on the client side only.
 * 
 */
function setupGA() {
  window.dataLayer = window.dataLayer || [];

  function gtag() { 
    dataLayer.push(arguments);
  }

  fetch("/api/user/stats", { credentials: 'include' })
    .then((res) => res.json())
    .then((res) => {
      if (res?.anonymousUsageStats) {
        gtag("js", new Date());
        gtag("config", "G-8Q51RLT8TZ", {
          page_path: window.location.pathname,
        });
      }
    })
    .catch((err) => console.error(err));
}

class MesheryDocument extends Document {
  render() {
    return (
      <Html lang="en" dir="ltr">
        <Head>
          <meta charSet="utf-8" />
<<<<<<< HEAD
          <link rel="icon" type="image/svg+xml" href="/static/favicon.svg" />
          <link rel="alternate icon" href="/static/favicon.png" />
          <link rel="mask-icon" href="/static/safari-pinned-tab.svg" />
=======
          <link rel="icon" href="/static/favicon.ico" />

          <script async src={`https://www.googletagmanager.com/gtag/js?id=G-8Q51RLT8TZ`} />

          <script
            dangerouslySetInnerHTML={{
              __html: `${"" + setupGA}; setupGA();`,
            }}
          />
>>>>>>> 798c870f
        </Head>
        <body>
          <Main />
          <NextScript />
        </body>
      </Html>
    );
  }
}

MesheryDocument.getInitialProps = (ctx) => {
  // resolution order
  //
  // on the server:
  // 1. app.getInitialProps
  // 2. page.getInitialProps
  // 3. document.getInitialProps
  // 4. app.render
  // 5. page.render
  // 6. document.render
  //
  // on the server with error:
  // 1. document.getInitialProps
  // 2. app.render
  // 3. page.render
  // 4. document.render
  //
  // on the client
  // 1. app.getInitialProps
  // 2. page.getInitialProps
  // 3. app.render
  // 4. page.render

  // render app and page and get the context of the page with collected side effects.
  let pageContext;
  const page = ctx.renderPage((Component) => {
    const WrappedComponent = (props) => {
      pageContext = props.pageContext;
      return <Component {...props} />;
    };

    WrappedComponent.propTypes = {
      pageContext: PropTypes.object.isRequired,
    };

    return WrappedComponent;
  });

  let css;
  // it might be undefined, e.g. after an error.
  if (pageContext) {
    css = pageContext.sheetsRegistry.toString();
  }

  return {
    ...page,
    pageContext,
    // styles fragment is rendered after the app and page rendering finish.
    styles: (
      <React.Fragment>
        <style
          id="jss-server-side"
          // eslint-disable-next-line react/no-danger
          dangerouslySetInnerHTML={{ __html: css }}
        />
        {flush() || null}
      </React.Fragment>
    ),
  };
};

export default MesheryDocument;<|MERGE_RESOLUTION|>--- conflicted
+++ resolved
@@ -37,21 +37,16 @@
       <Html lang="en" dir="ltr">
         <Head>
           <meta charSet="utf-8" />
-<<<<<<< HEAD
           <link rel="icon" type="image/svg+xml" href="/static/favicon.svg" />
           <link rel="alternate icon" href="/static/favicon.png" />
           <link rel="mask-icon" href="/static/safari-pinned-tab.svg" />
-=======
-          <link rel="icon" href="/static/favicon.ico" />
 
           <script async src={`https://www.googletagmanager.com/gtag/js?id=G-8Q51RLT8TZ`} />
-
           <script
             dangerouslySetInnerHTML={{
               __html: `${"" + setupGA}; setupGA();`,
             }}
           />
->>>>>>> 798c870f
         </Head>
         <body>
           <Main />
