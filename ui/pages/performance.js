<<<<<<< HEAD
import { NoSsr, Paper } from "@material-ui/core";
=======
import { NoSsr, Paper, withStyles } from "@material-ui/core";
>>>>>>> b28a2743
import MesheryPerformanceComponent from "../components/MesheryPerformanceComponent";
import { updatepagepath } from "../lib/store";
import { connect } from "react-redux";
import { bindActionCreators } from 'redux';
import Head from 'next/head';
import { getPath } from "../lib/path";
import { withStyles } from '@material-ui/core/styles';

const style = () => ({

  paper: {
    maxWidth: '90%',
    margin: 'auto',
    overflow: 'hidden',

  }
})

const styles = {
  paper: {
    maxWidth: '90%',
    margin: 'auto',
    overflow: 'hidden',
  }
}
class Performance extends React.Component {
  componentDidMount () {
    console.log(`path: ${getPath()}`);
    this.props.updatepagepath({ path: getPath() });
  }

  render () {
    return (
      <NoSsr>
<<<<<<< HEAD
        <Paper className={this.props.classes.paper}>
          <Head>
            <title>Performance | Meshery</title>
          </Head>
=======
        <Head>
          <title>Performance | Meshery</title>
        </Head>
        <Paper className={this.props.classes.paper}>
>>>>>>> b28a2743
          <MesheryPerformanceComponent />
        </Paper>
      </NoSsr>
    );
  }
}

const mapDispatchToProps = dispatch => ({
  updatepagepath: bindActionCreators(updatepagepath, dispatch)
})

export default withStyles(styles)(connect(
  null,
  mapDispatchToProps
<<<<<<< HEAD
)(withStyles(style)(Performance));
=======
)(Performance));
>>>>>>> b28a2743
<|MERGE_RESOLUTION|>--- conflicted
+++ resolved
@@ -1,8 +1,4 @@
-<<<<<<< HEAD
-import { NoSsr, Paper } from "@material-ui/core";
-=======
 import { NoSsr, Paper, withStyles } from "@material-ui/core";
->>>>>>> b28a2743
 import MesheryPerformanceComponent from "../components/MesheryPerformanceComponent";
 import { updatepagepath } from "../lib/store";
 import { connect } from "react-redux";
@@ -37,17 +33,10 @@
   render () {
     return (
       <NoSsr>
-<<<<<<< HEAD
-        <Paper className={this.props.classes.paper}>
-          <Head>
-            <title>Performance | Meshery</title>
-          </Head>
-=======
         <Head>
           <title>Performance | Meshery</title>
         </Head>
         <Paper className={this.props.classes.paper}>
->>>>>>> b28a2743
           <MesheryPerformanceComponent />
         </Paper>
       </NoSsr>
@@ -62,8 +51,4 @@
 export default withStyles(styles)(connect(
   null,
   mapDispatchToProps
-<<<<<<< HEAD
-)(withStyles(style)(Performance));
-=======
-)(Performance));
->>>>>>> b28a2743
+)(withStyles(style)(Performance)));