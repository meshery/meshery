import React from 'react';
import MesheryPlayComponent from '../components/MesheryPlayComponent';
<<<<<<< HEAD
import { NoSsr, Paper } from "@material-ui/core";
=======
import { NoSsr, Paper, withStyles } from "@material-ui/core";
>>>>>>> b28a2743
import Head from 'next/head';
import { updatepagepath } from "../lib/store";
import { connect } from "react-redux";
import { bindActionCreators } from 'redux'
import { getPath } from "../lib/path";
import { withStyles } from '@material-ui/core/styles';

const style = () => ({
  
  paper: {
    maxWidth: '90%',
    margin: 'auto',
    overflow: 'hidden',

  }
})

const styles = {
  paper: {
    maxWidth: '90%',
    margin: 'auto',
    overflow: 'hidden',
  }
}
class Manage extends React.Component {
  static getInitialProps = ({ query }) => {
    return { query };
  }
  constructor(props) {
    super(props);
    if (!props.query.adapter) {
      const urlParams = new URLSearchParams(window.location.search);
      this.props.query.adapter = urlParams.get("adapter");
    }
  }
  componentDidMount() {
    console.log(`path: ${getPath()}`);
    this.props.updatepagepath({ path: getPath() });
  }

  componentDidUpdate() {
    console.log(`path: ${getPath()}`);
    this.props.updatepagepath({ path: getPath() });
  }

  render() {
    return (
      <NoSsr>
<<<<<<< HEAD
        <Paper className={this.props.classes.paper}>
          <Head>
            <title>Management | Meshery</title>
          </Head>
=======
        <Head>
          <title>Management | Meshery </title>
        </Head>
        <Paper className={this.props.classes.paper}>
>>>>>>> b28a2743
          <MesheryPlayComponent adapter={this.props.query.adapter} />
        </Paper>
      </NoSsr>
    );
  }
}

const mapDispatchToProps = dispatch => {
  return {
    updatepagepath: bindActionCreators(updatepagepath, dispatch)
  }
}

export default withStyles(styles)(connect(
  null,
  mapDispatchToProps
<<<<<<< HEAD
)(withStyles(style)(Manage));
=======
)(Manage));
>>>>>>> b28a2743
<|MERGE_RESOLUTION|>--- conflicted
+++ resolved
@@ -1,10 +1,6 @@
 import React from 'react';
 import MesheryPlayComponent from '../components/MesheryPlayComponent';
-<<<<<<< HEAD
-import { NoSsr, Paper } from "@material-ui/core";
-=======
 import { NoSsr, Paper, withStyles } from "@material-ui/core";
->>>>>>> b28a2743
 import Head from 'next/head';
 import { updatepagepath } from "../lib/store";
 import { connect } from "react-redux";
@@ -53,17 +49,10 @@
   render() {
     return (
       <NoSsr>
-<<<<<<< HEAD
-        <Paper className={this.props.classes.paper}>
-          <Head>
-            <title>Management | Meshery</title>
-          </Head>
-=======
         <Head>
           <title>Management | Meshery </title>
         </Head>
         <Paper className={this.props.classes.paper}>
->>>>>>> b28a2743
           <MesheryPlayComponent adapter={this.props.query.adapter} />
         </Paper>
       </NoSsr>
@@ -80,8 +69,4 @@
 export default withStyles(styles)(connect(
   null,
   mapDispatchToProps
-<<<<<<< HEAD
-)(withStyles(style)(Manage));
-=======
-)(Manage));
->>>>>>> b28a2743
+)(withStyles(style)(Manage)));