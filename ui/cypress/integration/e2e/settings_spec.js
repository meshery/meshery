describe('Settings', () => {
  describe('Environment', () => {
    beforeEach(() => {
      // cy.intercept('GET', '/api/promGrafana/scan').as('getScan')

      cy.selectProviderNone()

      cy.visit('/settings')
      // cy.wait('@getScan')
    })

    it('click on Discover Cluster and send a ping to the cluster', () => {
<<<<<<< HEAD
      cy.intercept('GET', '/api/config/sync').as('getConfigSync')
      // cy.intercept('GET', '/api/k8sconfig/ping').as('getK8sConfigPing')
=======
      cy.intercept('GET', '/api/system/sync').as('getConfigSync')
      cy.intercept('GET', '/api/k8sconfig/ping').as('getK8sConfigPing')
>>>>>>> 4b4aefff

      cy.get('[data-cy="tabInClusterDeployment"]').click()
      cy.get('[data-cy="btnDiscoverCluster"]').click()

      cy.wait('@getConfigSync')

      cy
        .get('[data-cy="chipContextName"]')
        .should('have.text', 'kind-kind-cluster')
        .click()

      // cy.wait('@getK8sConfigPing')

      cy
        .get('[data-cy="itemListContextName"] > .MuiListItemText-secondary')
        .should('have.text', 'kind-kind-cluster')
    })
  })

  describe('Service Meshes', () => {
    beforeEach(() => {
      // cy.intercept('GET', '/api/promGrafana/scan').as('getScan')
      cy.intercept('GET', '/api/mesh/adapters').as('getMeshAdapters')

      cy.selectProviderNone()
      cy.visit('/settings')
      // cy.wait('@getScan')

      cy.get('[data-cy="tabServiceMeshes"]').click()
      cy.wait('@getMeshAdapters')
    })
    it('ping and submit Consul', () => {
      cy.intercept('GET', '/api/mesh/adapter/ping*').as('getAdapterPing')
      cy.intercept('POST', '/api/mesh/manage').as('postMeshManage')
      cy.intercept('GET', '/api/mesh/adapters').as('getMeshAdapters')

      cy.get('[data-cy=chipAdapterLocation]')
        .contains('.MuiChip-label', 'mesherylocal.layer5.io:10002')
        .click()

      cy.wait('@getAdapterPing')

      cy.get('.MuiInputBase-input')
        .type('mesherylocal.layer5.io:10002{enter}')

      cy.get('[data-cy=btnSubmitMeshAdapter]')
        .click()

      cy.wait('@postMeshManage')
    })
  })
})<|MERGE_RESOLUTION|>--- conflicted
+++ resolved
@@ -10,13 +10,10 @@
     })
 
     it('click on Discover Cluster and send a ping to the cluster', () => {
-<<<<<<< HEAD
+
       cy.intercept('GET', '/api/config/sync').as('getConfigSync')
       // cy.intercept('GET', '/api/k8sconfig/ping').as('getK8sConfigPing')
-=======
-      cy.intercept('GET', '/api/system/sync').as('getConfigSync')
-      cy.intercept('GET', '/api/k8sconfig/ping').as('getK8sConfigPing')
->>>>>>> 4b4aefff
+
 
       cy.get('[data-cy="tabInClusterDeployment"]').click()
       cy.get('[data-cy="btnDiscoverCluster"]').click()
