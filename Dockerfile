--- conflicted
+++ resolved
@@ -1,97 +1,90 @@
-FROM golang:1.16 as meshery-server
-ARG TOKEN
-ARG GIT_VERSION
-ARG GIT_COMMITSHA
-ARG RELEASE_CHANNEL
-
-RUN adduser --disabled-login appuser
-WORKDIR /github.com/meshery/meshery
-ADD . .
-RUN go clean -modcache; cd cmd; GOPROXY=https://proxy.golang.org GOSUMDB=off go build -ldflags="-w -s -X main.globalTokenForAnonymousResults=$TOKEN -X main.version=$GIT_VERSION -X main.commitsha=$GIT_COMMITSHA -X main.releasechannel=$RELEASE_CHANNEL" -tags draft -a -o /meshery .
-
-FROM node:16 as ui
-ADD ui ui
-RUN cd ui; npm install --only=production; npm run build && npm run export; mv out /
-
-FROM node:16 as provider-ui
-ADD provider-ui provider-ui
-RUN cd provider-ui; npm install --only=production; npm run build && npm run export; mv out /
-
-FROM ubuntu as wrk2
-RUN apt-get -y update && apt-get -y install git && apt-get clean && rm -rf /var/lib/apt/lists/* /tmp/* /var/tmp/* /usr/share/man/?? /usr/share/man/??_*
-RUN apt-get -y update && apt-get -y  install build-essential libssl-dev git zlib1g-dev
-RUN git config --global user.email "meshery@layer5.io"
-RUN git config --global user.name "meshery"
-RUN git clone --depth=1 https://github.com/layer5io/wrk2 && cd wrk2 && make
-
-FROM alpine:3.14.3 as seed_content
-RUN apk add --no-cache curl
-WORKDIR /
-<<<<<<< HEAD
-# bundling filters 
-RUN curl -L -s `curl -s https://api.github.com/repos/layer5io/wasm-filters/releases/latest | grep "browser_download_url" | cut -d : -f 2,3 | tr -d '"'` -o wasm-filters.tar.gz \
-    && mkdir -p /content/filters/binaries \
-    && tar xzf wasm-filters.tar.gz --directory=/content/filters/binaries
-=======
-# bundling filters (temporary hardcoding done below, to be removed after https://github.com/layer5io/wasm-filters/issues/38 is resolved)
-RUN curl -L -s https://github.com/layer5io/wasm-filters/releases/download/v0.1.0/wasm-filters-v0.1.0.tar.gz -o wasm-filters.tar.gz \ 
-    && mkdir -p /seed_content/filters/binaries \
-    && tar xzf wasm-filters.tar.gz --directory=/seed_content/filters/binaries
->>>>>>> 080ee07c
-
-# bundling patterns 
-RUN curl -L -s https://github.com/service-mesh-patterns/service-mesh-patterns/tarball/master -o service-mesh-patterns.tgz \
-    && mkdir service-mesh-patterns \
-    && mkdir -p /content/patterns \
-    && tar xzf service-mesh-patterns.tgz --directory=service-mesh-patterns \
-    && mv service-mesh-patterns/*/samples/* /content/patterns/
-
-# bundling applications (Any change here should also be reflected in apps.json in install directory)
-RUN mkdir -p /content/applications && cd /content/applications \
-    && curl -LO https://raw.githubusercontent.com/istio/istio/master/samples/bookinfo/platform/kube/bookinfo.yaml \
-    && curl -LO https://raw.githubusercontent.com/istio/istio/master/samples/httpbin/httpbin.yaml \
-    && curl -L https://raw.githubusercontent.com/layer5io/image-hub/master/deployment.yaml -o imagehub.yaml \
-    && mkdir /emojivoto && (cd /emojivoto && curl --remote-name-all -L https://raw.githubusercontent.com/BuoyantIO/emojivoto/main/kustomize/deployment/emoji.yml \
-    https://raw.githubusercontent.com/BuoyantIO/emojivoto/main/kustomize/deployment/vote-bot.yml \
-    https://raw.githubusercontent.com/BuoyantIO/emojivoto/main/kustomize/deployment/voting.yml \
-    https://raw.githubusercontent.com/BuoyantIO/emojivoto/main/kustomize/deployment/web.yml) \
-    && awk 'FNR==1 && NR>1 { printf("\n%s\n\n","---") } 1' /emojivoto/*.yml > /content/applications/emojivoto.yml
-
-#FROM ubuntu as nighthawk
-#RUN apt-get -y update && apt-get -y install git && apt-get clean && rm -rf /var/lib/apt/lists/* /tmp/* /var/tmp/* /usr/share/man/?? /usr/share/man/??_*
-#RUN apt-get -y update && apt-get -y  install build-essential libssl-dev git zlib1g-dev
-#RUN git config --global user.email "meshery@layer5.io"
-#RUN git config --global user.name "meshery"
-#RUN git clone https://github.com/layer5io/nighthawk-go
-#RUN cd nighthawk-go/apinighthawk/bin && chmod +x ./nighthawk_client
-
-FROM alpine:3.14.3 as jsonschema-util
-RUN apk add --no-cache curl
-WORKDIR /
-RUN UTIL_VERSION=$(curl -L -s https://api.github.com/repos/layer5io/kubeopenapi-jsonschema/releases/latest | \
-	grep tag_name | sed "s/ *\"tag_name\": *\"\\(.*\\)\",*/\\1/" | \
-	grep -v "rc\.[0-9]$"| head -n 1 ) \
-	&& curl -L https://github.com/layer5io/kubeopenapi-jsonschema/releases/download/${UTIL_VERSION}/kubeopenapi-jsonschema-alpine -o kubeopenapi-jsonschema \
-	&& chmod +x /kubeopenapi-jsonschema
-
-FROM frolvlad/alpine-glibc:alpine-3.13_glibc-2.32
-#RUN apt-get update; apt-get install -y ca-certificates; update-ca-certificates && rm -rf /var/lib/apt/lists/*
-RUN apk update && apk add ca-certificates; update-ca-certificates && rm -rf /var/cache/apk/*
-RUN update-ca-certificates
-COPY ./oam /app/oam
-COPY --from=meshery-server /meshery /app/cmd/
-COPY --from=meshery-server /etc/passwd /etc/passwd
-COPY --from=meshery-server /github.com/meshery/meshery/helpers/swagger.yaml /app/helpers/swagger.yaml
-COPY --from=ui /out /app/ui/out
-COPY --from=provider-ui /out /app/provider-ui/out
-COPY --from=wrk2 /wrk2 /app/cmd/wrk2
-COPY --from=wrk2 /wrk2/wrk /usr/local/bin
-COPY --from=seed_content /content /home/appuser/.meshery/content
-COPY --from=layer5/getnighthawk:latest /usr/local/bin/nighthawk_service /app/cmd/
-COPY --from=layer5/getnighthawk:latest /usr/local/bin/nighthawk_output_transform /app/cmd/
-COPY --from=jsonschema-util /kubeopenapi-jsonschema /home/appuser/.meshery/bin/kubeopenapi-jsonschema
-
-RUN mkdir -p /home/appuser/.meshery/config; chown -R appuser /home/appuser/
-USER appuser
-WORKDIR /app/cmd
-CMD ./meshery
+FROM golang:1.16 as meshery-server
+ARG TOKEN
+ARG GIT_VERSION
+ARG GIT_COMMITSHA
+ARG RELEASE_CHANNEL
+
+RUN adduser --disabled-login appuser
+WORKDIR /github.com/meshery/meshery
+ADD . .
+RUN go clean -modcache; cd cmd; GOPROXY=https://proxy.golang.org GOSUMDB=off go build -ldflags="-w -s -X main.globalTokenForAnonymousResults=$TOKEN -X main.version=$GIT_VERSION -X main.commitsha=$GIT_COMMITSHA -X main.releasechannel=$RELEASE_CHANNEL" -tags draft -a -o /meshery .
+
+FROM node:16 as ui
+ADD ui ui
+RUN cd ui; npm install --only=production; npm run build && npm run export; mv out /
+
+FROM node:16 as provider-ui
+ADD provider-ui provider-ui
+RUN cd provider-ui; npm install --only=production; npm run build && npm run export; mv out /
+
+FROM ubuntu as wrk2
+RUN apt-get -y update && apt-get -y install git && apt-get clean && rm -rf /var/lib/apt/lists/* /tmp/* /var/tmp/* /usr/share/man/?? /usr/share/man/??_*
+RUN apt-get -y update && apt-get -y  install build-essential libssl-dev git zlib1g-dev
+RUN git config --global user.email "meshery@layer5.io"
+RUN git config --global user.name "meshery"
+RUN git clone --depth=1 https://github.com/layer5io/wrk2 && cd wrk2 && make
+
+FROM alpine:3.14.3 as seed_content
+RUN apk add --no-cache curl
+WORKDIR /
+# bundling filters (temporary hardcoding done below, to be removed after https://github.com/layer5io/wasm-filters/issues/38 is resolved)
+RUN curl -L -s https://github.com/layer5io/wasm-filters/releases/download/v0.1.0/wasm-filters-v0.1.0.tar.gz -o wasm-filters.tar.gz \ 
+    && mkdir -p /seed_content/filters/binaries \
+    && tar xzf wasm-filters.tar.gz --directory=/seed_content/filters/binaries
+
+# bundling patterns 
+RUN curl -L -s https://github.com/service-mesh-patterns/service-mesh-patterns/tarball/master -o service-mesh-patterns.tgz \
+    && mkdir service-mesh-patterns \
+    && mkdir -p /content/patterns \
+    && tar xzf service-mesh-patterns.tgz --directory=service-mesh-patterns \
+    && mv service-mesh-patterns/*/samples/* /content/patterns/
+
+# bundling applications (Any change here should also be reflected in apps.json in install directory)
+RUN mkdir -p /content/applications && cd /content/applications \
+    && curl -LO https://raw.githubusercontent.com/istio/istio/master/samples/bookinfo/platform/kube/bookinfo.yaml \
+    && curl -LO https://raw.githubusercontent.com/istio/istio/master/samples/httpbin/httpbin.yaml \
+    && curl -L https://raw.githubusercontent.com/layer5io/image-hub/master/deployment.yaml -o imagehub.yaml \
+    && mkdir /emojivoto && (cd /emojivoto && curl --remote-name-all -L https://raw.githubusercontent.com/BuoyantIO/emojivoto/main/kustomize/deployment/emoji.yml \
+    https://raw.githubusercontent.com/BuoyantIO/emojivoto/main/kustomize/deployment/vote-bot.yml \
+    https://raw.githubusercontent.com/BuoyantIO/emojivoto/main/kustomize/deployment/voting.yml \
+    https://raw.githubusercontent.com/BuoyantIO/emojivoto/main/kustomize/deployment/web.yml) \
+    && awk 'FNR==1 && NR>1 { printf("\n%s\n\n","---") } 1' /emojivoto/*.yml > /content/applications/emojivoto.yml
+
+#FROM ubuntu as nighthawk
+#RUN apt-get -y update && apt-get -y install git && apt-get clean && rm -rf /var/lib/apt/lists/* /tmp/* /var/tmp/* /usr/share/man/?? /usr/share/man/??_*
+#RUN apt-get -y update && apt-get -y  install build-essential libssl-dev git zlib1g-dev
+#RUN git config --global user.email "meshery@layer5.io"
+#RUN git config --global user.name "meshery"
+#RUN git clone https://github.com/layer5io/nighthawk-go
+#RUN cd nighthawk-go/apinighthawk/bin && chmod +x ./nighthawk_client
+
+FROM alpine:3.14.3 as jsonschema-util
+RUN apk add --no-cache curl
+WORKDIR /
+RUN UTIL_VERSION=$(curl -L -s https://api.github.com/repos/layer5io/kubeopenapi-jsonschema/releases/latest | \
+	grep tag_name | sed "s/ *\"tag_name\": *\"\\(.*\\)\",*/\\1/" | \
+	grep -v "rc\.[0-9]$"| head -n 1 ) \
+	&& curl -L https://github.com/layer5io/kubeopenapi-jsonschema/releases/download/${UTIL_VERSION}/kubeopenapi-jsonschema-alpine -o kubeopenapi-jsonschema \
+	&& chmod +x /kubeopenapi-jsonschema
+
+FROM frolvlad/alpine-glibc:alpine-3.13_glibc-2.32
+#RUN apt-get update; apt-get install -y ca-certificates; update-ca-certificates && rm -rf /var/lib/apt/lists/*
+RUN apk update && apk add ca-certificates; update-ca-certificates && rm -rf /var/cache/apk/*
+RUN update-ca-certificates
+COPY ./oam /app/oam
+COPY --from=meshery-server /meshery /app/cmd/
+COPY --from=meshery-server /etc/passwd /etc/passwd
+COPY --from=meshery-server /github.com/meshery/meshery/helpers/swagger.yaml /app/helpers/swagger.yaml
+COPY --from=ui /out /app/ui/out
+COPY --from=provider-ui /out /app/provider-ui/out
+COPY --from=wrk2 /wrk2 /app/cmd/wrk2
+COPY --from=wrk2 /wrk2/wrk /usr/local/bin
+COPY --from=seed_content /content /home/appuser/.meshery/content
+COPY --from=layer5/getnighthawk:latest /usr/local/bin/nighthawk_service /app/cmd/
+COPY --from=layer5/getnighthawk:latest /usr/local/bin/nighthawk_output_transform /app/cmd/
+COPY --from=jsonschema-util /kubeopenapi-jsonschema /home/appuser/.meshery/bin/kubeopenapi-jsonschema
+
+RUN mkdir -p /home/appuser/.meshery/config; chown -R appuser /home/appuser/
+USER appuser
+WORKDIR /app/cmd
+CMD ./meshery