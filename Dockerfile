FROM golang:1.15 as meshery-server
ARG TOKEN
ARG GIT_VERSION
ARG GIT_COMMITSHA
ARG RELEASE_CHANNEL

RUN adduser --disabled-login appuser
WORKDIR /github.com/layer5io/meshery
ADD . .
RUN rm go.sum; go clean -modcache; cd cmd; GOPROXY=https://proxy.golang.org GOSUMDB=off go build -ldflags="-w -s -X main.globalTokenForAnonymousResults=$TOKEN -X main.version=$GIT_VERSION -X main.commitsha=$GIT_COMMITSHA -X main.releasechannel=$RELEASE_CHANNEL" -tags draft -a -o /meshery .

FROM node as ui
ADD ui ui
RUN cd ui; npm install --only=production; npm run build && npm run export; mv out /

FROM node as provider-ui
ADD provider-ui provider-ui
RUN cd provider-ui; npm install --only=production; npm run build && npm run export; mv out /

FROM ubuntu as wrk2
RUN apt-get -y update && apt-get -y install git && apt-get clean && rm -rf /var/lib/apt/lists/* /tmp/* /var/tmp/* /usr/share/man/?? /usr/share/man/??_*
RUN apt-get -y update && apt-get -y  install build-essential libssl-dev git zlib1g-dev
RUN git config --global user.email "meshery@layer5.io"
RUN git config --global user.name "meshery"
RUN git clone --depth=1 https://github.com/layer5io/wrk2 && cd wrk2 && make

#FROM ubuntu as nighthawk
#RUN apt-get -y update && apt-get -y install git && apt-get clean && rm -rf /var/lib/apt/lists/* /tmp/* /var/tmp/* /usr/share/man/?? /usr/share/man/??_*
#RUN apt-get -y update && apt-get -y  install build-essential libssl-dev git zlib1g-dev
#RUN git config --global user.email "meshery@layer5.io"
#RUN git config --global user.name "meshery"
#RUN git clone https://github.com/layer5io/nighthawk-go
#RUN cd nighthawk-go/apinighthawk/bin && chmod +x ./nighthawk_client

FROM ubuntu
RUN apt-get update; apt-get install -y ca-certificates curl; update-ca-certificates
COPY ./oam /app/oam
COPY --from=meshery-server /meshery /app/cmd/
COPY --from=meshery-server /etc/passwd /etc/passwd
COPY --from=ui /out /app/ui/out
COPY --from=provider-ui /out /app/provider-ui/out
COPY --from=wrk2 /wrk2 /app/cmd/wrk2
COPY --from=wrk2 /wrk2/wrk /usr/local/bin
<<<<<<< HEAD
COPY --from=nighthawk /nighthawk-go/apinighthawk/bin /usr/local/bin
=======
#COPY --from=nighthawk /nighthawk-go/apinighthawk/bin /usr/local/bin
>>>>>>> 63424a45
RUN curl -Lo nighthawk_service-ubuntu-amd64-v1.0.1.tar.gz https://github.com/layer5io/getnighthawk/releases/download/v1.0.1/nighthawk_service-ubuntu-amd64-v1.0.1.tar.gz \
    && tar -xzvf nighthawk_service-ubuntu-amd64-v1.0.1.tar.gz \
    && chmod +x nighthawk_service \
    && mv nighthawk_service /app/cmd/.
RUN curl -Lo nighthawk_output_transform-ubuntu-amd64-v1.0.1.tar.gz https://github.com/layer5io/getnighthawk/releases/download/v1.0.1/nighthawk_output_transform-ubuntu-amd64-v1.0.1.tar.gz \
    && tar -xzvf nighthawk_output_transform-ubuntu-amd64-v1.0.1.tar.gz \
    && chmod +x nighthawk_output_transform \
    && mv nighthawk_output_transform /app/cmd/.
RUN mkdir -p /home/appuser/.meshery/config; chown -R appuser /home/appuser/
USER appuser
WORKDIR /app/cmd
CMD ./meshery
<|MERGE_RESOLUTION|>--- conflicted
+++ resolved
@@ -1,60 +1,56 @@
-FROM golang:1.15 as meshery-server
-ARG TOKEN
-ARG GIT_VERSION
-ARG GIT_COMMITSHA
-ARG RELEASE_CHANNEL
-
-RUN adduser --disabled-login appuser
-WORKDIR /github.com/layer5io/meshery
-ADD . .
-RUN rm go.sum; go clean -modcache; cd cmd; GOPROXY=https://proxy.golang.org GOSUMDB=off go build -ldflags="-w -s -X main.globalTokenForAnonymousResults=$TOKEN -X main.version=$GIT_VERSION -X main.commitsha=$GIT_COMMITSHA -X main.releasechannel=$RELEASE_CHANNEL" -tags draft -a -o /meshery .
-
-FROM node as ui
-ADD ui ui
-RUN cd ui; npm install --only=production; npm run build && npm run export; mv out /
-
-FROM node as provider-ui
-ADD provider-ui provider-ui
-RUN cd provider-ui; npm install --only=production; npm run build && npm run export; mv out /
-
-FROM ubuntu as wrk2
-RUN apt-get -y update && apt-get -y install git && apt-get clean && rm -rf /var/lib/apt/lists/* /tmp/* /var/tmp/* /usr/share/man/?? /usr/share/man/??_*
-RUN apt-get -y update && apt-get -y  install build-essential libssl-dev git zlib1g-dev
-RUN git config --global user.email "meshery@layer5.io"
-RUN git config --global user.name "meshery"
-RUN git clone --depth=1 https://github.com/layer5io/wrk2 && cd wrk2 && make
-
-#FROM ubuntu as nighthawk
-#RUN apt-get -y update && apt-get -y install git && apt-get clean && rm -rf /var/lib/apt/lists/* /tmp/* /var/tmp/* /usr/share/man/?? /usr/share/man/??_*
-#RUN apt-get -y update && apt-get -y  install build-essential libssl-dev git zlib1g-dev
-#RUN git config --global user.email "meshery@layer5.io"
-#RUN git config --global user.name "meshery"
-#RUN git clone https://github.com/layer5io/nighthawk-go
-#RUN cd nighthawk-go/apinighthawk/bin && chmod +x ./nighthawk_client
-
-FROM ubuntu
-RUN apt-get update; apt-get install -y ca-certificates curl; update-ca-certificates
-COPY ./oam /app/oam
-COPY --from=meshery-server /meshery /app/cmd/
-COPY --from=meshery-server /etc/passwd /etc/passwd
-COPY --from=ui /out /app/ui/out
-COPY --from=provider-ui /out /app/provider-ui/out
-COPY --from=wrk2 /wrk2 /app/cmd/wrk2
-COPY --from=wrk2 /wrk2/wrk /usr/local/bin
-<<<<<<< HEAD
-COPY --from=nighthawk /nighthawk-go/apinighthawk/bin /usr/local/bin
-=======
-#COPY --from=nighthawk /nighthawk-go/apinighthawk/bin /usr/local/bin
->>>>>>> 63424a45
-RUN curl -Lo nighthawk_service-ubuntu-amd64-v1.0.1.tar.gz https://github.com/layer5io/getnighthawk/releases/download/v1.0.1/nighthawk_service-ubuntu-amd64-v1.0.1.tar.gz \
-    && tar -xzvf nighthawk_service-ubuntu-amd64-v1.0.1.tar.gz \
-    && chmod +x nighthawk_service \
-    && mv nighthawk_service /app/cmd/.
-RUN curl -Lo nighthawk_output_transform-ubuntu-amd64-v1.0.1.tar.gz https://github.com/layer5io/getnighthawk/releases/download/v1.0.1/nighthawk_output_transform-ubuntu-amd64-v1.0.1.tar.gz \
-    && tar -xzvf nighthawk_output_transform-ubuntu-amd64-v1.0.1.tar.gz \
-    && chmod +x nighthawk_output_transform \
-    && mv nighthawk_output_transform /app/cmd/.
-RUN mkdir -p /home/appuser/.meshery/config; chown -R appuser /home/appuser/
-USER appuser
-WORKDIR /app/cmd
-CMD ./meshery
+FROM golang:1.15 as meshery-server
+ARG TOKEN
+ARG GIT_VERSION
+ARG GIT_COMMITSHA
+ARG RELEASE_CHANNEL
+
+RUN adduser --disabled-login appuser
+WORKDIR /github.com/layer5io/meshery
+ADD . .
+RUN rm go.sum; go clean -modcache; cd cmd; GOPROXY=https://proxy.golang.org GOSUMDB=off go build -ldflags="-w -s -X main.globalTokenForAnonymousResults=$TOKEN -X main.version=$GIT_VERSION -X main.commitsha=$GIT_COMMITSHA -X main.releasechannel=$RELEASE_CHANNEL" -tags draft -a -o /meshery .
+
+FROM node as ui
+ADD ui ui
+RUN cd ui; npm install --only=production; npm run build && npm run export; mv out /
+
+FROM node as provider-ui
+ADD provider-ui provider-ui
+RUN cd provider-ui; npm install --only=production; npm run build && npm run export; mv out /
+
+FROM ubuntu as wrk2
+RUN apt-get -y update && apt-get -y install git && apt-get clean && rm -rf /var/lib/apt/lists/* /tmp/* /var/tmp/* /usr/share/man/?? /usr/share/man/??_*
+RUN apt-get -y update && apt-get -y  install build-essential libssl-dev git zlib1g-dev
+RUN git config --global user.email "meshery@layer5.io"
+RUN git config --global user.name "meshery"
+RUN git clone --depth=1 https://github.com/layer5io/wrk2 && cd wrk2 && make
+
+#FROM ubuntu as nighthawk
+#RUN apt-get -y update && apt-get -y install git && apt-get clean && rm -rf /var/lib/apt/lists/* /tmp/* /var/tmp/* /usr/share/man/?? /usr/share/man/??_*
+#RUN apt-get -y update && apt-get -y  install build-essential libssl-dev git zlib1g-dev
+#RUN git config --global user.email "meshery@layer5.io"
+#RUN git config --global user.name "meshery"
+#RUN git clone https://github.com/layer5io/nighthawk-go
+#RUN cd nighthawk-go/apinighthawk/bin && chmod +x ./nighthawk_client
+
+FROM ubuntu
+RUN apt-get update; apt-get install -y ca-certificates curl; update-ca-certificates
+COPY ./oam /app/oam
+COPY --from=meshery-server /meshery /app/cmd/
+COPY --from=meshery-server /etc/passwd /etc/passwd
+COPY --from=ui /out /app/ui/out
+COPY --from=provider-ui /out /app/provider-ui/out
+COPY --from=wrk2 /wrk2 /app/cmd/wrk2
+COPY --from=wrk2 /wrk2/wrk /usr/local/bin
+#COPY --from=nighthawk /nighthawk-go/apinighthawk/bin /usr/local/bin
+RUN curl -Lo nighthawk_service-ubuntu-amd64-v1.0.1.tar.gz https://github.com/layer5io/getnighthawk/releases/download/v1.0.1/nighthawk_service-ubuntu-amd64-v1.0.1.tar.gz \
+    && tar -xzvf nighthawk_service-ubuntu-amd64-v1.0.1.tar.gz \
+    && chmod +x nighthawk_service \
+    && mv nighthawk_service /app/cmd/.
+RUN curl -Lo nighthawk_output_transform-ubuntu-amd64-v1.0.1.tar.gz https://github.com/layer5io/getnighthawk/releases/download/v1.0.1/nighthawk_output_transform-ubuntu-amd64-v1.0.1.tar.gz \
+    && tar -xzvf nighthawk_output_transform-ubuntu-amd64-v1.0.1.tar.gz \
+    && chmod +x nighthawk_output_transform \
+    && mv nighthawk_output_transform /app/cmd/.
+RUN mkdir -p /home/appuser/.meshery/config; chown -R appuser /home/appuser/
+USER appuser
+WORKDIR /app/cmd
+CMD ./meshery