package handlers

import (
	"github.com/layer5io/meshkit/errors"
)

const (
	ErrInvalidK8SConfigCode   = "2000"
	ErrNilClientCode          = "2001"
	ErrPrometheusScanCode     = "2002"
	ErrGrafanaScanCode        = "2003"
	ErrRecordPreferencesCode  = "2004"
	ErrGrafanaConfigCode      = "2005"
	ErrPrometheusConfigCode   = "2006"
	ErrGrafanaQueryCode       = "2007"
	ErrPrometheusQueryCode    = "2008"
	ErrGrafanaBoardsCode      = "2009"
	ErrPrometheusBoardsCode   = "2010"
	ErrStaticBoardsCode       = "2011"
	ErrRequestBodyCode        = "2012"
	ErrMarshalCode            = "2013"
	ErrUnmarshalCode          = "2014"
	ErrEncodingCode           = "2015"
	ErrParseBoolCode          = "2016"
	ErrStreamEventsCode       = "2017"
	ErrStreamClientCode       = "2018"
	ErrUnmarshalEventCode     = "2019"
	ErrPublishSmiResultsCode  = "2020"
	ErrMarshalEventCode       = "2021"
	ErrPluginOpenCode         = "2022"
	ErrPluginLookupCode       = "2023"
	ErrPluginRunCode          = "2024"
	ErrParseFormCode          = "2025"
	ErrQueryGetCode           = "2026"
	ErrGetResultCode          = "2027"
	ErrConvertToSpecCode      = "2028"
	ErrFetchSMIResultsCode    = "2029"
	ErrFormFileCode           = "2030"
	ErrReadConfigCode         = "2031"
	ErrLoadConfigCode         = "2032"
	ErrOpenFileCode           = "2033"
	ErrKubeVersionCode        = "2034"
	ErrAddAdapterCode         = "2035"
	ErrRetrieveDataCode       = "2036"
	ErrValidAdapterCode       = "2037"
	ErrOperationIDCode        = "2038"
	ErrMeshClientCode         = "2039"
	ErrApplyChangeCode        = "2040"
	ErrRetrieveMeshDataCode   = "2041"
	ErrApplicationFailureCode = "2042"
	ErrDecodingCode           = "2043"
	ErrRetrieveUserTokenCode  = "2044"
	ErrFailToSaveCode         = "2045"
	ErrFailToDeleteCode       = "2046"
<<<<<<< HEAD
	ErrWriteResponseCode	  = "2052"
	ErrTestConfigsCode		  = "2053"
	ErrInvalidGenValueCode 	  = "2054"
=======
>>>>>>> 648ba083
)

var (
	ErrInvalidK8SConfig = errors.New(ErrInvalidK8SConfigCode, errors.Alert, []string{"No valid kubernetes config found"}, []string{"Kubernetes config is not initialized with Meshery"}, []string{}, []string{"Upload your kubernetes config via the settings dashboard. If uploaded, wait for a minute for it to get initialized"})
	ErrNilClient        = errors.New(ErrNilClientCode, errors.Alert, []string{"Kubernetes client not initialized"}, []string{"Kubernetes config is not initialized with Meshery"}, []string{}, []string{"Upload your kubernetes config via the settings dashboard. If uploaded, wait for a minute for it to get initialized"})
	ErrPrometheusConfig = errors.New(ErrPrometheusConfigCode, errors.Alert, []string{"Prometheus endpoint not configured"}, []string{"Cannot find valid Prometheus endpoint in user pref"}, []string{}, []string{"Setup your Prometheus Endpoint via the settings dashboard"})
	ErrGrafanaConfig    = errors.New(ErrGrafanaConfigCode, errors.Alert, []string{"Grafana endpoint not configured"}, []string{"Cannot find valid grafana endpoint in user pref"}, []string{}, []string{"Setup your Grafana Endpoint via the settings dashboard"})
	ErrStaticBoards     = errors.New(ErrStaticBoardsCode, errors.Alert, []string{"unable to get static board"}, []string{"unable to get static board"}, []string{}, []string{})
	ErrValidAdapter     = errors.New(ErrValidAdapterCode, errors.Alert, []string{"Unable to find valid Adapter URL"}, []string{"unable to find a valid adapter for the given adapter URL"}, []string{"Given adapter URL is not valid"}, []string{"Please provide a valid Adapter URL"})
	ErrAddAdapter       = errors.New(ErrAddAdapterCode, errors.Alert, []string{"meshLocationURL is empty"}, []string{"meshLocationURL is empty to add an adapter"}, []string{"meshLocationURL cannot be empty to add an adapter"}, []string{"please provide the meshLocationURL"})
	ErrMeshClient       = errors.New(ErrMeshClientCode, errors.Alert, []string{"Error creating a mesh client", "Error pinging the mesh adapter"}, []string{"Unable to create a mesh client", "Unable to ping the mesh adapter"}, []string{"Adapter could not be pinged"}, []string{"Unable to connect to the Mesh adapter using the given config, please try again"})
	ErrWriteResponse	= errors.New(ErrWriteResponseCode, errors.Alert, []string{"Error writing response"}, []string{}, []string{}, []string{})
	ErrTestConfigs		= errors.New(ErrTestConfigsCode, errors.Alert, []string{"Error fetching test configs"}, []string{}, []string{}, []string{})
	ErrInvalidGenValue	= errors.New(ErrInvalidGenValueCode, errors.Alert, []string{"Invalid value for gen"}, []string{}, []string{}, []string{"please provide a valid value for gen (load generator)"})
)

func ErrPrometheusScan(err error) error {
	return errors.New(ErrPrometheusScanCode, errors.Alert, []string{"Unable to connect to prometheus"}, []string{err.Error()}, []string{}, []string{"Check if your Prometheus and Grafana Endpoint are correct", "Connect to Prometheus and Grafana from the settings page in the UI"})
}

func ErrGrafanaScan(err error) error {
	return errors.New(ErrGrafanaScanCode, errors.Alert, []string{"Unable to connect to grafana"}, []string{err.Error()}, []string{}, []string{"Check if your Grafana Endpoint is correct", "Connect to Grafana from the settings page in the UI"})
}

func ErrPrometheusQuery(err error) error {
	return errors.New(ErrPrometheusQueryCode, errors.Alert, []string{"Unable to query prometheus"}, []string{err.Error()}, []string{}, []string{"Check if your Prometheus query is correct", "Connect to Prometheus and Grafana from the settings page in the UI"})
}

func ErrGrafanaQuery(err error) error {
	return errors.New(ErrGrafanaQueryCode, errors.Alert, []string{"Unable to query grafana"}, []string{err.Error()}, []string{}, []string{"Check if your Grafana query is correct", "Connect to Grafana from the settings page in the UI"})
}

func ErrGrafanaBoards(err error) error {
	return errors.New(ErrGrafanaBoardsCode, errors.Alert, []string{"unable to get grafana boards"}, []string{err.Error()}, []string{}, []string{"Check if your Grafana endpoint is correct", "Connect to Grafana from the settings page in the UI"})
}

func ErrPrometheusBoards(err error) error {
	return errors.New(ErrGrafanaBoardsCode, errors.Alert, []string{"unable to get Prometheus boards"}, []string{err.Error()}, []string{}, []string{"Check if your Prometheus endpoint is correct", "Connect to Prometheus from the settings page in the UI"})
}

func ErrRecordPreferences(err error) error {
	return errors.New(ErrRecordPreferencesCode, errors.Alert, []string{"unable to save user config data"}, []string{err.Error()}, []string{"User token might be invalid", "db might be corrupted"}, []string{"Relogin to Meshery"})
}

func ErrRequestBody(err error) error {
	return errors.New(ErrRequestBodyCode, errors.Alert, []string{"unable to read the request body"}, []string{err.Error()}, []string{}, []string{})
}

func ErrMarshal(err error, obj string) error {
	return errors.New(ErrMarshalCode, errors.Alert, []string{"Unable to marshal the : ", obj}, []string{err.Error()}, []string{}, []string{})
}

func ErrUnmarshal(err error, obj string) error {
	return errors.New(ErrUnmarshalCode, errors.Alert, []string{"Unable to unmarshal the : ", obj}, []string{err.Error()}, []string{}, []string{})
}

func ErrEncoding(err error, obj string) error {
	return errors.New(ErrEncodingCode, errors.Alert, []string{"Error encoding the : ", obj}, []string{err.Error()}, []string{"Unable to encode the : ", obj}, []string{})
}

func ErrParseBool(err error, obj string) error {
	return errors.New(ErrParseBoolCode, errors.Alert, []string{"unable to parse : ", obj}, []string{err.Error()}, []string{"Failed due to invalid value of : ", obj}, []string{"please provide a valid value for : ", obj})
}

func ErrStreamEvents(err error) error {
	return errors.New(ErrStreamEventsCode, errors.Alert, []string{"There was an error connecting to the backend to get events"}, []string{err.Error()}, []string{}, []string{})
}

func ErrStreamClient(err error) error {
	return errors.New(ErrStreamClientCode, errors.Alert, []string{"Event streaming ended"}, []string{err.Error()}, []string{}, []string{})
}

func ErrPublishSmiResults(err error) error {
	return errors.New(ErrPublishSmiResultsCode, errors.Alert, []string{"Error publishing SMI results"}, []string{err.Error()}, []string{}, []string{})
}

func ErrPluginOpen(err error) error {
	return errors.New(ErrPluginOpenCode, errors.Alert, []string{"Error opening the plugin"}, []string{err.Error()}, []string{}, []string{})
}

func ErrPluginLookup(err error) error {
	return errors.New(ErrPluginLookupCode, errors.Alert, []string{"Error performing a plugin lookup"}, []string{err.Error()}, []string{}, []string{})
}

func ErrPluginRun(err error) error {
	return errors.New(ErrPluginRunCode, errors.Alert, []string{"Error running meshery plugin"}, []string{err.Error()}, []string{}, []string{})
}

func ErrParseForm(err error) error {
	return errors.New(ErrParseFormCode, errors.Alert, []string{"unable to parse form"}, []string{err.Error()}, []string{}, []string{})
}

func ErrQueryGet(obj string) error {
	return errors.New(ErrQueryGetCode, errors.Alert, []string{"unable to get: ", obj}, []string{}, []string{}, []string{})
}

func ErrGetResult(err error) error {
	return errors.New(ErrGetResultCode, errors.Alert, []string{"unable to get result"}, []string{err.Error()}, []string{}, []string{})
}

func ErrConvertToSpec(err error) error {
	return errors.New(ErrConvertToSpecCode, errors.Alert, []string{"unable to convert to spec"}, []string{err.Error()}, []string{}, []string{})
}

func ErrFetchSMIResults(err error) error {
	return errors.New(ErrFetchSMIResultsCode, errors.Alert, []string{"unable to fetch SMI results"}, []string{err.Error()}, []string{}, []string{})
}

func ErrFormFile(err error) error {
	return errors.New(ErrFormFileCode, errors.Alert, []string{"error getting k8s file"}, []string{err.Error()}, []string{}, []string{})
}

func ErrReadConfig(err error) error {
	return errors.New(ErrReadConfigCode, errors.Alert, []string{"error reading config", "error reading database"}, []string{err.Error()}, []string{}, []string{})
}

func ErrLoadConfig(err error) error {
	return errors.New(ErrLoadConfigCode, errors.Alert, []string{"unable to load kubernetes config"}, []string{err.Error()}, []string{}, []string{})
}

func ErrOpenFile(file string) error {
	return errors.New(ErrOpenFileCode, errors.Alert, []string{"unable to open file: ", file}, []string{}, []string{}, []string{})
}

func ErrKubeVersion(err error) error {
	return errors.New(ErrKubeVersionCode, errors.Alert, []string{"unable to get kubernetes version"}, []string{err.Error()}, []string{}, []string{})
}

func ErrRetrieveData(err error) error {
	return errors.New(ErrRetrieveDataCode, errors.Alert, []string{"Unable to retrieve the requested data"}, []string{err.Error()}, []string{}, []string{})
}

func ErrOperationID(err error) error {
	return errors.New(ErrOperationIDCode, errors.Alert, []string{"Error generating the operation Id"}, []string{err.Error()}, []string{}, []string{})
}

func ErrApplyChange(err error) error {
	return errors.New(ErrApplyChangeCode, errors.Alert, []string{"Error applying the change"}, []string{err.Error()}, []string{}, []string{})
}

func ErrRetrieveMeshData(err error) error {
	return errors.New(ErrRetrieveMeshDataCode, errors.Alert, []string{"Error getting operations for the mesh", "Error getting service mesh name"}, []string{err.Error()}, []string{"unable to retrieve the requested data"}, []string{})
}

func ErrApplicationFailure(err error, obj string) error {
	return errors.New(ErrApplicationFailureCode, errors.Alert, []string{"failed to ", obj, "the application"}, []string{err.Error()}, []string{}, []string{})
}

func ErrDecoding(err error, obj string) error {
	return errors.New(ErrDecodingCode, errors.Alert, []string{"Error decoding the : ", obj}, []string{err.Error()}, []string{}, []string{})
}

func ErrRetrieveUserToken(err error) error {
	return errors.New(ErrRetrieveUserTokenCode, errors.Alert, []string{"Failed to get the user token"}, []string{err.Error()}, []string{}, []string{})
}
<<<<<<< HEAD

func ErrUserPreferences(err error) error {
	return errors.New(ErrUserPreferencesCode, errors.Alert, []string{"Unable to save user preferences"}, []string{}, []string{}, []string{})
}

=======
func ErrFailToSave(err error, obj string) error {
	return errors.New(ErrFailToSaveCode, errors.Alert, []string{"Failed to Save: ", obj}, []string{err.Error()}, []string{}, []string{})
}
func ErrFailToDelete(err error, obj string) error {
	return errors.New(ErrFailToDeleteCode, errors.Alert, []string{"Failed to Delete: ", obj}, []string{err.Error()}, []string{}, []string{})
}
>>>>>>> 648ba083
<|MERGE_RESOLUTION|>--- conflicted
+++ resolved
@@ -52,12 +52,10 @@
 	ErrRetrieveUserTokenCode  = "2044"
 	ErrFailToSaveCode         = "2045"
 	ErrFailToDeleteCode       = "2046"
-<<<<<<< HEAD
-	ErrWriteResponseCode	  = "2052"
-	ErrTestConfigsCode		  = "2053"
+	ErrWriteResponseCode	    = "2052"
+	ErrTestConfigsCode		    = "2053"
 	ErrInvalidGenValueCode 	  = "2054"
-=======
->>>>>>> 648ba083
+
 )
 
 var (
@@ -213,17 +211,14 @@
 func ErrRetrieveUserToken(err error) error {
 	return errors.New(ErrRetrieveUserTokenCode, errors.Alert, []string{"Failed to get the user token"}, []string{err.Error()}, []string{}, []string{})
 }
-<<<<<<< HEAD
 
 func ErrUserPreferences(err error) error {
 	return errors.New(ErrUserPreferencesCode, errors.Alert, []string{"Unable to save user preferences"}, []string{}, []string{}, []string{})
 }
 
-=======
 func ErrFailToSave(err error, obj string) error {
 	return errors.New(ErrFailToSaveCode, errors.Alert, []string{"Failed to Save: ", obj}, []string{err.Error()}, []string{}, []string{})
 }
 func ErrFailToDelete(err error, obj string) error {
 	return errors.New(ErrFailToDeleteCode, errors.Alert, []string{"Failed to Delete: ", obj}, []string{err.Error()}, []string{}, []string{})
 }
->>>>>>> 648ba083
