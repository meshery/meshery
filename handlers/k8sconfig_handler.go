//Package handlers :  collection of handlers (aka "HTTP middleware")
package handlers

import (
	"encoding/json"
	"fmt"
	"io"
	"net/http"
<<<<<<< HEAD
	"path/filepath"

	// for GKE kube API authentication
	_ "k8s.io/client-go/plugin/pkg/client/auth/gcp"

	"github.com/gofrs/uuid"
=======
	"os"
	"path"

	// for GKE kube API authentication
	_ "k8s.io/client-go/plugin/pkg/client/auth/gcp"
	"k8s.io/client-go/tools/clientcmd"

>>>>>>> db9a6d1b
	"github.com/layer5io/meshery/helpers"
	"github.com/layer5io/meshery/models"
	"github.com/layer5io/meshery/models/pattern/core"
	"github.com/layer5io/meshkit/logger"
	"github.com/layer5io/meshkit/models/oam/core/v1alpha1"
	"github.com/layer5io/meshkit/utils"
	mesherykube "github.com/layer5io/meshkit/utils/kubernetes"
	"github.com/pkg/errors"
	"github.com/sirupsen/logrus"
	"github.com/spf13/viper"
<<<<<<< HEAD
=======
)

var (
	ErrInvalidKubeConfig     = fmt.Errorf("given file is not a valid Kubernetes config file, please try again")
	ErrInvalidK8sContextName = fmt.Errorf("given context name is not valid, please try again with a valid value")
>>>>>>> db9a6d1b
)

// K8SConfigHandler is used for persisting kubernetes config and context info
func (h *Handler) K8SConfigHandler(w http.ResponseWriter, req *http.Request, prefObj *models.Preference, user *models.User, provider models.Provider) {
	// if req.Method != http.MethodPost && req.Method != http.MethodDelete {
	// 	w.WriteHeader(http.StatusNotFound)
	// 	return
	// }

	if req.Method == http.MethodPost {
		h.addK8SConfig(user, prefObj, w, req, provider)
		return
	}
	if req.Method == http.MethodDelete {
		h.deleteK8SConfig(user, prefObj, w, req, provider)
		return
	}
}

// swagger:route POST /api/system/kubernetes SystemAPI idPostK8SConfig
// Handle POST request for Kubernetes Config
//
// Used to add kubernetes config to System
// responses:
// 	200: k8sConfigRespWrapper

func (h *Handler) addK8SConfig(user *models.User, prefObj *models.Preference, w http.ResponseWriter, req *http.Request, provider models.Provider) {
	token, ok := req.Context().Value(models.TokenCtxKey).(string)
	if !ok {
		err := ErrRetrieveUserToken(fmt.Errorf("failed to retrieve user token"))
		logrus.Error(err)
		http.Error(w, err.Error(), http.StatusInternalServerError)
		return
	}

	_ = req.ParseMultipartForm(1 << 20)

	inClusterConfig := req.FormValue("inClusterConfig")
	logrus.Debugf("inClusterConfig: %s", inClusterConfig)

<<<<<<< HEAD
	k8sfile, _, err := req.FormFile("k8sfile")
	if err != nil {
		logrus.Error(ErrFormFile(err))
		http.Error(w, ErrFormFile(err).Error(), http.StatusBadRequest)
		return
=======
	var kc *models.K8SConfig
	var gerr error

	if inClusterConfig != "" {
		kc, gerr = h.setupK8sConfig(true, nil, "")
	} else {
		k8sfile, _, err := req.FormFile("k8sfile")
		if err != nil {
			logrus.Error(ErrFormFile(err))
			http.Error(w, ErrFormFile(err).Error(), http.StatusBadRequest)
			return
		}
		defer func() {
			_ = k8sfile.Close()
		}()
		k8sConfigBytes, err := io.ReadAll(k8sfile)
		if err != nil {
			logrus.Error(ErrReadConfig(err))
			http.Error(w, ErrReadConfig(err).Error(), http.StatusBadRequest)
			return
		}

		kc, gerr = h.setupK8sConfig(false, k8sConfigBytes, req.FormValue("contextName"))
>>>>>>> db9a6d1b
	}
	defer func() {
		_ = k8sfile.Close()
	}()

	k8sConfigBytes, err := ioutil.ReadAll(k8sfile)
	if err != nil {
		logrus.Error(ErrReadConfig(err))
		http.Error(w, ErrReadConfig(err).Error(), http.StatusBadRequest)
		return
	}

	// Get meshery instance ID
	mid, ok := viper.Get("INSTANCE_ID").(*uuid.UUID)
	if !ok {
		logrus.Error(ErrMesheryInstanceID)
		http.Error(w, ErrMesheryInstanceID.Error(), http.StatusInternalServerError)
		return
	}

	contexts := models.K8sContextsFromKubeconfig(k8sConfigBytes, mid)

	for _, ctx := range contexts {
		_, err := provider.SaveK8sContext(token, ctx) // Ignore errors
		if err != nil {
			logrus.Error("failed to persist context")
		}
	}

	if err := json.NewEncoder(w).Encode(contexts); err != nil {
		logrus.Error(ErrMarshal(err, "kubeconfig"))
		http.Error(w, ErrMarshal(err, "kubeconfig").Error(), http.StatusInternalServerError)
		return
	}
}

// swagger:route DELETE /api/system/kubernetes SystemAPI idDeleteK8SConfig
// Handle DELETE request for Kubernetes Config
//
// Used to delete kubernetes config to System
// responses:
// 	200:

func (h *Handler) deleteK8SConfig(user *models.User, prefObj *models.Preference, w http.ResponseWriter, req *http.Request, provider models.Provider) {
	// prefObj.K8SConfig = nil
	// err := provider.RecordPreferences(req, user.UserID, prefObj)
	// if err != nil {
	// 	logrus.Error(ErrRecordPreferences(err))
	// 	http.Error(w, ErrRecordPreferences(err).Error(), http.StatusInternalServerError)
	// 	return
	// }

	ctxID := "0" //To be replaced with actual context ID after multi context support
	go core.DeleteK8sWorkloads(ctxID)
	_, _ = w.Write([]byte("{}"))
}

// swagger:route POST /api/system/kubernetes/contexts SystemAPI idPostK8SContexts
// Handle POST requests for Kubernetes Context list
//
// Returns the context list for a given k8s config
// responses:
// 	200: k8sContextsRespWrapper

// GetContextsFromK8SConfig returns the context list for a given k8s config
func (h *Handler) GetContextsFromK8SConfig(w http.ResponseWriter, req *http.Request) {
	_ = req.ParseMultipartForm(1 << 20)
	var k8sConfigBytes []byte

	k8sfile, _, err := req.FormFile("k8sfile")
	if err != nil {
		logrus.Error(ErrFormFile(err))
		http.Error(w, ErrFormFile(err).Error(), http.StatusBadRequest)
		return
	}
	defer func() {
		_ = k8sfile.Close()
	}()
	k8sConfigBytes, err = io.ReadAll(k8sfile)
	if err != nil {
		logrus.Error(ErrReadConfig(err))
		http.Error(w, ErrReadConfig(err).Error(), http.StatusBadRequest)
		return
	}

	// Get meshery instance ID
	mid, ok := viper.Get("INSTANCE_ID").(*uuid.UUID)
	if !ok {
		logrus.Error(ErrMesheryInstanceID)
		http.Error(w, ErrMesheryInstanceID.Error(), http.StatusInternalServerError)
		return
	}

	contexts := models.K8sContextsFromKubeconfig(k8sConfigBytes, mid)

	err = json.NewEncoder(w).Encode(contexts)
	if err != nil {
		logrus.Error(ErrMarshal(err, "kube-context"))
		http.Error(w, ErrMarshal(err, "kube-context").Error(), http.StatusInternalServerError)
		return
	}
}

<<<<<<< HEAD
=======
func (h *Handler) loadInClusterK8SConfig() (*models.K8SConfig, error) {
	return h.setupK8sConfig(true, nil, "")
}

func (h *Handler) loadK8SConfigFromDisk() (*models.K8SConfig, error) {
	// try to load k8s config from local disk
	configFile := path.Join(h.config.KubeConfigFolder, "config") // is it ok to hardcode the name 'config'?
	if _, err := os.Stat(configFile); err != nil {
		h.log.Error(ErrOpenFile(configFile))
		return nil, ErrOpenFile(configFile)
	}
	k8sConfig, err := utils.ReadFileSource(fmt.Sprintf("file://%s", configFile))
	if err != nil {
		h.log.Error(err)
		return nil, err
	}

	ncfg, err := helpers.FlattenMinifyKubeConfig([]byte(k8sConfig))
	if err != nil {
		h.log.Error(ErrLoadConfig(err))
		return nil, ErrLoadConfig(err)
	}

	ccfg, err := clientcmd.Load(ncfg)
	if err != nil {
		h.log.Error(ErrLoadConfig(err))
		return nil, ErrLoadConfig(err)
	}

	return h.setupK8sConfig(false, ncfg, ccfg.CurrentContext)
}

// ATM used only in the SessionSyncHandler
func (h *Handler) checkIfK8SConfigExistsOrElseLoadFromDiskOrK8S(req *http.Request, user *models.User, prefObj *models.Preference, provider models.Provider) error {
	if prefObj == nil {
		prefObj = &models.Preference{
			AnonymousUsageStats:  true,
			AnonymousPerfResults: true,
		}
	}
	if prefObj.K8SConfig == nil || h.config.KubeClient == nil {
		kc, err := h.loadK8SConfigFromDisk()
		if err != nil {
			kc, err = h.loadInClusterK8SConfig()
			if err != nil {
				return err
			}
		}
		prefObj.K8SConfig = kc
		if !viper.GetBool("SKIP_COMP_GEN") {
			ctxID := "0" // To be replaced after multi-context support
			go func(l logger.Handler, config []byte, ctx string) {
				err := registerK8sComponents(h.log, prefObj.K8SConfig.Config, ctxID)
				if err != nil {
					logrus.Error(err)
				}
			}(h.log, prefObj.K8SConfig.Config, ctxID)
		}
		err = provider.RecordPreferences(req, user.UserID, prefObj)
		if err != nil {
			logrus.Error(ErrRecordPreferences(err))
			return ErrRecordPreferences(err)
		}
	}
	return nil
}

>>>>>>> db9a6d1b
// swagger:route GET /api/system/kubernetes/ping SystemAPI idGetKubernetesPing
// Handle GET request for Kubernetes ping
//
// Fetches server version to simulate ping
// responses:
// 	200:

// KubernetesPingHandler - fetches server version to simulate ping
func (h *Handler) KubernetesPingHandler(w http.ResponseWriter, req *http.Request, prefObj *models.Preference, user *models.User, provider models.Provider) {
	token, ok := req.Context().Value(models.TokenCtxKey).(string)
	if !ok {
		w.WriteHeader(http.StatusInternalServerError)
		fmt.Fprintf(w, "failed to get the token for the user")
		return
	}

	kubeclient, ok := req.Context().Value(models.KubeHanderKey).(*mesherykube.Client)
	if !ok {
		w.WriteHeader(http.StatusBadRequest)
		fmt.Fprintf(w, "failed to get kube client for the user")
		return
	}

	ctx := req.URL.Query().Get("context")
	if ctx != "" {
		// Get the context associated with this ID
		k8sContext, err := provider.GetK8sContext(token, ctx)
		if err != nil {
			w.WriteHeader(http.StatusInternalServerError)
			fmt.Fprintf(w, "failed to get kubernetes context for the given ID")
			return
		}

		// Create handler for the context
		kubeclient, err = k8sContext.GenerateKubeHandler()
		if err != nil {
			w.WriteHeader(http.StatusBadRequest)
			fmt.Fprintf(w, "failed to get kubernetes config for the user")
			return
		}
	}

	version, err := kubeclient.KubeClient.ServerVersion()
	if err != nil {
		logrus.Error(ErrKubeVersion(err))
		http.Error(w, ErrKubeVersion(err).Error(), http.StatusInternalServerError)
		return
	}

	if err = json.NewEncoder(w).Encode(map[string]string{
		"server_version": version.String(),
	}); err != nil {
		err = errors.Wrap(err, "unable to marshal the payload")
		logrus.Error(ErrMarshal(err, "kube-server-version"))
		http.Error(w, ErrMarshal(err, "kube-server-version").Error(), http.StatusInternalServerError)
		return
	}
}

func (h *Handler) GetCurrentContext(token string, prov models.Provider) (*models.K8sContext, error) {
	// Try to get current context
	cc, err := prov.GetCurrentContext(token)
	if err != nil {
		// No current context implies that this is the first time meshery is loading up
		// or it could mean that meshery does not have access to the kubernetes cluster

		// Get meshery instance ID
		mid, ok := viper.Get("INSTANCE_ID").(*uuid.UUID)
		if !ok {
			return nil, ErrMesheryInstanceID
		}

		// Attempt to get kubeconfig from the filesystem
		data, err := utils.ReadFileSource(fmt.Sprintf("file://%s", filepath.Join(h.config.KubeConfigFolder, "config")))
		if err != nil {
			// Could be an in-cluster deployment
			ctxName := "in-cluster"

			cc, err := models.NewK8sContextFromInClusterConfig(ctxName, mid)
			if err != nil {
				logrus.Warn("failed to generate in cluster context: ", err)
				return nil, err
			}

			if _, err := prov.SaveK8sContext(token, *cc); err == nil {
				_, _ = prov.SetCurrentContext(token, cc.ID) // Ignore the error
			}

			return cc, nil
		}

		cfg, err := helpers.FlattenMinifyKubeConfig([]byte(data))
		if err != nil {
			return nil, err
		}

		ctxs := models.K8sContextsFromKubeconfig(cfg, mid)

		// Persist the generated contexts
		for _, ctx := range ctxs {
			_, err := prov.SaveK8sContext(token, ctx)
			if err != nil {
				logrus.Warn("failed to save the context: ", err)
				continue
			}

			if ctx.IsCurrentContext {
				_, _ = prov.SetCurrentContext(token, cc.ID) // Ignore the error

				// [UTKARSH] TODO: FIX WHAT YOU HAVE MESSED UP
				ctxID := "0" // To be replaced after multi-context support
				go func(l logger.Handler, config []byte, ctx string) {
					err := registerK8sComponents(h.log, config, ctxID)
					if err != nil {
						logrus.Error(err)
					}
				}(h.log, []byte{}, ctxID)

				return &ctx, nil
			}
		}
	}

	return &cc, nil
}
func registerK8sComponents(l logger.Handler, config []byte, ctx string) error {
	l.Info("Starting to register k8s native components")
	man, err := core.GetK8Components(config, ctx)
	if err != nil {
		return err
	}
	if man == nil {
		l.Error(errors.New("Could not get k8s components"))
		return err
	}
	for i, def := range man.Definitions {
		var ord core.WorkloadCapability
		ord.Metadata = make(map[string]string)
		ord.Metadata["io.meshery.ctxid"] = ctx
		ord.Metadata["adapter.meshery.io/name"] = "kubernetes"
		ord.Host = "<none-local>"
		ord.OAMRefSchema = man.Schemas[i]

		var definition v1alpha1.WorkloadDefinition
		err := json.Unmarshal([]byte(def), &definition)
		if err != nil {
			return err
		}
		ord.OAMDefinition = definition
		content, err := json.Marshal(ord)
		if err != nil {
			return err
		}
		err = core.RegisterWorkload(content)
		if err != nil {
			return err
		}
	}
	l.Info("Registration of k8s native components completed")
	return nil
}<|MERGE_RESOLUTION|>--- conflicted
+++ resolved
@@ -5,23 +5,15 @@
 	"encoding/json"
 	"fmt"
 	"io"
+	"io/ioutil"
 	"net/http"
-<<<<<<< HEAD
 	"path/filepath"
 
 	// for GKE kube API authentication
 	_ "k8s.io/client-go/plugin/pkg/client/auth/gcp"
 
 	"github.com/gofrs/uuid"
-=======
-	"os"
-	"path"
-
-	// for GKE kube API authentication
-	_ "k8s.io/client-go/plugin/pkg/client/auth/gcp"
-	"k8s.io/client-go/tools/clientcmd"
-
->>>>>>> db9a6d1b
+
 	"github.com/layer5io/meshery/helpers"
 	"github.com/layer5io/meshery/models"
 	"github.com/layer5io/meshery/models/pattern/core"
@@ -32,14 +24,6 @@
 	"github.com/pkg/errors"
 	"github.com/sirupsen/logrus"
 	"github.com/spf13/viper"
-<<<<<<< HEAD
-=======
-)
-
-var (
-	ErrInvalidKubeConfig     = fmt.Errorf("given file is not a valid Kubernetes config file, please try again")
-	ErrInvalidK8sContextName = fmt.Errorf("given context name is not valid, please try again with a valid value")
->>>>>>> db9a6d1b
 )
 
 // K8SConfigHandler is used for persisting kubernetes config and context info
@@ -80,37 +64,11 @@
 	inClusterConfig := req.FormValue("inClusterConfig")
 	logrus.Debugf("inClusterConfig: %s", inClusterConfig)
 
-<<<<<<< HEAD
 	k8sfile, _, err := req.FormFile("k8sfile")
 	if err != nil {
 		logrus.Error(ErrFormFile(err))
 		http.Error(w, ErrFormFile(err).Error(), http.StatusBadRequest)
 		return
-=======
-	var kc *models.K8SConfig
-	var gerr error
-
-	if inClusterConfig != "" {
-		kc, gerr = h.setupK8sConfig(true, nil, "")
-	} else {
-		k8sfile, _, err := req.FormFile("k8sfile")
-		if err != nil {
-			logrus.Error(ErrFormFile(err))
-			http.Error(w, ErrFormFile(err).Error(), http.StatusBadRequest)
-			return
-		}
-		defer func() {
-			_ = k8sfile.Close()
-		}()
-		k8sConfigBytes, err := io.ReadAll(k8sfile)
-		if err != nil {
-			logrus.Error(ErrReadConfig(err))
-			http.Error(w, ErrReadConfig(err).Error(), http.StatusBadRequest)
-			return
-		}
-
-		kc, gerr = h.setupK8sConfig(false, k8sConfigBytes, req.FormValue("contextName"))
->>>>>>> db9a6d1b
 	}
 	defer func() {
 		_ = k8sfile.Close()
@@ -214,76 +172,6 @@
 	}
 }
 
-<<<<<<< HEAD
-=======
-func (h *Handler) loadInClusterK8SConfig() (*models.K8SConfig, error) {
-	return h.setupK8sConfig(true, nil, "")
-}
-
-func (h *Handler) loadK8SConfigFromDisk() (*models.K8SConfig, error) {
-	// try to load k8s config from local disk
-	configFile := path.Join(h.config.KubeConfigFolder, "config") // is it ok to hardcode the name 'config'?
-	if _, err := os.Stat(configFile); err != nil {
-		h.log.Error(ErrOpenFile(configFile))
-		return nil, ErrOpenFile(configFile)
-	}
-	k8sConfig, err := utils.ReadFileSource(fmt.Sprintf("file://%s", configFile))
-	if err != nil {
-		h.log.Error(err)
-		return nil, err
-	}
-
-	ncfg, err := helpers.FlattenMinifyKubeConfig([]byte(k8sConfig))
-	if err != nil {
-		h.log.Error(ErrLoadConfig(err))
-		return nil, ErrLoadConfig(err)
-	}
-
-	ccfg, err := clientcmd.Load(ncfg)
-	if err != nil {
-		h.log.Error(ErrLoadConfig(err))
-		return nil, ErrLoadConfig(err)
-	}
-
-	return h.setupK8sConfig(false, ncfg, ccfg.CurrentContext)
-}
-
-// ATM used only in the SessionSyncHandler
-func (h *Handler) checkIfK8SConfigExistsOrElseLoadFromDiskOrK8S(req *http.Request, user *models.User, prefObj *models.Preference, provider models.Provider) error {
-	if prefObj == nil {
-		prefObj = &models.Preference{
-			AnonymousUsageStats:  true,
-			AnonymousPerfResults: true,
-		}
-	}
-	if prefObj.K8SConfig == nil || h.config.KubeClient == nil {
-		kc, err := h.loadK8SConfigFromDisk()
-		if err != nil {
-			kc, err = h.loadInClusterK8SConfig()
-			if err != nil {
-				return err
-			}
-		}
-		prefObj.K8SConfig = kc
-		if !viper.GetBool("SKIP_COMP_GEN") {
-			ctxID := "0" // To be replaced after multi-context support
-			go func(l logger.Handler, config []byte, ctx string) {
-				err := registerK8sComponents(h.log, prefObj.K8SConfig.Config, ctxID)
-				if err != nil {
-					logrus.Error(err)
-				}
-			}(h.log, prefObj.K8SConfig.Config, ctxID)
-		}
-		err = provider.RecordPreferences(req, user.UserID, prefObj)
-		if err != nil {
-			logrus.Error(ErrRecordPreferences(err))
-			return ErrRecordPreferences(err)
-		}
-	}
-	return nil
-}
-
->>>>>>> db9a6d1b
 // swagger:route GET /api/system/kubernetes/ping SystemAPI idGetKubernetesPing
 // Handle GET request for Kubernetes ping
 //
@@ -372,6 +260,22 @@
 				_, _ = prov.SetCurrentContext(token, cc.ID) // Ignore the error
 			}
 
+			// Generate Kube Config
+			if !viper.GetBool("SKIP_COMP_GEN") {
+				ctxID := cc.ID
+				cfg, err := cc.GenerateKubeConfig()
+				if err != nil {
+					return cc, nil
+				}
+
+				go func(l logger.Handler, config []byte, ctx string) {
+					err := registerK8sComponents(h.log, config, ctxID)
+					if err != nil {
+						logrus.Error(err)
+					}
+				}(h.log, cfg, ctxID)
+			}
+
 			return cc, nil
 		}
 
@@ -391,16 +295,22 @@
 			}
 
 			if ctx.IsCurrentContext {
-				_, _ = prov.SetCurrentContext(token, cc.ID) // Ignore the error
-
-				// [UTKARSH] TODO: FIX WHAT YOU HAVE MESSED UP
-				ctxID := "0" // To be replaced after multi-context support
-				go func(l logger.Handler, config []byte, ctx string) {
-					err := registerK8sComponents(h.log, config, ctxID)
+				_, _ = prov.SetCurrentContext(token, ctx.ID) // Ignore the error
+
+				if !viper.GetBool("SKIP_COMP_GEN") {
+					ctxID := cc.ID
+					cfg, err := cc.GenerateKubeConfig()
 					if err != nil {
-						logrus.Error(err)
+						return &ctx, nil
 					}
-				}(h.log, []byte{}, ctxID)
+
+					go func(l logger.Handler, config []byte, ctx string) {
+						err := registerK8sComponents(h.log, config, ctxID)
+						if err != nil {
+							logrus.Error(err)
+						}
+					}(h.log, cfg, ctxID)
+				}
 
 				return &ctx, nil
 			}
