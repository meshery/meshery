--- conflicted
+++ resolved
@@ -296,16 +296,11 @@
 	return endpoint, nil
 }
 
-<<<<<<< HEAD
-func getOperator(kubeclient *mesherykube.Client) ([]*controller, error) {
-	if kubeclient == nil || kubeclient.KubeClient == nil || kubeclient.KubeClient.AppsV1() == nil { //nolint
-		return nil, ErrMesheryClient(nil)
-=======
+
 func getOperator(kubeclient *mesherykube.Client) (string, string, error) {
 	if kubeclient == nil || kubeclient.KubeClient == nil {
 		return "", "", ErrMesheryClient(nil)
->>>>>>> ccfe9a13
-	}
+}
 
 	dep, err := kubeclient.KubeClient.AppsV1().Deployments("meshery").Get(context.TODO(), "meshery-operator", metav1.GetOptions{})
 	if err != nil && !kubeerror.IsNotFound(err) {
