--- conflicted
+++ resolved
@@ -285,7 +285,6 @@
 	}, nil
 }
 
-<<<<<<< HEAD
 func (r *Resolver) subscribeClusterInfo(ctx context.Context, provider models.Provider, k8scontextIDs []string) (<-chan *model.ClusterInfo, error) {
 	if r.clusterInfo == nil {
 		r.clusterInfo = make(chan *model.ClusterInfo)
@@ -362,7 +361,8 @@
 	return &model.ClusterInfo{
 		Resources: resources,
 	}, nil
-=======
+}
+
 func (r *Resolver) subscribeK8sContexts(ctx context.Context, provider models.Provider, selector model.PageFilter) (<-chan *model.K8sContextsPage, error) {
 	ch := make(chan struct{}, 1)
 	ch <- struct{}{}
@@ -404,5 +404,4 @@
 		return nil, handlers.ErrEncoding(err, obj)
 	}
 	return &k8sContext, nil
->>>>>>> 40a99984
 }