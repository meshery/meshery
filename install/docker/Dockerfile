FROM golang:1.23 AS meshery-server
ARG TOKEN
ARG GIT_VERSION
ARG GIT_COMMITSHA
ARG RELEASE_CHANNEL

RUN adduser --disabled-login appuser
WORKDIR /github.com/meshery/meshery
ADD . .
RUN go clean -modcache; cd server; cd cmd; GOPROXY=https://proxy.golang.org GOSUMDB=off go build -ldflags="-w -s -X main.globalTokenForAnonymousResults=$TOKEN -X main.version=$GIT_VERSION -X main.commitsha=$GIT_COMMITSHA -X main.releasechannel=$RELEASE_CHANNEL" -tags draft -a -o /meshery .

FROM node:18.13.0-alpine3.17 AS base-node

# Installing NodeJS Dependencies
FROM base-node AS meshery-ui-deps
RUN apk add --no-cache libc6-compat
WORKDIR /app
COPY ui/package.json ui/package-lock.json ./
ENV HUSKY=0
RUN npm ci --omit=dev --legacy-peer-deps --ignore-scripts && \
<<<<<<< HEAD
    npm ci --save-dev eslint@^8.57.0 eslint-config-next@^13.1.2 eslint-config-prettier@^9.1.0 eslint-plugin-prettier@^5.2.1 eslint-plugin-react@^7.37.2
=======
    npm install --save-dev eslint@^8.57.0 eslint-config-next@^13.1.2 @next/eslint-plugin-next@^13.1.2 eslint-config-prettier@^9.1.0 eslint-plugin-prettier@^5.2.1 eslint-plugin-react@^7.37.2

>>>>>>> 5ac67baa
FROM base-node AS meshery-ui-provider-deps
RUN apk add --no-cache libc6-compat
WORKDIR /app
COPY provider-ui/package.json provider-ui/package-lock.json ./
<<<<<<< HEAD
RUN npm ci --omit=dev --legacy-peer-deps --ignore-scripts && \
    npm ci --save-dev eslint@^8.57.0 eslint-config-next@^15.1.3
=======
RUN npm ci --omit=dev --legacy-peer-deps && \
    npm install --save-dev eslint@^8.57.0 eslint-config-next@^15.1.3

>>>>>>> 5ac67baa
# Build NextJS Application
FROM base-node AS meshery-ui-builder
WORKDIR /app
COPY --from=meshery-ui-deps /app/node_modules ./node_modules
COPY ui .
# Disable NextJS Telemetry data collect
ENV NEXT_TELEMETRY_DISABLED 1
RUN npm run build && npm run export

FROM base-node AS meshery-ui-provider-builder
WORKDIR /app
COPY --from=meshery-ui-provider-deps /app/node_modules ./node_modules
# Disable NextJS Telemetry data collect
ENV NEXT_TELEMETRY_DISABLED 1
COPY provider-ui .
RUN npm run build && npm run export

FROM ubuntu AS wrk2
RUN apt-get -y update && apt-get -y install git && apt-get clean && rm -rf /var/lib/apt/lists/* /tmp/* /var/tmp/* /usr/share/man/?? /usr/share/man/??_*
RUN apt-get -y update && apt-get -y  install build-essential libssl-dev git zlib1g-dev
RUN git config --global user.email "meshery@layer5.io"
RUN git config --global user.name "meshery"
RUN git clone --depth=1 https://github.com/layer5io/wrk2 && cd wrk2 && make

FROM alpine:3.15.3 AS seed_content
RUN apk add --no-cache curl
WORKDIR /
RUN lines=$(curl -s https://api.github.com/repos/layer5io/wasm-filters/releases/latest | grep "browser_download_url.*wasm" | cut -d : -f 2,3 | sed 's/"//g') \
    && mkdir -p seed_content/filters/binaries \
    && cd seed_content/filters/binaries  \
    for line in $lines \
    do \
    curl -LO $line \
    done
# bundling patterns
RUN curl -L -s https://github.com/service-mesh-patterns/service-mesh-patterns/tarball/master -o service-mesh-patterns.tgz \
    && mkdir service-mesh-patterns \
    && mkdir -p /seed_content/patterns \
    && tar xzf service-mesh-patterns.tgz --directory=service-mesh-patterns \
    && mv service-mesh-patterns/*/samples/* /seed_content/patterns/

#FROM ubuntu AS nighthawk
#RUN apt-get -y update && apt-get -y install git && apt-get clean && rm -rf /var/lib/apt/lists/* /tmp/* /var/tmp/* /usr/share/man/?? /usr/share/man/??_*
#RUN apt-get -y update && apt-get -y  install build-essential libssl-dev git zlib1g-dev
#RUN git config --global user.email "meshery@layer5.io"
#RUN git config --global user.name "meshery"
#RUN git clone https://github.com/layer5io/nighthawk-go
#RUN cd nighthawk-go/apinighthawk/bin && chmod +x ./nighthawk_client

FROM alpine:3.15.3
ENV GLIBC_REPO=https://github.com/sgerrand/alpine-pkg-glibc
ENV GLIBC_VERSION=2.34-r0
# To solve: ./meshery: /usr/glibc-compat/lib/libc.so.6: version `GLIBC_2.34' not found (required by ./meshery)
RUN set -ex && \
    apk --update add libstdc++ curl ca-certificates && \
    for pkg in glibc-${GLIBC_VERSION} glibc-bin-${GLIBC_VERSION}; \
    do curl -sSL ${GLIBC_REPO}/releases/download/${GLIBC_VERSION}/${pkg}.apk -o /tmp/${pkg}.apk; done && \
    apk add --allow-untrusted /tmp/*.apk && \
    rm -v /tmp/*.apk && \
    /usr/glibc-compat/sbin/ldconfig /lib /usr/glibc-compat/lib
RUN update-ca-certificates

# FROM frolvlad/alpine-glibc:alpine-3.13_glibc-2.32
#RUN apt-get update; apt-get install -y ca-certificates; update-ca-certificates && rm -rf /var/lib/apt/lists/*
# RUN apk update && apk add ca-certificates; update-ca-certificates && rm -rf /var/cache/apk/*
# RUN apk upgrade --no-cache && \
#     apk add --no-cache libstdc++

COPY ./server/cmd/server-config.env /app/server/cmd/server-config.env
COPY ./server/meshmodel /app/server/meshmodel
COPY ./server/permissions /app/server/permissions/
COPY ./docs/catalog /app/docs/catalog/
COPY --from=meshery-server /meshery /app/server/cmd/
COPY --from=meshery-server /etc/passwd /etc/passwd
COPY --from=meshery-server /github.com/meshery/meshery/server/helpers/swagger.yaml /app/server/helpers/swagger.yaml
COPY --from=meshery-ui-builder /app/out /app/ui/out
COPY --from=meshery-ui-builder /app/public /app/ui/public
COPY --from=meshery-ui-provider-builder /app/out /app/provider-ui/out
COPY --from=wrk2 /wrk2 /app/server/cmd/wrk2
COPY --from=wrk2 /wrk2/wrk /usr/local/bin
COPY --from=seed_content /seed_content /home/appuser/.meshery/seed_content
COPY --from=layer5/getnighthawk:v1.0.1 /usr/local/bin/nighthawk_service /app/server/cmd/
COPY --from=layer5/getnighthawk:v1.0.1 /usr/local/bin/nighthawk_output_transform /app/server/cmd/

# Permission keys are authorization keys which server will
# seed on initial boot for local provider, if there is update on this path
# ensure to update here also https://github.com/meshery/meshery/blob/85a0fd9b9cc03bbc51c4aa1efd1e837db72ef691/install/kubernetes/helm/meshery/values.yaml#L19
ENV KEYS_PATH="/app/server/permissions/keys.csv"

RUN addgroup docker
RUN mkdir -p /var/run; chown -R appuser:docker /var/run/
RUN mkdir -p /home/appuser/.meshery/config; chown -R appuser /home/appuser/; chown -R appuser /app/ui/public
USER appuser
WORKDIR /app/server/cmd
CMD ./meshery<|MERGE_RESOLUTION|>--- conflicted
+++ resolved
@@ -18,24 +18,15 @@
 COPY ui/package.json ui/package-lock.json ./
 ENV HUSKY=0
 RUN npm ci --omit=dev --legacy-peer-deps --ignore-scripts && \
-<<<<<<< HEAD
-    npm ci --save-dev eslint@^8.57.0 eslint-config-next@^13.1.2 eslint-config-prettier@^9.1.0 eslint-plugin-prettier@^5.2.1 eslint-plugin-react@^7.37.2
-=======
     npm install --save-dev eslint@^8.57.0 eslint-config-next@^13.1.2 @next/eslint-plugin-next@^13.1.2 eslint-config-prettier@^9.1.0 eslint-plugin-prettier@^5.2.1 eslint-plugin-react@^7.37.2
 
->>>>>>> 5ac67baa
 FROM base-node AS meshery-ui-provider-deps
 RUN apk add --no-cache libc6-compat
 WORKDIR /app
 COPY provider-ui/package.json provider-ui/package-lock.json ./
-<<<<<<< HEAD
-RUN npm ci --omit=dev --legacy-peer-deps --ignore-scripts && \
-    npm ci --save-dev eslint@^8.57.0 eslint-config-next@^15.1.3
-=======
 RUN npm ci --omit=dev --legacy-peer-deps && \
     npm install --save-dev eslint@^8.57.0 eslint-config-next@^15.1.3
 
->>>>>>> 5ac67baa
 # Build NextJS Application
 FROM base-node AS meshery-ui-builder
 WORKDIR /app
