--- conflicted
+++ resolved
@@ -119,19 +119,12 @@
       <MesheryIcon />
       <CustomTypography className={classes.headText}>Design and operate your cloud native deployments with the extensible management plane, Meshery.</CustomTypography>
       <div className={classes.main}>
-<<<<<<< HEAD
-
-        <CustomTypography variant="h6" className={classes.subText}>
-          CONFIGURE YOUR MESHERY DEPLOYMENT
-=======
         <CustomTypography variant="h6" className={classes.subText}>
                         CONFIGURE YOUR MESHERY DEPLOYMENT
->>>>>>> c3a43119
         </CustomTypography>
         <div className={classes.OAuth}>
           <div className={classes.account}>
             <CustomTypography Style="margin-bottom:2rem">Account</CustomTypography>
-<<<<<<< HEAD
             <div><a href="http://localhost:9081"><Button className={classes.mesheryConfig} variant="contained">
               Open Meshery
             </Button></a></div>
@@ -158,46 +151,6 @@
               <div className={classes.sm}>
                 <div className={kumaChecked ? null : classes.inactiveAdapter}><KumaIcon width={40} height={40} /></div><Switch onChange={handleKuma} color="primary"></Switch></div>
             </div>
-=======
-              <div>
-            <Button className={classes.mesheryConfig} variant="contained">Open Meshery</Button>
-            </div>
-          </div>
-          <Grid justify="center">
-            <div className={classes.serviceMeshAdapters}> 
-              <CustomTypography Style="margin-bottom:2rem">Deploy a Service Mesh</CustomTypography>
-                <div className={classes.sm}>
-                  <div className={consulChecked ?   null : classes.inactiveAdapter }>
-                      <ConsulIcon width={40} height={40}  /> 
-                  </div>
-                  <Switch onChange={handleConsul} color="primary" defaultChecked></Switch>
-                </div>
-                <div className={classes.sm}>
-                  <div className={istioChecked ? null : classes.inactiveAdapter }>
-                    <IstioIcon width={40} height={40} />
-                  </div>
-                  <Switch onChange={handleIstio} color="primary"></Switch>
-                </div>           
-                <div className={classes.sm}>
-                  <div className={linkerdChecked ? null : classes.inactiveAdapter }>
-                    <LinkerdIcon width={40} height={40} />
-                  </div>
-                  <Switch onChange={handleLinkerd} color="primary"></Switch>
-                </div>
-                <div className={classes.sm}>
-                  <div className={nginxChecked ? null : classes.inactiveAdapter }>
-                    <NginxIcon width={38} height={40} />
-                  </div>
-                  <Switch onChange={handleNginx} color="primary"></Switch>
-                </div>
-                <div className={classes.sm}>
-                  <div className={kumaChecked ? null : classes.inactiveAdapter }>
-                    <KumaIcon width={40} height={40} />
-                  </div>
-                  <Switch onChange={handleKuma} color="primary"></Switch>
-                </div>
-            </div> 
->>>>>>> c3a43119
           </Grid>
         </div>
       </div>
