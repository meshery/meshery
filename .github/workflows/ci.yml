name: Meshery
on:
  push:
    branches:
      - 'master'
<<<<<<< HEAD
      - 'meshmap'
    tags:
      - 'v*'
  pull_request:
    branches:
      - 'master'
      - 'meshmap'
=======
    paths-ignore:
      - 'docs/**'   
  pull_request:
    branches:
      - 'master'
    paths-ignore:
      - 'docs/**'      
>>>>>>> d974641d

jobs:
  golangci:
    name: golangci-lint
    runs-on: ubuntu-latest
    steps:
      - uses: actions/checkout@v2
      - name: golangci-lint
        uses: golangci/golangci-lint-action@v2
        with:
          # Required: the version of golangci-lint is required and must be specified without patch version: we always use the latest patch version.
          version: v1.32

          # Optional: working directory, useful for monorepos
          # working-directory: somedir

          # Optional: golangci-lint command line arguments.
          # args: --issues-exit-code=0

          # Optional: show only new issues if it's a pull request. The default value is `false`.
          # only-new-issues: true
  server-tests:
    needs: [tests-ui, golangci, build-backend, build-ui]
    name: Server tests
    runs-on: ubuntu-latest
    steps:
    - name: Check out code
      uses: actions/checkout@master
      with:
        fetch-depth: 1
    - name: Setup Go
      uses: actions/setup-go@v1
      with:
        go-version: ${{ secrets.GO_VERSION }}
    - name: Setup Cache
      uses: actions/cache@v1
      with:
        path: ~/go/pkg/mod
        key: ${{ runner.os }}-go-${{ hashFiles('**/go.sum') }}
        restore-keys: |
          ${{ runner.os }}-go-        
    - run: GOPROXY=direct GOSUMDB=off GO111MODULE=on go test -tags draft ./...
  build-backend:
    name: Backend build
    runs-on: ubuntu-latest
    steps:
    - name: Check out code
      uses: actions/checkout@master
      with:
        fetch-depth: 1
    - name: Setup Go
      uses: actions/setup-go@v1
      with:
        go-version: ${{ secrets.GO_VERSION }}
    - name: Setup Cache
      uses: actions/cache@v1
      with:
        path: ~/go/pkg/mod
        key: ${{ runner.os }}-go-${{ hashFiles('**/go.sum') }}
        restore-keys: |
          ${{ runner.os }}-go-        
    - run: |
        go clean -modcache
        rm go.sum
        go mod tidy
        GOPROXY=direct GOSUMDB=off GO111MODULE=on go build -tags draft ./cmd/main.go
    - name: Upload artifacts
      uses: actions/upload-artifact@v2
      with:
        name: meshery
        path: ./main
  build-ui:
    name: UI build
    runs-on: ubuntu-latest
    steps:
    - name: Check out code
      uses: actions/checkout@master
      with:
        fetch-depth: 1
    - uses: actions/setup-node@v1
      with:
        node-version: ${{ secrets.NODE_VERSION }}
    - name: Cache node modules
      id: node-cache
      uses: actions/cache@v2
      with:
        path: |
          ~/cache
          ~/.cache
          !~/cache/exclude
          **/node_modules
        key: ${{ runner.os }}-node-${{ hashFiles('**/lockfiles') }}
        restore-keys: |
          ${{ runner.os }}-node-
    - name: Install dependencies
      run: |
        cd ui
        npm i
        cd ..
        cd provider-ui
        npm i
  tests-ui:
    needs: [build-ui]
    name: UI integration tests
    runs-on: ubuntu-latest
    steps:
    - name: Check out code
      uses: actions/checkout@master
      with:
        fetch-depth: 1
    - uses: actions/setup-node@v1
      with:
        node-version: ${{ secrets.NODE_VERSION }}
    - name: Cache node modules
      id: node-cache
      uses: actions/cache@v2
      with:
        path: |
          ~/cache
          ~/.cache
          !~/cache/exclude
          **/node_modules
        key: ${{ runner.os }}-node-${{ hashFiles('**/lockfiles') }}
    - name: Install dependencies (if needed)
      if: steps.node-cache.outputs.cache-hit != 'true'
      run: |
        cd ui
        npm i
        cd ..
        cd provider-ui
        npm i
    - name: Run tests
      run: |
        cd ui
        npm run ci-test-integration
        cd ..
        cd provider-ui
        npm test
        cd ..
  tests-ui-e2e:
    needs: [build-backend, build-ui]
    name: UI end-to-end tests
    runs-on: ubuntu-latest
    steps:
      - name: Check out code
        uses: actions/checkout@master
        with:
          fetch-depth: 1
      - name: Download artifacts
        uses: actions/download-artifact@v2
        with:
          name: meshery
      - name: Setup go
        uses: actions/setup-go@v1
        with:
          go-version: ${{ secrets.GO_VERSION }}
      - name: Setup node
        uses: actions/setup-node@v1
        with:
          node-version: ${{ secrets.NODE_VERSION }}
      - name: Cache node modules
        id: node-cache
        uses: actions/cache@v2
        with:
          path: |
            ~/cache
            ~/.cache
            !~/cache/exclude
            **/node_modules
          key: ${{ runner.os }}-node-${{ hashFiles('**/lockfiles') }}
          restore-keys: |
            ${{ runner.os }}-node-
      - name: Install dependencies (if needed)
        if: steps.node-cache.outputs.cache-hit != 'true'
        run: |
          cd ui
          npm i
          cd ..
          cd provider-ui
          npm i
      - name: Build Next App
        run: cd ui && npm run build && npm run export
      - name: Run backend
        env:
          SAAS_BASE_URL: http://localhost:9876
          PORT: 9081
          ADAPTER_URLS: "mesherylocal.layer5.io:10000 mesherylocal.layer5.io:10001 mesherylocal.layer5.io:10002 mesherylocal.layer5.io:10003 mesherylocal.layer5.io:10004 mesherylocal.layer5.io:10008 mesherylocal.layer5.io:10009 mesherylocal.layer5.io:10007"
        run: |
          chmod +x ./main
          ./main &
      - name: Cypress run
        uses: cypress-io/github-action@v2
        with:
          working-directory: ui
          start: npm start
          wait-on: http://localhost:3000
          spec: cypress/integration/e2e/**/*
  mesheryctl_build:
    name: Mesheryctl build & release
    runs-on: macos-latest
    needs: [server-tests]
    steps:
    - name: Check out code
      uses: actions/checkout@master
    - name: Unshallow
      run: git fetch --prune --unshallow
    - name: Set up Go
      uses: actions/setup-go@v1
      with:
        go-version: ${{ secrets.GO_VERSION }}
    - name: Setup Cache
      uses: actions/cache@v1
      with:
        path: ~/go/pkg/mod
        key: ${{ runner.os }}-go-${{ hashFiles('**/go.sum') }}
        restore-keys: |
          ${{ runner.os }}-go-        
    - name: goreleaser WITHOUT tag
      uses: goreleaser/goreleaser-action@v1
      if: success() && startsWith(github.ref, 'refs/tags/') == false
      with:
        version: latest
        args: release --snapshot --skip-publish --rm-dist
  docker-build-test:
    name: Docker build
    runs-on: ubuntu-latest
    steps:
    - name: Check out code
      uses: actions/checkout@master
      with:
        fetch-depth: 1
    - name: Docker edge build & tag
      if: startsWith(github.ref, 'refs/tags/') != true && success()
      run: |
        DOCKER_BUILDKIT=1 docker build --no-cache -t meshery:edge-latest --build-arg TOKEN=test --build-arg GIT_COMMITSHA=${GITHUB_SHA::7} .
        docker tag meshery:edge-latest meshery:edge-${GITHUB_SHA::7}<|MERGE_RESOLUTION|>--- conflicted
+++ resolved
@@ -3,23 +3,15 @@
   push:
     branches:
       - 'master'
-<<<<<<< HEAD
       - 'meshmap'
-    tags:
-      - 'v*'
-  pull_request:
-    branches:
-      - 'master'
-      - 'meshmap'
-=======
     paths-ignore:
       - 'docs/**'   
   pull_request:
     branches:
       - 'master'
+      - 'meshmap'
     paths-ignore:
       - 'docs/**'      
->>>>>>> d974641d
 
 jobs:
   golangci:
