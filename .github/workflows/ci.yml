--- conflicted
+++ resolved
@@ -3,12 +3,9 @@
   push:
     branches:
       - 'master'
-<<<<<<< HEAD
       - 'meshmap'
     tags:
       - 'v*'
-=======
->>>>>>> b28a2743
   pull_request:
     branches:
       - 'master'
