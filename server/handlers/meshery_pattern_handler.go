--- conflicted
+++ resolved
@@ -1764,15 +1764,7 @@
 	if isCatalogItem {
 		version = pattern.CatalogData.PublishedVersion
 	}
-<<<<<<< HEAD
-	var createdAt time.Time
-	if pattern.CreatedAt != nil {
-		createdAt = *pattern.CreatedAt
-	}
-	artifactHubPkg := catalog.BuildArtifactHubPkg(pattern.Name, "", user, version, createdAt, &pattern.CatalogData)
-=======
 	artifactHubPkg := catalog.BuildArtifactHubPkg(pattern.Name, "", user, version, pattern.CreatedAt, &pattern.CatalogData)
->>>>>>> 6767ff4e
 
 	data, err := yaml.Marshal(artifactHubPkg)
 	if err != nil {
