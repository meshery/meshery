--- conflicted
+++ resolved
@@ -601,7 +601,7 @@
 				mesheryPattern = &pfs[0]
 			}
 		} else {
-<<<<<<< HEAD
+
 			if parsedBody.PatternData == nil {
 				parsedBody.PatternData = &mesheryPatternPayload{}
 			}
@@ -609,8 +609,6 @@
 				String: string(models.Design),
 				Valid:  true,
 			}
-=======
->>>>>>> d2cb5a5c
 			resp, err := provider.RemotePatternFile(r, parsedBody.URL, parsedBody.Path, parsedBody.Save)
 
 			if err != nil {
