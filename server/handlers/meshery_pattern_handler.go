package handlers

import (
	"bytes"
	"context"
	"database/sql"
	"encoding/json"
	"fmt"
	"io"
	"net/http"
	"os"
	"path/filepath"
	"slices"
	"strconv"
	"strings"
	"time"

	"github.com/gofrs/uuid"
	guid "github.com/google/uuid"
	"github.com/gorilla/mux"
	helpers "github.com/layer5io/meshery/server/helpers/utils"
	"github.com/layer5io/meshery/server/meshes"
	"github.com/layer5io/meshery/server/models"
	"github.com/layer5io/meshery/server/models/pattern/core"
	"github.com/layer5io/meshery/server/models/pattern/resource/selector"
	patternutils "github.com/layer5io/meshery/server/models/pattern/utils"
	"github.com/layer5io/meshkit/encoding"
	"github.com/layer5io/meshkit/errors"
	"github.com/layer5io/meshkit/models/converter"
	_errors "github.com/pkg/errors"

	"github.com/layer5io/meshkit/models/catalog/v1alpha1"
	"github.com/layer5io/meshkit/models/events"
	meshmodel "github.com/layer5io/meshkit/models/meshmodel/registry"
	"github.com/layer5io/meshkit/models/oci"
	"github.com/layer5io/meshkit/utils"
	"github.com/layer5io/meshkit/utils/catalog"
	modelsCore "github.com/meshery/schemas/models/core"

	regv1beta1 "github.com/layer5io/meshkit/models/meshmodel/registry/v1beta1"
	"github.com/meshery/schemas/models/v1alpha2"
	"github.com/meshery/schemas/models/v1beta1/component"
	"github.com/meshery/schemas/models/v1beta1/connection"
	"github.com/meshery/schemas/models/v1beta1/pattern"
	patternV1beta1 "github.com/meshery/schemas/models/v1beta1/pattern"
	"gopkg.in/yaml.v3"
)

// MesheryPatternRequestBody refers to the type of request body that
// SaveMesheryPattern would receive
// Deprecated
type MesheryPatternPOSTRequestBody struct {
	Name        string             `json:"name,omitempty"`
	URL         string             `json:"url,omitempty"`
	Path        string             `json:"path,omitempty"`
	Save        bool               `json:"save,omitempty"`
	PatternData *DesignPostPayload `json:"pattern_data,omitempty"`
}

type MesheryPatternUPDATERequestBody struct {
	Name          string                 `json:"name,omitempty"`
	URL           string                 `json:"url,omitempty"`
	Path          string                 `json:"path,omitempty"`
	Save          bool                   `json:"save,omitempty"`
	PatternData   *models.MesheryPattern `json:"pattern_data,omitempty"`
	CytoscapeJSON string                 `json:"cytoscape_json,omitempty"`
}

type DesignPostPayload struct {
	ID         *uuid.UUID                 `json:"id,omitempty"`
	Name       string                     `json:"name,omitempty"`
	DesignFile patternV1beta1.PatternFile `json:"design_file"`
	// Meshery doesn't have the user id fields
	// but the remote provider is allowed to provide one
	UserID      *string              `json:"user_id"`
	Visibility  string               `json:"visibility"`
	CatalogData v1alpha1.CatalogData `json:"catalog_data,omitempty"`
}

// PatternFileRequestHandler will handle requests of both type GET and POST
// on the route /api/pattern
func (h *Handler) PatternFileRequestHandler(
	rw http.ResponseWriter,
	r *http.Request,
	prefObj *models.Preference,
	user *models.User,
	provider models.Provider,
) {
	if r.Method == http.MethodGet {
		h.GetMesheryPatternsHandler(rw, r, prefObj, user, provider)
		return
	}

	if r.Method == http.MethodPost {
		h.handlePatternPOST(rw, r, prefObj, user, provider)
		return
	}
}

// swagger:route POST /api/pattern PatternsAPI idPostPatternFile
// Handle POST requests for patterns
//
// Edit/update a meshery pattern
// responses:
//
//	200: mesheryPatternResponseWrapper
func (h *Handler) handlePatternPOST(
	rw http.ResponseWriter,
	r *http.Request,
	_ *models.Preference,
	user *models.User,
	provider models.Provider,
) {
	defer func() {
		_ = r.Body.Close()
	}()

	var err error

	userID := uuid.FromStringOrNil(user.ID)
	eventBuilder := events.NewEvent().FromUser(userID).FromSystem(*h.SystemID).WithCategory("pattern").WithAction(models.Create).
		ActedUpon(userID).WithSeverity(events.Informational).WithDescription("Save design ")

	requestPayload := &DesignPostPayload{}
	if err := json.NewDecoder(r.Body).Decode(&requestPayload); err != nil {
		h.logErrorParsingRequestBody(rw, provider, err, userID, eventBuilder)
	}

	token, err := provider.GetProviderToken(r)
	if err != nil {
		h.logErrorGettingUserToken(rw, provider, err, userID, eventBuilder)
		return
	}

	designFileBytes, err := encoding.Marshal(requestPayload.DesignFile)

	if err != nil {
		h.logErrorParsingRequestBody(rw, provider, err, userID, eventBuilder)
		return
	}

	designFile := string(designFileBytes)

	mesheryPatternRecord := models.MesheryPattern{
		ID:          requestPayload.ID,
		PatternFile: designFile,
		UserID:      requestPayload.UserID,
		Name:        requestPayload.Name,
		Visibility:  requestPayload.Visibility,
		CatalogData: requestPayload.CatalogData,
	}

	savedDesignByt, err := provider.SaveMesheryPattern(token, &mesheryPatternRecord)

	if err != nil {
		h.log.Error(ErrSavePattern(err))
		http.Error(rw, ErrSavePattern(err).Error(), http.StatusInternalServerError)

		event := eventBuilder.WithSeverity(events.Error).WithMetadata(map[string]interface{}{
			"error": ErrSavePattern(err),
		}).WithDescription(ErrSavePattern(err).Error()).Build()

		_ = provider.PersistEvent(event)
		go h.config.EventBroadcaster.Publish(userID, event)
		return
	}

	if requestPayload.DesignFile.Id != uuid.Nil {
		eventBuilder = eventBuilder.WithAction(models.Update)
	} else {
		eventBuilder = eventBuilder.WithAction(models.Create)
	}

	event := eventBuilder.WithDescription(fmt.Sprintf("Saved design '%s'", requestPayload.DesignFile.Name)).Build()
	_ = provider.PersistEvent(event)

	_, _ = rw.Write(savedDesignByt)

}

// Verifies and converts a pattern to design format if required.
// A pattern is required to be converted to design format iff,
// 1. pattern_file attribute is empty, and
// 2. The "type" (sourcetype/original content) is not Design. [is one of compose/helmchart/manifests]
func (h *Handler) VerifyAndConvertToDesign(
	ctx context.Context,
	mesheryPattern *models.MesheryPattern,
	provider models.Provider,
) error {
	// Only proceed if we need to convert a non-design pattern that doesn't have a pattern file yet
	if mesheryPattern.Type.Valid && mesheryPattern.Type.String != modelsCore.IacFileTypes.MESHERY_DESIGN && mesheryPattern.PatternFile == "" {
		token, _ := ctx.Value(models.TokenCtxKey).(string)

		sourceContent := mesheryPattern.SourceContent
		if len(mesheryPattern.SourceContent) == 0 {
			h.log.Info("Pattern file doesn't contain SourceContent, fetching from remote provider")
			sourceContent, err := provider.GetDesignSourceContent(token, mesheryPattern.ID.String())
			if err != nil {
				return ErrDesignSourceContent(err, "get ")
			}
			mesheryPattern.SourceContent = sourceContent
		}

		fileToImport := FileToImport{
			Data:     sourceContent,
			FileName: mesheryPattern.Name, // Use pattern name as filename, make sure extension is there
		}

		// This function requires a valid file extension in the filename to work.
		// Note: Assuming MesheryPattern is already sanitized and identified, we are again going through
		// sanitization and identification (which is a redundant step but it's a one off)
		design, _, err := ConvertFileToDesign(fileToImport, h.registryManager, h.log)
		if err != nil {
			return err
		}

		bytPattern, err := encoding.Marshal(design)
		if err != nil {
			return err
		}
		mesheryPattern.PatternFile = string(bytPattern)

		resp, err := provider.SaveMesheryPattern(token, mesheryPattern)
		if err != nil {
			return ErrSavePattern(err)
		}

		contentMesheryPatternSlice := make([]models.MesheryPattern, 0)
		if err := json.Unmarshal(resp, &contentMesheryPatternSlice); err != nil {
			return models.ErrUnmarshal(err, "pattern")
		}
	}
	return nil
}

// Commenting out unused function
// func unCompressOCIArtifactIntoDesign(artifact []byte) (*models.MesheryPattern, error) {

// 	// Assume design is in OCI Tarball Format
// 	tmpDir, err := oci.CreateTempOCIContentDir()
// 	if err != nil {
// 		return nil, ErrCreateDir(err, "OCI")
// 	}
// 	defer os.RemoveAll(tmpDir)

// 	tmpInputDesignFile := filepath.Join(tmpDir, "design.tar")
// 	file, err := os.Create(tmpInputDesignFile)
// 	if err != nil {
// 		return nil, ErrCreateFile(err, tmpInputDesignFile)
// 	}
// 	defer file.Close()

// 	reader := bytes.NewReader(artifact)
// 	if _, err := io.Copy(file, reader); err != nil {
// 		return nil, ErrWritingIntoFile(err, tmpInputDesignFile)
// 	}

// 	tmpOutputDesignFile := filepath.Join(tmpDir, "output")
// 	// Extract the tarball
// 	if err := oci.UnCompressOCIArtifact(tmpInputDesignFile, tmpOutputDesignFile); err != nil {
// 		return nil, ErrUnCompressOCIArtifact(err)
// 	}

// 	files, err := walker.WalkLocalDirectory(tmpOutputDesignFile)
// 	if err != nil {
// 		return nil, ErrWaklingLocalDirectory(err)
// 	}

// 	// TODO: Add support to merge multiple designs into one
// 	// Currently, assumes to save only the first design
// 	if len(files) == 0 {
// 		return nil, ErrEmptyOCIImage(fmt.Errorf("no design file detected in the imported OCI image"))
// 	}
// 	design := files[0]

// 	var patternFile pattern.PatternFile

// 	err = encoding.Unmarshal([]byte(design.Content), &patternFile)
// 	if err != nil {
// 		return nil, ErrDecodePattern(err)
// 	}
// 	mesheryPattern := &models.MesheryPattern{
// 		PatternFile: design.Content,
// 		Name:        design.Name,
// 	}

// 	return mesheryPattern, nil
// }

// Commenting out unused function
// func githubRepoDesignScan(
// 	owner,
// 	repo,
// 	path,
// 	branch,
// 	sourceType string,
// 	reg *meshmodel.RegistryManager,
// ) ([]models.MesheryPattern, error) {
// 	var mu sync.Mutex
// 	ghWalker := walker.NewGit()
// 	result := make([]models.MesheryPattern, 0)
// 	err := ghWalker.
// 		Owner(owner).
// 		Repo(repo).
// 		Branch(branch).
// 		Root(path).
// 		RegisterFileInterceptor(func(f walker.File) error {
// 			ext := filepath.Ext(f.Name)
// 			var k8sres string
// 			var err error
// 			k8sres = f.Content
// 			if ext == ".yml" || ext == ".yaml" {
// 				if sourceType == string(models.DockerCompose) {
// 					k8sres, err = kompose.Convert([]byte(f.Content))
// 					if err != nil {
// 						return ErrRemoteApplication(err)
// 					}
// 				}
// 				pattern, err := pCore.NewPatternFileFromK8sManifest(k8sres, "", false, reg)
// 				if err != nil {
// 					return err //always a meshkit error
// 				}

// 				patternByt, _ := encoding.Marshal(pattern)

// 				af := models.MesheryPattern{
// 					Name:        strings.TrimSuffix(f.Name, ext),
// 					PatternFile: string(patternByt),
// 					Location: map[string]interface{}{
// 						"type":   "github",
// 						"host":   fmt.Sprintf("github.com/%s/%s", owner, repo),
// 						"path":   f.Path,
// 						"branch": branch,
// 					},
// 					Type: sql.NullString{
// 						String: string(sourceType),
// 						Valid:  true,
// 					},
// 					SourceContent: []byte(f.Content),
// 				}

// 				mu.Lock()
// 				result = append(result, af)
// 				mu.Unlock()
// 			}

// 			return nil
// 		}).
// 		Walk()

// 	return result, ErrRemoteApplication(err)
// }

// Commenting out unused function
// Always returns a meshery pattern slice of length 1 otherwise an error is returned
// func genericHTTPDesignFile(fileURL, patternName, sourceType string, reg *meshmodel.RegistryManager, log logger.Handler) ([]models.MesheryPattern, error) {
// 	resp, err := http.Get(fileURL)
// 	if err != nil {
// 		return nil, ErrRemoteApplication(err)
// 	}
// 	if resp.StatusCode != http.StatusOK {
// 		return nil, ErrRemoteApplication(fmt.Errorf("file not found"))
// 	}

// 	defer models.SafeClose(resp.Body, log)

// 	body, err := io.ReadAll(resp.Body)
// 	if err != nil {
// 		return nil, ErrRemoteApplication(err)
// 	}

// 	res := string(body)

// 	if sourceType == string(models.DockerCompose) {
// 		res, err = kompose.Convert(body)
// 		if err != nil {
// 			return nil, ErrRemoteApplication(err)
// 		}
// 	}

// 	var pattern pattern.PatternFile
// 	if sourceType == string(models.DockerCompose) || sourceType == string(models.K8sManifest) {
// 		var err error
// 		pattern, err = pCore.NewPatternFileFromK8sManifest(res, "", false, reg)
// 		if err != nil {
// 			return nil, err //This error is already a meshkit error
// 		}
// 	} else {
// 		err := encoding.Unmarshal([]byte(res), &pattern)
// 		if err != nil {
// 			return nil, ErrDecodePattern(err)
// 		}
// 	}

// 	if patternName != "" {
// 		pattern.Name = patternName
// 	}

// 	patternByt, _ := encoding.Marshal(pattern)

// 	url := strings.Split(fileURL, "/")
// 	af := models.MesheryPattern{
// 		Name:        url[len(url)-1],
// 		PatternFile: string(patternByt),
// 		Location: map[string]interface{}{
// 			"type":   "http",
// 			"host":   fileURL,
// 			"path":   "",
// 			"branch": "",
// 		},
// 		Type: sql.NullString{
// 			String: string(sourceType),
// 			Valid:  true,
// 		},
// 		SourceContent: body,
// 	}
// 	return []models.MesheryPattern{af}, nil
// }

// swagger:route GET /api/pattern PatternsAPI idGetPatternFiles
// Handle GET request for patterns
//
// Returns the list of all the patterns saved by the current user
// This will return all the patterns with their details
//
// ```?order={field}``` orders on the passed field
//
// ```?search=<design name>``` A string matching is done on the specified design name
//
// ```?page={page-number}``` Default page number is 1
//
// ```?pagesize={pagesize}``` Default pagesize is 10
//
// ```?visibility={[visibility]}``` Default visibility is public + private; Mulitple visibility filters can be passed as an array
// Eg: ```?visibility=["public", "published"]``` will return public and published designs
//
// ```?metrics``` Returns metrics like deployment/share/clone/view/download count for desings, default is false,
//
// / ```?populate``` Add the design content to the response like pattern_file return design file content
//
//	200: mesheryPatternsResponseWrapper
func (h *Handler) GetMesheryPatternsHandler(
	rw http.ResponseWriter,
	r *http.Request,
	_ *models.Preference,
	_ *models.User,
	provider models.Provider,
) {
	q := r.URL.Query()
	tokenString := r.Context().Value(models.TokenCtxKey).(string)
	updateAfter := q.Get("updated_after")
	includeMetrics := q.Get("metrics")
	err := r.ParseForm() // necessary to get r.Form["visibility"], i.e, ?visibility=public&visbility=private
	if err != nil {
		h.log.Error(ErrFetchPattern(err))
		http.Error(rw, ErrFetchPattern(err).Error(), http.StatusInternalServerError)
		return
	}
	filter := struct {
		Visibility []string `json:"visibility"`
	}{}

	visibility := q.Get("visibility")
	populate := q["populate"]
	if visibility != "" {
		err := json.Unmarshal([]byte(visibility), &filter.Visibility)
		if err != nil {
			h.log.Error(ErrFetchPattern(err))
			http.Error(rw, ErrFetchPattern(err).Error(), http.StatusInternalServerError)
			return
		}
	}

	resp, err := provider.GetMesheryPatterns(tokenString, q.Get("page"), q.Get("pagesize"), q.Get("search"), q.Get("order"), updateAfter, filter.Visibility, includeMetrics, populate)

	if err != nil {
		h.log.Error(ErrFetchPattern(err))
		http.Error(rw, ErrFetchPattern(err).Error(), http.StatusInternalServerError)
		return
	}

	// mc := NewContentModifier(token, provider, prefObj, user.UserID)
	// //acts like a middleware, modifying the bytes lazily just before sending them back
	// err = mc.AddMetadataForPatterns(r.Context(), &resp)
	// if err != nil {
	// 	fmt.Println("Could not add metadata about pattern's current support ", err.Error())
	// }
	rw.Header().Set("Content-Type", "application/json")
	fmt.Fprint(rw, string(resp))
}

// swagger:route GET /api/pattern/catalog PatternsAPI idGetCatalogMesheryPatternsHandler
// Handle GET request for catalog patterns
//
// # Patterns can be further filtered through query parameter
//
// ```?order={field}``` orders on the passed field
//
// ```?page={page-number}``` Default page number is 0
//
// ```?pagesize={pagesize}``` Default pagesize is 10.
//
// ```?search={patternname}``` If search is non empty then a greedy search is performed
//
// ```?metrics``` Returns metrics like deployment/share/clone/view/download count for designs, default false,
//
// ```?class={class}``` Filters patterns based on class
//
// ```?technology={technology}``` Filters patterns based on technology
//
// ```?type={type}``` Filters patterns based on type
//
// ```?orgID={orgID}``` Filters patterns based on organization ID
//
// ```?workspaceID={workspaceID}``` Filter patterns based on workspace ID
//
// ```?userid={userid}``` Filters patterns based on user ID
//
// responses:
//
// 200: mesheryPatternsResponseWrapper
func (h *Handler) GetCatalogMesheryPatternsHandler(
	rw http.ResponseWriter,
	r *http.Request,
	_ *models.Preference,
	_ *models.User,
	provider models.Provider,
) {
	q := r.URL.Query()
	tokenString := r.Context().Value(models.TokenCtxKey).(string)

	resp, err := provider.GetCatalogMesheryPatterns(tokenString, q.Get("page"), q.Get("pagesize"), q.Get("search"), q.Get("order"), q.Get("metrics"), q["populate"], q["class"], q["technology"], q["type"], q["orgID"], q["workspaceID"], q["userid"])
	if err != nil {
		h.log.Error(ErrFetchPattern(err))
		http.Error(rw, ErrFetchPattern(err).Error(), http.StatusInternalServerError)
		return
	}

	rw.Header().Set("Content-Type", "application/json")
	fmt.Fprint(rw, string(resp))
}

// swagger:route DELETE /api/pattern/{id} PatternsAPI idDeleteMesheryPattern
// Handle Delete for a Meshery Pattern
//
// Deletes a meshery pattern with ID: id
// responses:
//
//	200: noContentWrapper
//
// DeleteMesheryPatternHandler deletes a pattern with the given id
func (h *Handler) DeleteMesheryPatternHandler(
	rw http.ResponseWriter,
	r *http.Request,
	_ *models.Preference,
	user *models.User,
	provider models.Provider,
) {
	patternID := mux.Vars(r)["id"]
	userID := uuid.FromStringOrNil(user.ID)
	eventBuilder := events.NewEvent().FromUser(userID).FromSystem(*h.SystemID).WithCategory("pattern").WithAction("delete").ActedUpon(uuid.FromStringOrNil(patternID))

	mesheryPattern := models.MesheryPattern{}

	resp, err := provider.DeleteMesheryPattern(r, patternID)
	if err != nil {
		errPatternDelete := ErrDeletePattern(err)

		h.log.Error(errPatternDelete)
		http.Error(rw, errPatternDelete.Error(), http.StatusInternalServerError)
		event := eventBuilder.WithSeverity(events.Error).WithMetadata(map[string]interface{}{
			"error": errPatternDelete,
		}).WithDescription("Error deleting pattern.").Build()
		http.Error(rw, errPatternDelete.Error(), http.StatusInternalServerError)
		_ = provider.PersistEvent(event)
		go h.config.EventBroadcaster.Publish(userID, event)
		return
	}

	_ = json.Unmarshal(resp, &mesheryPattern)
	event := eventBuilder.WithSeverity(events.Informational).WithDescription(fmt.Sprintf("Pattern %s deleted.", mesheryPattern.Name)).Build()
	_ = provider.PersistEvent(event)
	go h.config.EventBroadcaster.Publish(userID, event)
	go h.config.PatternChannel.Publish(uuid.FromStringOrNil(user.ID), struct{}{})

	rw.Header().Set("Content-Type", "application/json")
	fmt.Fprint(rw, string(resp))
}

// swagger:route GET /api/pattern/download/{id} PatternsAPI idGetMesheryPattern
// Handle GET request for Meshery Pattern with the given id
//
// ?oci={true|false} - If true, returns the pattern in OCI Artifact format
// ?export={Kubernetes Manifest} - exports the pattern file in the specified design format
// ?pkg={true|false} - If true, returns the artifact hub pkg and pattern file in zip file. If "oci" is true, "pkg" is ignored and the export always contains the artifact hub pkg.
//
// Get the pattern with the given id
// responses:
//  200:

// GetMesheryPatternHandler returns the pattern file with the given id

func (h *Handler) DownloadMesheryPatternHandler(
	rw http.ResponseWriter,
	r *http.Request,
	_ *models.Preference,
	user *models.User,
	provider models.Provider,
) {
	var formatConverter converter.ConvertFormat
	userID := uuid.FromStringOrNil(user.ID)
	eventBuilder := events.NewEvent().FromUser(userID).FromSystem(*h.SystemID).WithCategory("pattern").WithAction("download").ActedUpon(userID).WithSeverity(events.Informational)
<<<<<<< HEAD
=======
	const HELM_CHART string = "Helm Chart"
>>>>>>> 64e50f02
	exportFormat := r.URL.Query().Get("export")
	h.log.Debug(fmt.Sprintf("Export format received: '%s'", exportFormat))

	if exportFormat != "" {
		var errConvert error

		h.log.Debug(fmt.Sprintf("Attempting to create converter for format: '%s'", exportFormat))
		//h.log.Debug(fmt.Sprintf("Available formats - K8sManifest: '%s', HelmChart: '%s'",
		//	converter.K8sManifest, converter.HelmChart))

		formatConverter, errConvert = converter.NewFormatConverter(converter.DesignFormat(exportFormat))
		if errConvert != nil {
			h.log.Warn(errConvert)
			err := ErrExportPatternInFormat(errConvert, exportFormat, "")
			h.log.Error(err)
			http.Error(rw, err.Error(), http.StatusBadRequest)
			return
		}
		h.log.Debug(fmt.Sprintf("Successfully created converter for format: '%s'", exportFormat))
	}

	patternID := mux.Vars(r)["id"]
	ociFormat, _ := strconv.ParseBool(r.URL.Query().Get("oci"))
	ahpkg, _ := strconv.ParseBool(r.URL.Query().Get("pkg"))

	resp, err := provider.GetMesheryPattern(r, patternID, "false")
	if err != nil {
		h.log.Error(ErrGetPattern(err))
		http.Error(rw, ErrGetPattern(err).Error(), http.StatusNotFound)
		event := eventBuilder.WithSeverity(events.Error).WithMetadata(map[string]interface{}{
			"error": ErrGetPattern(err),
		}).WithDescription(fmt.Sprintf("Failed to fetch design file for ID: %s.", patternID)).Build()
		_ = provider.PersistEvent(event)
		go h.config.EventBroadcaster.Publish(userID, event)

		return
	}
	pattern := &models.MesheryPattern{}
	err = json.Unmarshal(resp, &pattern)
	if err != nil {
		obj := "download pattern"
		h.log.Error(models.ErrUnmarshal(err, obj))
		http.Error(rw, models.ErrUnmarshal(err, obj).Error(), http.StatusInternalServerError)
		event := eventBuilder.WithSeverity(events.Error).WithMetadata(map[string]interface{}{
			"error": models.ErrUnmarshal(err, obj),
		}).WithDescription(fmt.Sprintf("Failed to unmarshal design file for ID: %s.", patternID)).Build()
		_ = provider.PersistEvent(event)
		go h.config.EventBroadcaster.Publish(userID, event)

		return
	}

	err = h.VerifyAndConvertToDesign(r.Context(), pattern, provider)
	if err != nil {
		event := events.NewEvent().ActedUpon(*pattern.ID).FromSystem(*h.SystemID).FromUser(userID).WithCategory("pattern").WithAction("convert").WithDescription(fmt.Sprintf("The \"%s\" is not in the design format, failed to convert and persist the original source content from \"%s\" to design file format", pattern.Name, pattern.Type.String)).WithMetadata(map[string]interface{}{"error": err}).Build()
		_ = provider.PersistEvent(event)
		go h.config.EventBroadcaster.Publish(userID, event)
		h.log.Error(err)
		http.Error(rw, err.Error(), http.StatusInternalServerError)
		return
	}

	// v1beta1
	isOldFormat, err := patternutils.IsDesignInAlpha2Format(pattern.PatternFile)
	if err != nil {
		err = ErrPatternFile(err)
		event := events.NewEvent().ActedUpon(*pattern.ID).FromSystem(*h.SystemID).FromUser(userID).WithCategory("pattern").WithAction("download").WithDescription(fmt.Sprintf("Failed to parse design \"%s\".", pattern.Name)).WithMetadata(map[string]interface{}{"error": err, "id": pattern.ID}).Build()
		_ = provider.PersistEvent(event)
		go h.config.EventBroadcaster.Publish(userID, event)
		h.log.Error(err)
		http.Error(rw, err.Error(), http.StatusInternalServerError)
		return
	}

	if isOldFormat {

		eventBuilder := events.NewEvent().ActedUpon(*pattern.ID).FromSystem(*h.SystemID).FromUser(userID).WithCategory("pattern").WithAction("convert")
		_, patternFileStr, err := h.convertV1alpha2ToV1beta1(pattern, eventBuilder)
		event := eventBuilder.Build()
		_ = provider.PersistEvent(event)
		go h.config.EventBroadcaster.Publish(userID, event)
		if err != nil {
			h.log.Error(err)
			http.Error(rw, err.Error(), http.StatusInternalServerError)
			return
		}

		pattern.PatternFile = patternFileStr
	}

	if formatConverter != nil {
		patternFile, err := formatConverter.Convert(pattern.PatternFile)
		if err != nil {
			err = ErrExportPatternInFormat(err, exportFormat, pattern.Name)
			h.log.Error(err)
			http.Error(rw, err.Error(), http.StatusInternalServerError)
			return
		}
<<<<<<< HEAD
		if exportFormat == modelsCore.IacFileTypes.HELM_CHART {
=======
		if exportFormat == HELM_CHART {
>>>>>>> 64e50f02
			rw.Header().Set("Content-Type", "application/gzip")
			rw.Header().Add("Content-Disposition", fmt.Sprintf("attachment;filename=%s.tgz", pattern.Name))
		} else {
			rw.Header().Set("Content-Type", "application/yaml")
			rw.Header().Add("Content-Disposition", fmt.Sprintf("attachment;filename=%s.yml", pattern.Name))
		}
		_, err = fmt.Fprint(rw, patternFile)
		if err != nil {
			err = ErrWriteResponse(err)
			h.log.Error(err)
			http.Error(rw, _errors.Wrapf(err, "failed to export design \"%s\" in %s format", pattern.Name, exportFormat).Error(), http.StatusInternalServerError)
			return
		}
		return
	}

	if ociFormat {
		tmpDir, err := oci.CreateTempOCIContentDir()
		if err != nil {
			h.log.Error(ErrCreateDir(err, "OCI"))
			http.Error(rw, ErrCreateDir(err, "OCI").Error(), http.StatusInternalServerError)

			event := eventBuilder.WithSeverity(events.Error).WithMetadata(map[string]interface{}{
				"error": ErrCreateDir(err, "OCI"),
			}).WithDescription("Error creating tmp directory under ~/.meshery/content/").Build()
			_ = provider.PersistEvent(event)
			go h.config.EventBroadcaster.Publish(userID, event)

			return
		}
		defer os.RemoveAll(tmpDir)

		tmpDesignFile := filepath.Join(tmpDir, "design.yml")
		file, err := os.Create(tmpDesignFile)
		if err != nil {
			h.log.Error(ErrCreateFile(err, tmpDesignFile))
			http.Error(rw, ErrCreateFile(err, tmpDesignFile).Error(), http.StatusInternalServerError)
			event := eventBuilder.WithSeverity(events.Error).WithMetadata(map[string]interface{}{
				"error": ErrCreateFile(err, tmpDesignFile),
			}).WithDescription(fmt.Sprintf("Error creating tmp file %s", tmpDesignFile)).Build()
			_ = provider.PersistEvent(event)
			go h.config.EventBroadcaster.Publish(userID, event)

			return
		}
		defer file.Close()

		var design patternV1beta1.PatternFile

		err = encoding.Unmarshal([]byte(pattern.PatternFile), &design)

		if err != nil {

			err = ErrEncodePattern(err)
			h.log.Error(err)
			http.Error(rw, fmt.Sprintf("Failed to export design \"%s\" as OCI image.", pattern.Name), http.StatusInternalServerError)
			event := eventBuilder.WithSeverity(events.Error).WithMetadata(map[string]interface{}{
				"error": err,
			}).WithDescription(fmt.Sprintf("Failed to export design \"%s\" as OCI image.", pattern.Name)).Build()
			_ = provider.PersistEvent(event)
			go h.config.EventBroadcaster.Publish(userID, event)

			return
		}

		ymlDesign, err := yaml.Marshal(design)

		if err != nil {
			err = ErrEncodePattern(err)
			h.log.Error(err)
			http.Error(rw, fmt.Sprintf("Failed to export design \"%s\" as OCI image.", pattern.Name), http.StatusInternalServerError)
			event := eventBuilder.WithSeverity(events.Error).WithMetadata(map[string]interface{}{
				"error": err,
			}).WithDescription(fmt.Sprintf("Failed to export design \"%s\" as OCI image.", pattern.Name)).Build()
			_ = provider.PersistEvent(event)
			go h.config.EventBroadcaster.Publish(userID, event)

			return
		}

		if _, err := file.Write(ymlDesign); err != nil {
			h.log.Error(ErrWritingIntoFile(err, tmpDesignFile))
			http.Error(rw, ErrWritingIntoFile(err, tmpDesignFile).Error(), http.StatusInternalServerError)
			event := eventBuilder.WithSeverity(events.Error).WithMetadata(map[string]interface{}{
				"error": ErrWritingIntoFile(err, tmpDesignFile),
			}).WithDescription(fmt.Sprintf("Error writing into tmp design file %s at %s", pattern.Name, tmpDesignFile)).Build()
			_ = provider.PersistEvent(event)
			go h.config.EventBroadcaster.Publish(userID, event)

			return
		}

		artifactHubPkgFilePath := filepath.Join(tmpDir, "artifacthub-pkg.yml")
		artifactHubPkgFile, err := os.Create(artifactHubPkgFilePath)
		if err != nil {
			h.log.Error(ErrCreateFile(err, "artifacthub-pkg.yml"))
			eb := *eventBuilder
			event := eb.WithSeverity(events.Error).WithDescription(fmt.Sprintf("Unable to create artifacthub pkg for the design \"%s\"", pattern.Name)).WithMetadata(map[string]interface{}{"error": err}).Build()
			_ = provider.PersistEvent(event)
			go h.config.EventBroadcaster.Publish(userID, event)
		}

		data, err := createArtifactHubPkg(pattern, strings.Trim(fmt.Sprintf("%s %s", user.FirstName, user.LastName), " "))
		if err != nil {
			h.log.Error(err)
			eb := *eventBuilder
			event := eb.WithSeverity(events.Error).WithDescription(fmt.Sprintf("Unable to create artifacthub pkg for the design \"%s\"", pattern.Name)).WithMetadata(map[string]interface{}{"error": err}).Build()
			_ = provider.PersistEvent(event)
			go h.config.EventBroadcaster.Publish(userID, event)
		}

		_, err = artifactHubPkgFile.Write(data)
		if err != nil {
			err = ErrWritingIntoFile(err, "artifacthub-pkg.yml")
			h.log.Error(err)
			eb := *eventBuilder
			event := eb.WithSeverity(events.Error).WithDescription(fmt.Sprintf("Unable to create artifacthub pkg for the design \"%s\"", pattern.Name)).WithMetadata(map[string]interface{}{"error": err}).Build()
			_ = provider.PersistEvent(event)
			go h.config.EventBroadcaster.Publish(userID, event)
		}

		ociImg, err := oci.BuildImage(tmpDir)
		if err != nil {
			h.log.Error(ErrBuildOCIImg(err))
			http.Error(rw, ErrBuildOCIImg(err).Error(), http.StatusInternalServerError)
			event := eventBuilder.WithSeverity(events.Error).WithMetadata(map[string]interface{}{
				"error": ErrBuildOCIImg(err),
			}).WithDescription(fmt.Sprintf("Error building OCI Image from contents at %s", tmpDesignFile)).Build()
			_ = provider.PersistEvent(event)
			go h.config.EventBroadcaster.Publish(userID, event)

			return
		}

		digest, err := ociImg.Digest()
		if err != nil {
			h.log.Error(ErrBuildOCIImg(err))
			http.Error(rw, ErrBuildOCIImg(err).Error(), http.StatusInternalServerError)
			event := eventBuilder.WithSeverity(events.Error).WithMetadata(map[string]interface{}{
				"error": ErrBuildOCIImg(err),
			}).WithDescription(fmt.Sprintf("Error getting image digest for %s", tmpDesignFile)).Build()
			_ = provider.PersistEvent(event)
			go h.config.EventBroadcaster.Publish(userID, event)

			return
		}

		size, err := ociImg.Size()
		if err != nil {
			h.log.Error(ErrBuildOCIImg(err))
			http.Error(rw, ErrBuildOCIImg(err).Error(), http.StatusInternalServerError)
			event := eventBuilder.WithSeverity(events.Error).WithMetadata(map[string]interface{}{
				"error": ErrBuildOCIImg(err),
			}).WithDescription(fmt.Sprintf("Error getting calculating image size for %s", tmpDesignFile)).Build()
			_ = provider.PersistEvent(event)
			go h.config.EventBroadcaster.Publish(userID, event)

			return
		}

		h.log.Info(fmt.Sprintf("OCI Image built. Digest: %v, Size: %v", digest, size))

		eventBuilder.WithSeverity(events.Informational).WithDescription(fmt.Sprintf("OCI Image built. Digest: %v, Size: %v", digest, size))
		event := eventBuilder.Build()
		go h.config.EventBroadcaster.Publish(userID, event)
		_ = provider.PersistEvent(event)

		pretifiedName := strings.ToLower(strings.Replace(pattern.Name, " ", "", -1)) // ensures that tag validation passes
		tmpOCITarFilePath := filepath.Join(tmpDir, pretifiedName+".tar")
		err = oci.SaveOCIArtifact(ociImg, tmpOCITarFilePath, pretifiedName)
		if err != nil {
			h.log.Error(ErrSaveOCIArtifact(err))
			http.Error(rw, ErrSaveOCIArtifact(err).Error(), http.StatusInternalServerError)
			event := eventBuilder.WithSeverity(events.Error).WithMetadata(map[string]interface{}{
				"error": ErrSaveOCIArtifact(err),
			}).WithDescription(fmt.Sprintf("Failed to save OCI Artifact %s temporarily", tmpOCITarFilePath)).Build()
			_ = provider.PersistEvent(event)
			go h.config.EventBroadcaster.Publish(userID, event)

			return
		}

		file, err = os.OpenFile(tmpOCITarFilePath, os.O_RDONLY, 0444)
		if err != nil {
			h.log.Error(ErrOpenFile(tmpOCITarFilePath))
			http.Error(rw, ErrOpenFile(tmpOCITarFilePath).Error(), http.StatusInternalServerError)
			event := eventBuilder.WithSeverity(events.Error).WithMetadata(map[string]interface{}{
				"error": ErrOpenFile(tmpOCITarFilePath),
			}).WithDescription(fmt.Sprintf("Failed to read contents of OCI Artifact %s", tmpOCITarFilePath)).Build()
			_ = provider.PersistEvent(event)
			go h.config.EventBroadcaster.Publish(userID, event)

			return
		}
		content, err := io.ReadAll(file)
		if err != nil {
			h.log.Error(ErrIOReader(err))
			http.Error(rw, ErrIOReader(err).Error(), http.StatusInternalServerError)
			event := eventBuilder.WithSeverity(events.Error).WithMetadata(map[string]interface{}{
				"error": ErrIOReader(err),
			}).WithDescription(fmt.Sprintf("Failed to read contents of OCI artifact %s", tmpOCITarFilePath)).Build()
			_ = provider.PersistEvent(event)
			go h.config.EventBroadcaster.Publish(userID, event)

			return
		}

		h.log.Info("OCI Artifact saved at: ", tmpOCITarFilePath)

		eventBuilder.WithSeverity(events.Informational).WithDescription(fmt.Sprintf("OCI Artifact temporarily saved at: %s", tmpOCITarFilePath))
		event = eventBuilder.Build()
		go h.config.EventBroadcaster.Publish(userID, event)
		_ = provider.PersistEvent(event)

		rw.Header().Set("Content-Type", "application/tar")
		rw.Header().Add("Content-Disposition", fmt.Sprintf("attachment;filename=%s.tar", pattern.Name))

		reader := bytes.NewReader(content)
		if _, err := io.Copy(rw, reader); err != nil {
			http.Error(rw, ErrIOReader(err).Error(), http.StatusInternalServerError)
			event := eventBuilder.WithSeverity(events.Error).WithMetadata(map[string]interface{}{
				"error": ErrIOReader(err),
			}).WithDescription("Failed to save contents of OCI Artifact at requested path").Build()
			_ = provider.PersistEvent(event)
			go h.config.EventBroadcaster.Publish(userID, event)

			return
		}
		return
	}

	if ahpkg {
		rw.Header().Set("Content-Type", "application/zip")
		rw.Header().Add("Content-Disposition", fmt.Sprintf("attachment;filename=%s.zip", pattern.Name))

		tarWriter := utils.NewTarWriter()
		data, _ := createArtifactHubPkg(pattern, strings.Trim(fmt.Sprintf("%s %s", user.FirstName, user.LastName), " "))
		err = tarWriter.Compress("artifacthub-pkg.yml", data)
		if err != nil {
			h.log.Error(err)
			eb := *eventBuilder
			event := eb.WithSeverity(events.Error).WithDescription(fmt.Sprintf("Unable to create artifacthub pkg for the design \"%s\"", pattern.Name)).WithMetadata(map[string]interface{}{"error": err}).Build()
			_ = provider.PersistEvent(event)
			go h.config.EventBroadcaster.Publish(userID, event)
		}
		ymlDesign, err := yaml.Marshal(pattern.PatternFile)
		if err != nil {
			err = ErrEncodePattern(err)
			h.log.Error(err)
			http.Error(rw, fmt.Sprintf("Failed to export design \"%s\" as OCI image.", pattern.Name), http.StatusInternalServerError)
			event := eventBuilder.WithSeverity(events.Error).WithMetadata(map[string]interface{}{
				"error": err,
			}).WithDescription(fmt.Sprintf("Failed to export design \"%s\" as OCI image.", pattern.Name)).Build()
			_ = provider.PersistEvent(event)
			go h.config.EventBroadcaster.Publish(userID, event)

			return
		}
		err = tarWriter.Compress(pattern.Name+".yml", ymlDesign)
		if err != nil {
			h.log.Error(err)
			eb := *eventBuilder
			event := eb.WithSeverity(events.Error).WithDescription(fmt.Sprintf("Unable to compress design \"%s\" and artifacthub pkg.", pattern.Name)).WithMetadata(map[string]interface{}{"error": err}).Build()
			_ = provider.PersistEvent(event)
			go h.config.EventBroadcaster.Publish(userID, event)
			http.Error(rw, err.Error(), http.StatusInternalServerError)
			tarWriter.Close()
			return
		}

		tarWriter.Close()

		_, err = io.Copy(rw, tarWriter.Buffer)
		if err != nil {
			http.Error(rw, err.Error(), http.StatusInternalServerError)
			return
		}
	}

	yamlBytes, err := encoding.ToYaml([]byte(pattern.PatternFile))
	if err != nil {
		err = ErrParsePattern(err)
		h.log.Error(err)
		http.Error(rw, err.Error(), http.StatusInternalServerError)
		return
	}

	rw.Header().Set("Content-Type", "application/yaml")
	rw.Header().Add("Content-Disposition", fmt.Sprintf("attachment;filename=%s.yml", pattern.Name))

	_, err = rw.Write(yamlBytes)
	if err != nil {
		err = ErrEncodePattern(err)
		h.log.Error(err)
		http.Error(rw, err.Error(), http.StatusInternalServerError)
		return
	}
}

// swagger:route POST /api/pattern/clone/{id} PatternsAPI idCloneMesheryPattern
// Handle Clone for a Meshery Pattern
//
// Creates a local copy of a published pattern with id: id
// responses:
//
//	200 : noContentWrapper
//
// CloneMesheryPatternHandler clones a pattern with the given id
func (h *Handler) CloneMesheryPatternHandler(
	rw http.ResponseWriter,
	r *http.Request,
	_ *models.Preference,
	user *models.User,
	provider models.Provider,
) {
	patternID := mux.Vars(r)["id"]
	patternUUID := uuid.FromStringOrNil(patternID)

	userID := uuid.FromStringOrNil(user.ID)
	token, _ := r.Context().Value(models.TokenCtxKey).(string)

	eventBuilder := events.NewEvent().FromUser(userID).FromSystem(*h.SystemID).WithCategory("pattern").WithAction("clone").ActedUpon(patternUUID).WithSeverity(events.Informational)

	var parsedBody *models.MesheryClonePatternRequestBody
	if err := json.NewDecoder(r.Body).Decode(&parsedBody); err != nil || patternID == "" {
		h.log.Error(ErrRequestBody(err))
		http.Error(rw, ErrRequestBody(err).Error(), http.StatusBadRequest)
		return
	}

	defer func() {
		_ = r.Body.Close()
	}()

	mesheryPatternByt, err := provider.GetMesheryPattern(r, patternID, "false")
	if err != nil {
		h.log.Error(ErrGetPattern(err))
		http.Error(rw, ErrGetPattern(err).Error(), http.StatusNotFound)
		event := eventBuilder.WithSeverity(events.Error).WithMetadata(map[string]interface{}{
			"error": ErrGetPattern(err),
		}).WithDescription(fmt.Sprintf("Failed to fetch meshery pattern \"%s\" with id: %s.", parsedBody.Name, patternID)).Build()
		_ = provider.PersistEvent(event)
		go h.config.EventBroadcaster.Publish(userID, event)

		return
	}

	pattern := &models.MesheryPattern{}
	err = json.Unmarshal(mesheryPatternByt, &pattern)
	if err != nil {
		obj := "pattern: " + patternID
		h.log.Error(models.ErrUnmarshal(err, obj))
		http.Error(rw, models.ErrUnmarshal(err, obj).Error(), http.StatusInternalServerError)
		event := eventBuilder.WithSeverity(events.Error).WithMetadata(map[string]interface{}{
			"error": models.ErrUnmarshal(err, obj),
		}).WithDescription(fmt.Sprintf("Failed to fetch meshery pattern \"%s\" with ID: %s.", parsedBody.Name, patternID)).Build()
		_ = provider.PersistEvent(event)
		go h.config.EventBroadcaster.Publish(userID, event)

		return
	}

	isOldFormat, err := patternutils.IsDesignInAlpha2Format(pattern.PatternFile)
	if err != nil {
		err = ErrPatternFile(err)
		event := events.NewEvent().ActedUpon(*pattern.ID).FromSystem(*h.SystemID).FromUser(userID).WithDescription(fmt.Sprintf("Failed to parse design \"%s\".", pattern.Name)).WithMetadata(map[string]interface{}{"error": err, "id": patternID}).Build()
		_ = provider.PersistEvent(event)
		go h.config.EventBroadcaster.Publish(userID, event)
		h.log.Error(err)
		http.Error(rw, err.Error(), http.StatusInternalServerError)
		return
	}

	if isOldFormat {
		eventBuilder := events.NewEvent().ActedUpon(*pattern.ID).FromSystem(*h.SystemID).FromUser(userID).WithCategory("pattern").WithAction("convert")
		_, patternFileStr, err := h.convertV1alpha2ToV1beta1(pattern, eventBuilder)
		event := eventBuilder.Build()
		_ = provider.PersistEvent(event)
		go h.config.EventBroadcaster.Publish(userID, event)
		if err != nil {
			h.log.Error(err)
			http.Error(rw, err.Error(), http.StatusInternalServerError)
			return
		}
		pattern.PatternFile = patternFileStr
		_, err = provider.SaveMesheryPattern(token, pattern)
		if err != nil {
			h.log.Error(ErrSavePattern(err))
			http.Error(rw, ErrSavePattern(err).Error(), http.StatusInternalServerError)

			event := eventBuilder.WithSeverity(events.Error).WithMetadata(map[string]interface{}{
				"error": ErrSavePattern(_errors.Wrapf(err, "failed to persist converted v1beta1 design file \"%s\" with id: %s", parsedBody.Name, patternID)),
			}).WithDescription(ErrSavePattern(err).Error()).Build()

			_ = provider.PersistEvent(event)
			go h.config.EventBroadcaster.Publish(userID, event)
			return
		}
	}

	resp, err := provider.CloneMesheryPattern(r, patternID, parsedBody)
	if err != nil {
		h.log.Error(ErrClonePattern(err))
		http.Error(rw, ErrClonePattern(err).Error(), http.StatusInternalServerError)
		return
	}
	go h.config.PatternChannel.Publish(uuid.FromStringOrNil(user.ID), struct{}{})
	rw.Header().Set("Content-Type", "application/json")
	_, err = fmt.Fprint(rw, string(resp))
	if err != nil {
		err = ErrWriteResponse(err)
		h.log.Error(err)
		http.Error(rw, _errors.Wrapf(err, "failed to clone design \"%s\"", pattern.Name).Error(), http.StatusInternalServerError)
		return
	}
}

// swagger:route POST /api/pattern/catalog/publish PatternsAPI idPublishCatalogPatternHandler
// Handle Publish for a Meshery Pattern
//
// Publishes pattern to Meshery Catalog by setting visibility to published and setting catalog data
// responses:
//
//	202: noContentWrapper
//
// PublishCatalogPatternHandler sets visibility of pattern with given id as published
func (h *Handler) PublishCatalogPatternHandler(
	rw http.ResponseWriter,
	r *http.Request,
	_ *models.Preference,
	user *models.User,
	provider models.Provider,
) {
	defer func() {
		_ = r.Body.Close()
	}()

	userID := uuid.FromStringOrNil(user.ID)
	eventBuilder := events.NewEvent().
		FromUser(userID).
		FromSystem(*h.SystemID).
		WithCategory("pattern").
		WithAction("publish").
		ActedUpon(userID)

	var parsedBody *models.MesheryCatalogPatternRequestBody
	if err := json.NewDecoder(r.Body).Decode(&parsedBody); err != nil {
		h.log.Error(ErrRequestBody(err))
		e := eventBuilder.WithSeverity(events.Error).
			WithMetadata(map[string]interface{}{
				"error": ErrRequestBody(err),
			}).
			WithDescription("Error parsing design payload.").Build()
		_ = provider.PersistEvent(e)
		go h.config.EventBroadcaster.Publish(userID, e)
		http.Error(rw, ErrRequestBody(err).Error(), http.StatusBadRequest)
		return
	}
	resp, err := provider.PublishCatalogPattern(r, parsedBody)
	if err != nil {
		h.log.Error(ErrPublishCatalogPattern(err))
		e := eventBuilder.WithSeverity(events.Error).
			WithMetadata(map[string]interface{}{
				"error": ErrPublishCatalogPattern(err),
			}).
			WithDescription("Error publishing design.").Build()
		_ = provider.PersistEvent(e)
		go h.config.EventBroadcaster.Publish(userID, e)
		http.Error(rw, ErrPublishCatalogPattern(err).Error(), http.StatusInternalServerError)
		return
	}

	var respBody *models.CatalogRequest
	err = json.Unmarshal(resp, &respBody)
	if err != nil {
		h.log.Error(ErrPublishCatalogPattern(err))
		e := eventBuilder.WithSeverity(events.Error).WithMetadata(map[string]interface{}{
			"error": ErrPublishCatalogPattern(err),
		}).WithDescription("Error parsing response.").Build()
		_ = provider.PersistEvent(e)
		go h.config.EventBroadcaster.Publish(userID, e)
		http.Error(rw, ErrPublishCatalogPattern(err).Error(), http.StatusInternalServerError)
	}

	e := eventBuilder.WithSeverity(events.Informational).ActedUpon(parsedBody.ID).WithDescription(fmt.Sprintf("Request to publish '%s' design submitted with status: %s", respBody.ContentName, respBody.Status)).Build()
	_ = provider.PersistEvent(e)
	go h.config.EventBroadcaster.Publish(userID, e)

	go h.config.PatternChannel.Publish(uuid.FromStringOrNil(user.ID), struct{}{})
	rw.Header().Set("Content-Type", "application/json")
	rw.WriteHeader(http.StatusAccepted)
	fmt.Fprint(rw, string(resp))
}

// swagger:route DELETE /api/pattern/catalog/unpublish PatternsAPI idUnPublishCatalogPatternHandler
// Handle Publish for a Meshery Pattern
//
// Unpublishes pattern from Meshery Catalog by setting visibility to private and removing catalog data from website
// responses:
//
//	200: noContentWrapper
//
// UnPublishCatalogPatternHandler sets visibility of pattern with given id as private
func (h *Handler) UnPublishCatalogPatternHandler(
	rw http.ResponseWriter,
	r *http.Request,
	_ *models.Preference,
	user *models.User,
	provider models.Provider,
) {
	defer func() {
		_ = r.Body.Close()
	}()

	userID := uuid.FromStringOrNil(user.ID)
	eventBuilder := events.NewEvent().
		FromUser(userID).
		FromSystem(*h.SystemID).
		WithCategory("pattern").
		WithAction("unpublish_request").
		ActedUpon(userID)

	var parsedBody *models.MesheryCatalogPatternRequestBody
	if err := json.NewDecoder(r.Body).Decode(&parsedBody); err != nil {
		h.log.Error(ErrRequestBody(err))
		e := eventBuilder.WithSeverity(events.Error).
			WithMetadata(map[string]interface{}{
				"error": ErrRequestBody(err),
			}).
			WithDescription("Error parsing design payload.").Build()
		_ = provider.PersistEvent(e)
		go h.config.EventBroadcaster.Publish(userID, e)
		http.Error(rw, ErrRequestBody(err).Error(), http.StatusBadRequest)
		return
	}
	resp, err := provider.UnPublishCatalogPattern(r, parsedBody)
	if err != nil {
		h.log.Error(ErrPublishCatalogPattern(err))
		e := eventBuilder.WithSeverity(events.Error).
			WithMetadata(map[string]interface{}{
				"error": ErrPublishCatalogPattern(err),
			}).
			WithDescription("Error publishing design.").Build()
		_ = provider.PersistEvent(e)
		go h.config.EventBroadcaster.Publish(userID, e)
		http.Error(rw, ErrPublishCatalogPattern(err).Error(), http.StatusInternalServerError)
		return
	}

	var respBody *models.CatalogRequest
	err = json.Unmarshal(resp, &respBody)
	if err != nil {
		h.log.Error(ErrPublishCatalogPattern(err))
		e := eventBuilder.WithSeverity(events.Error).WithMetadata(map[string]interface{}{
			"error": ErrPublishCatalogPattern(err),
		}).WithDescription("Error parsing response.").Build()
		_ = provider.PersistEvent(e)
		go h.config.EventBroadcaster.Publish(userID, e)
		http.Error(rw, ErrPublishCatalogPattern(err).Error(), http.StatusInternalServerError)
	}

	e := eventBuilder.WithSeverity(events.Informational).ActedUpon(parsedBody.ID).WithDescription(fmt.Sprintf("'%s' design unpublished", respBody.ContentName)).Build()
	_ = provider.PersistEvent(e)
	go h.config.EventBroadcaster.Publish(userID, e)

	go h.config.PatternChannel.Publish(uuid.FromStringOrNil(user.ID), struct{}{})
	rw.Header().Set("Content-Type", "application/json")
	fmt.Fprint(rw, string(resp))
}

// swagger:route DELETE /api/patterns PatternsAPI idDeleteMesheryPattern
// Handle Delete for multiple Meshery Patterns
//
// DeleteMultiMesheryPatternsHandler deletes patterns with the given ids
func (h *Handler) DeleteMultiMesheryPatternsHandler(
	rw http.ResponseWriter,
	r *http.Request,
	_ *models.Preference,
	user *models.User,
	provider models.Provider,
) {
	body, err := io.ReadAll(r.Body)
	if err != nil {
		h.log.Error(models.ErrDataRead(err, "Request Body"))
	}
	var patterns models.MesheryPatternDeleteRequestBody
	err = json.Unmarshal([]byte(body), &patterns)
	if err != nil {
		h.log.Error(models.ErrMarshal(err, "pattern"))
	}

	h.log.Debug("patterns to be deleted: ", patterns)

	resp, err := provider.DeleteMesheryPatterns(r, patterns)

	if err != nil {
		http.Error(rw, fmt.Sprintf("failed to delete the pattern: %s", err), http.StatusInternalServerError)
		return
	}
	go h.config.PatternChannel.Publish(uuid.FromStringOrNil(user.ID), struct{}{})
	rw.Header().Set("Content-Type", "application/json")
	fmt.Fprint(rw, string(resp))
}

// swagger:route GET /api/pattern/{id} PatternsAPI idGetMesheryPattern
// Handle GET for a Meshery Pattern
//
// ```?metrics``` Returns metrics like deployment/share/clone/view/download count for desings, default false,
//
// Fetches the pattern with the given id
// responses:
// 	200: mesheryPatternResponseWrapper

// GetMesheryPatternHandler fetched the pattern with the given id
func (h *Handler) GetMesheryPatternHandler(
	rw http.ResponseWriter,
	r *http.Request,
	_ *models.Preference,
	user *models.User,
	provider models.Provider,
) {
	patternID := mux.Vars(r)["id"]
	patternUUID := uuid.FromStringOrNil(patternID)
	userID := uuid.FromStringOrNil(user.ID)

	resp, err := provider.GetMesheryPattern(r, patternID, r.URL.Query().Get("metrics"))
	if err != nil {
		h.log.Error(ErrGetPattern(err))
		http.Error(rw, ErrGetPattern(err).Error(), http.StatusNotFound)
		return
	}

	pattern := &models.MesheryPattern{}
	err = json.Unmarshal(resp, &pattern)
	if err != nil {
		h.log.Error(ErrGetPattern(err))
		http.Error(rw, ErrGetPattern(err).Error(), http.StatusInternalServerError)
		return
	}

	err = h.VerifyAndConvertToDesign(r.Context(), pattern, provider)
	if err != nil {
		event := events.NewEvent().ActedUpon(patternUUID).FromSystem(*h.SystemID).FromUser(userID).WithCategory("pattern").WithAction("convert").WithDescription(fmt.Sprintf("The \"%s\" is not in the design format, failed to convert and persist the original source content from \"%s\" to design file format", pattern.Name, pattern.Type.String)).WithMetadata(map[string]interface{}{"error": err}).Build()
		_ = provider.PersistEvent(event)
		go h.config.EventBroadcaster.Publish(userID, event)
		h.log.Error(err)
		http.Error(rw, err.Error(), http.StatusInternalServerError)
		return
	}

	isOldFormat, err := patternutils.IsDesignInAlpha2Format(pattern.PatternFile)
	if err != nil {
		err = ErrPatternFile(err)
		event := events.NewEvent().ActedUpon(patternUUID).FromSystem(*h.SystemID).FromUser(userID).WithCategory("pattern").WithAction("view").WithDescription(fmt.Sprintf("Failed to parse design \"%s\".", pattern.Name)).WithMetadata(map[string]interface{}{"error": err, "id": pattern.ID}).Build()
		_ = provider.PersistEvent(event)
		go h.config.EventBroadcaster.Publish(userID, event)
		h.log.Error(err)
		http.Error(rw, err.Error(), http.StatusInternalServerError)
		return
	}

	if isOldFormat {
		eventBuilder := events.NewEvent().ActedUpon(*pattern.ID).FromSystem(*h.SystemID).FromUser(userID).WithCategory("pattern").WithAction("convert")
		_, patternFileStr, err := h.convertV1alpha2ToV1beta1(pattern, eventBuilder)
		event := eventBuilder.Build()
		_ = provider.PersistEvent(event)
		go h.config.EventBroadcaster.Publish(userID, event)
		if err != nil {
			h.log.Error(err)
			http.Error(rw, err.Error(), http.StatusInternalServerError)
			return
		}
		pattern.PatternFile = patternFileStr
	}

	// deprettify pattern for backward compatibility with older designs which had the configuration in prettified format
	var design patternV1beta1.PatternFile
	err = encoding.Unmarshal([]byte(pattern.PatternFile), &design)

	if err != nil {
		err = ErrParsePattern(err)
		h.log.Error(err)
		http.Error(rw, err.Error(), http.StatusInternalServerError)
		return
	}

	for _, component := range design.Components {
		component.Configuration = core.Format.DePrettify(component.Configuration, false)
	}

	patternBytes, err := encoding.Marshal(design)
	pattern.PatternFile = string(patternBytes)
	// done deprettifying

	if err != nil {
		h.log.Error(err)
		http.Error(rw, err.Error(), http.StatusInternalServerError)
		return
	}

	// done deprettifying

	rw.Header().Set("Content-Type", "application/json")
	if err := json.NewEncoder(rw).Encode(pattern); err != nil {
		http.Error(rw, "Failed to encode response", http.StatusInternalServerError)
		return
	}
}

func (h *Handler) formatPatternOutput(rw http.ResponseWriter, content []byte, format, sourcetype string, eventBuilder *events.EventBuilder, URL, action string) {
	contentMesheryPatternSlice := make([]models.MesheryPattern, 0)

	if err := json.Unmarshal(content, &contentMesheryPatternSlice); err != nil {
		http.Error(rw, ErrDecodePattern(err).Error(), http.StatusInternalServerError)
		return
	}

	result := []models.MesheryPattern{}
	names := []string{}
	for _, content := range contentMesheryPatternSlice {
		if content.ID != nil {
			eventBuilder.ActedUpon(*content.ID)
		}

		result = append(result, content)
		names = append(names, content.Name)
	}

	data, err := json.Marshal(&result)
	if err != nil {
		obj := "pattern file"
		http.Error(rw, models.ErrMarshal(err, obj).Error(), http.StatusInternalServerError)
		return
	}
	var response string
	if URL == "" {
		actionDesc := "updated"
		if action == models.Create {
			actionDesc = "created"
		}
		response = fmt.Sprintf("%s \"%s\" %s.", sourcetype, strings.Join(names, ","), actionDesc)
	} else {
		response = fmt.Sprintf("%s \"%s\" imported from URL %s", sourcetype, strings.Join(names, ","), URL)
	}
	eventBuilder.WithDescription(response)
	rw.Header().Set("Content-Type", "application/json")
	fmt.Fprint(rw, string(data))
}

// Since the client currently does not support pattern imports and externalized variables, the first(import) stage of pattern engine
// is evaluated here to simplify the pattern file such that it is valid when a deploy takes place

//unsued currently

// func evalImportAndReferenceStage(p *pattern.PatternFile) (newp pattern.PatternFile) {
// 	chain := stages.CreateChain()
// 	chain.
// 		// Add(stages.Import(sip, sap)). enable this
// 		Add(stages.Filler(false)).
// 		Add(func(data *stages.Data, err error, next stages.ChainStageNextFunction) {
// 			data.Lock.Lock()
// 			newp = *data.Pattern
// 			data.Lock.Unlock()
// 		}).
// 		Process(&stages.Data{
// 			Pattern: p,
// 		})
// 	return newp
// }

// Only pass Meshkit err here or there will be a panic
func addMeshkitErr(res *meshes.EventsResponse, err error) {
	if err != nil {
		res.EventType = meshes.EventType_ERROR
		res.ProbableCause = errors.GetCause(err)
		res.SuggestedRemediation = errors.GetRemedy(err)
		res.Details = err.Error()
		res.Summary = errors.GetSDescription(err)
		res.ErrorCode = errors.GetCode(err)
	}
}

// swagger:route PUT /api/pattern/{sourcetype} PatternsAPI idUpdateMesheryPattern
// Handle PUT request for Meshery Pattern with the given payload
//
// Updates the pattern with the given payload
// responses:
//
//	200: mesheryPatternResponseWrapper
func (h *Handler) handlePatternUpdate(
	rw http.ResponseWriter,
	r *http.Request,
	_ *models.Preference,
	user *models.User,
	provider models.Provider,
) {
	defer func() {
		_ = r.Body.Close()
	}()
	userID := uuid.FromStringOrNil(user.ID)
	eventBuilder := events.NewEvent().FromUser(userID).FromSystem(*h.SystemID).WithCategory("pattern").WithAction("update").ActedUpon(userID)

	res := meshes.EventsResponse{
		Component:     "core",
		ComponentName: "Design",
		OperationId:   guid.NewString(),
		EventType:     meshes.EventType_INFO,
	}

	sourcetype := mux.Vars(r)["sourcetype"]
	if sourcetype == "" {
		http.Error(rw, "missing route variable \"source-type\"", http.StatusBadRequest)

		event := eventBuilder.WithSeverity(events.Error).WithMetadata(map[string]interface{}{
			"error": ErrSaveApplication(fmt.Errorf("missing route variable \"source-type\" (one of %s, %s, %s)", models.K8sManifest, models.DockerCompose, models.HelmChart)),
		}).WithDescription("Please provide design source-type").Build()

		_ = provider.PersistEvent(event)
		go h.config.EventBroadcaster.Publish(userID, event)
		go h.EventsBuffer.Publish(&res)
		return
	}

	var parsedBody *MesheryPatternUPDATERequestBody
	if err := json.NewDecoder(r.Body).Decode(&parsedBody); err != nil {
		http.Error(rw, ErrRetrieveData(err).Error(), http.StatusBadRequest)
		return
	}

	actedUpon := &userID
	if parsedBody.PatternData != nil && parsedBody.PatternData.ID != nil {
		actedUpon = parsedBody.PatternData.ID
	}

	eventBuilder.ActedUpon(*actedUpon)

	token, err := provider.GetProviderToken(r)
	if err != nil {
		event := eventBuilder.WithSeverity(events.Critical).WithMetadata(map[string]interface{}{
			"error": ErrRetrieveUserToken(err),
		}).WithDescription("No auth token provided in the request.").Build()

		_ = provider.PersistEvent(event)
		go h.config.EventBroadcaster.Publish(userID, event)
		http.Error(rw, ErrRetrieveUserToken(err).Error(), http.StatusInternalServerError)
		return
	}
	format := r.URL.Query().Get("output")

	mesheryPattern := parsedBody.PatternData
	mesheryPattern.Type = sql.NullString{
		String: sourcetype,
		Valid:  true,
	}
	resp, err := provider.SaveMesheryPattern(token, mesheryPattern)
	if err != nil {
		errAppSave := ErrSaveApplication(err)
		h.log.Error(errAppSave)

		rw.WriteHeader(http.StatusBadRequest)
		fmt.Fprintf(rw, "%s", err)

		event := eventBuilder.WithSeverity(events.Error).WithMetadata(map[string]interface{}{
			"error": errAppSave,
		}).WithDescription(fmt.Sprintf("Error saving design %s", parsedBody.PatternData.Name)).Build()

		_ = provider.PersistEvent(event)
		go h.config.EventBroadcaster.Publish(userID, event)

		return
	}
	go h.config.PatternChannel.Publish(userID, struct{}{})

	eventBuilder.WithSeverity(events.Informational)
	h.formatPatternOutput(rw, resp, format, sourcetype, eventBuilder, parsedBody.URL, models.Update)
	event := eventBuilder.Build()
	_ = provider.PersistEvent(event)
	go h.config.EventBroadcaster.Publish(userID, event)

}

// swagger:route POST /api/pattern/{sourcetype} PatternsAPI idPostPatternFileRequest
// Handle POST request for Pattern Files
//
// Creates a new Pattern with source-content
// responses:
//  200: mesheryPatternResponseWrapper

// PatternFileRequestHandler will handle requests of both type GET and POST
// on the route /api/pattern
func (h *Handler) DesignFileRequestHandlerWithSourceType(
	rw http.ResponseWriter,
	r *http.Request,
	prefObj *models.Preference,
	user *models.User,
	provider models.Provider,
) {
	if r.Method == http.MethodPost {
		h.handlePatternPOST(rw, r, prefObj, user, provider)
		return
	}

	if r.Method == http.MethodPut {
		h.handlePatternUpdate(rw, r, prefObj, user, provider)
		return
	}
}

// swagger:route GET /api/pattern/types PatternsAPI typeGetMesheryPatternTypesHandler
// Handle GET request for Meshery Pattern types
//
// Get pattern file types
// responses:
//
//	200: mesheryApplicationTypesResponseWrapper
func (h *Handler) GetMesheryDesignTypesHandler(
	rw http.ResponseWriter,
	_ *http.Request,
	_ *models.Preference,
	_ *models.User,
	_ models.Provider,
) {
	response := models.GetDesignsTypes()
	b, err := json.Marshal(response)
	if err != nil {
		obj := "available types"
		h.log.Error(models.ErrMarshal(err, obj))
		http.Error(rw, models.ErrMarshal(err, obj).Error(), http.StatusInternalServerError)
		return
	}
	rw.Header().Set("Content-Type", "application/json")
	fmt.Fprint(rw, string(b))
}

// swagger:route GET /api/pattern/download/{id}/{sourcetype} PatternsAPI typeGetPatternSourceContent
// Handle GET request for Meshery Patterns with of source content
//
// Get the pattern source-content
// responses:
//  200: mesheryPatternSourceContentResponseWrapper

// GetMesheryPatternHandler fetched the design using the given id and sourcetype
func (h *Handler) GetMesheryPatternSourceHandler(
	rw http.ResponseWriter,
	r *http.Request,
	_ *models.Preference,
	_ *models.User,
	provider models.Provider,
) {
	designID := mux.Vars(r)["id"]
	token, _ := r.Context().Value(models.TokenCtxKey).(string)

	resp, err := provider.GetDesignSourceContent(token, designID)
	if err != nil {
		h.log.Error(ErrGetPattern(err))
		http.Error(rw, ErrGetPattern(err).Error(), http.StatusNotFound)
		return
	}

	var mimeType string
	sourcetype := mux.Vars(r)["sourcetype"]

	switch models.DesignType(sourcetype) {
	case models.HelmChart:
		mimeType = "application/x-tar"
	default: // docker-compose, k8smanifest
		mimeType = "application/x-yaml"
	}

	reader := bytes.NewReader(resp)
	rw.Header().Set("Content-Type", mimeType)
	_, err = io.Copy(rw, reader)
	if err != nil {
		h.log.Error(ErrApplicationSourceContent(err, "download"))
		http.Error(rw, ErrApplicationSourceContent(err, "download").Error(), http.StatusInternalServerError)
	}
}

func createArtifactHubPkg(pattern *models.MesheryPattern, user string) ([]byte, error) {
	isCatalogItem := pattern.Visibility == models.Published
	var version string
	if isCatalogItem {
		version = pattern.CatalogData.PublishedVersion
	}
	artifactHubPkg := catalog.BuildArtifactHubPkg(pattern.Name, "", user, version, pattern.CreatedAt.Format(time.RFC3339), &pattern.CatalogData)

	data, err := yaml.Marshal(artifactHubPkg)
	if err != nil {
		return nil, models.ErrMarshalYAML(err, "artifacthub-pkg")
	}

	return data, nil
}

func (h *Handler) convertV1alpha2ToV1beta1(mesheryPattern *models.MesheryPattern, eventBuilder *events.EventBuilder) (*pattern.PatternFile, string, error) {

	v1alpha1PatternFile := v1alpha2.PatternFile{}

	v1beta1PatternFile := pattern.PatternFile{}

	err := encoding.Unmarshal([]byte(mesheryPattern.PatternFile), &v1alpha1PatternFile)
	if err != nil {
		return nil, "", ErrParsePattern(err)
	}

	for _, svc := range v1alpha1PatternFile.Services {
		svc.Settings = helpers.RecursiveCastMapStringInterfaceToMapStringInterface(svc.Settings)
		svc.Traits = helpers.RecursiveCastMapStringInterfaceToMapStringInterface(svc.Traits)
	}

	err = v1beta1PatternFile.ConvertFrom(&v1alpha1PatternFile)
	if err != nil {
		return nil, "", err
	}

	v1beta1PatternFile.Id = *mesheryPattern.ID
	v1beta1PatternFile.Version = v1alpha1PatternFile.Version

	h.log.Infof("Converted design file with id \"%s\" to v1beta1 format", *mesheryPattern.ID)

	err = mapModelRelatedData(h.registryManager, &v1beta1PatternFile)
	if err != nil {
		eventBuilder.WithDescription("Design converted to v1beta1 format but failed to assign styles and metadata").
			WithMetadata(map[string]interface{}{"error": ErrGetComponentDefinition(err), "id": *mesheryPattern.ID}).WithSeverity(events.Warning)
		return nil, "", err
	}

	v1beta1PatternByt, err := encoding.Marshal(v1beta1PatternFile)
	if err != nil {
		return nil, "", utils.ErrMarshal(err)
	}
	eventBuilder.WithSeverity(events.Informational).WithDescription(fmt.Sprintf("Converted design file \"%s\" with id \"%s\" to v1beta1 format", mesheryPattern.Name, *mesheryPattern.ID))
	return &v1beta1PatternFile, string(v1beta1PatternByt), nil
}

func mapModelRelatedData(reg *meshmodel.RegistryManager, patternFile *pattern.PatternFile) error {
	s := selector.New(reg)
	for _, comp := range patternFile.Components {
		if comp == nil {
			continue
		}

		wc, err := s.GetDefinition(comp.Component.Kind, comp.Model.Model.Version, comp.Model.Name, comp.Component.Version, true)
		if err != nil {
			m := []string{"meshery", "meshery-core", "meshery-shapes", "meshery-flowchart"}
			// if model is one of those defined in the slice above as meshery, and no matching defs were found,
			// try to find the component just by name, this ensures the component is upgraded to newer model.
			// Eg: Some old designs contains "Comment" component under "meshery" model instead of "meshery-core"

			// Update the component kind to reflect the current registry.
			// Eg: The Connection component for k8s, had "kind" updated to "KuberntesConnection",hence any designs which has model k8s and kind "Connection" will fail, to ensure it gets converted, update the kind
			if comp.Model.Name == "kubernetes" && comp.Component.Kind == "Connection" {
				comp.Component.Kind = "KubernetesConnection"
			} else if comp.Model.Name == "aws" || comp.Model.Name == "gcp" {
				comp.Component.Kind = fmt.Sprintf("%s %s", strings.ToUpper(comp.Model.Name), comp.Component.Kind)
			} else if !slices.Contains(m, comp.Model.Name) {
				return err
			}

			entities, _, _, _ := reg.GetEntities(&regv1beta1.ComponentFilter{
				Name:       comp.Component.Kind,
				APIVersion: comp.Component.Version,
			})
			comp, found := selector.FindCompDefinitionWithVersion(entities, comp.Model.Model.Version)

			if found {
				wc = *comp
			}

		}

		comp.Model = wc.Model
		if wc.Model.Registrant.Status == "" {
			comp.Model.Registrant.Status = connection.Registered
		}
		comp.Format = wc.Format
		comp.Version = wc.Version
		status := component.ComponentDefinitionStatus(wc.Model.Status)
		comp.Status = &status

		// Replace the SVG value with the  svg path. UI uses the path to fetch the SVG from the server.

		// helpers.WriteSVGsOnFileSystem()
		if comp.Model.Metadata.SvgComplete != nil && *comp.Model.Metadata.SvgComplete == "" {
			comp.Model.Metadata.SvgComplete = nil
		}
		comp.Capabilities = wc.Capabilities
		if comp.Capabilities == nil {
			comp.Capabilities = models.K8sMeshModelMetadata.Capabilities
		}
		comp.Metadata.Genealogy = wc.Metadata.Genealogy
		comp.Metadata.IsAnnotation = wc.Metadata.IsAnnotation
		comp.Metadata.Published = wc.Metadata.Published

		var styles component.Styles

		if comp.Styles != nil {
			styles = *comp.Styles
		} else {
			comp.Styles = &component.Styles{}
		}

		// Assign the other styles and reassign the position.
		if wc.Styles != nil {
			comp.Styles = wc.Styles
		}
		if styles.Position != nil {
			comp.Styles.Position = styles.Position
		}

	}

	return nil
}<|MERGE_RESOLUTION|>--- conflicted
+++ resolved
@@ -610,11 +610,9 @@
 	var formatConverter converter.ConvertFormat
 	userID := uuid.FromStringOrNil(user.ID)
 	eventBuilder := events.NewEvent().FromUser(userID).FromSystem(*h.SystemID).WithCategory("pattern").WithAction("download").ActedUpon(userID).WithSeverity(events.Informational)
-<<<<<<< HEAD
-=======
-	const HELM_CHART string = "Helm Chart"
->>>>>>> 64e50f02
 	exportFormat := r.URL.Query().Get("export")
+	h.log.Debug(fmt.Sprintf("Export format received: '%s'", exportFormat))
+
 	h.log.Debug(fmt.Sprintf("Export format received: '%s'", exportFormat))
 
 	if exportFormat != "" {
@@ -624,14 +622,21 @@
 		//h.log.Debug(fmt.Sprintf("Available formats - K8sManifest: '%s', HelmChart: '%s'",
 		//	converter.K8sManifest, converter.HelmChart))
 
+
+		h.log.Debug(fmt.Sprintf("Attempting to create converter for format: '%s'", exportFormat))
+		//h.log.Debug(fmt.Sprintf("Available formats - K8sManifest: '%s', HelmChart: '%s'",
+		//	converter.K8sManifest, converter.HelmChart))
+
 		formatConverter, errConvert = converter.NewFormatConverter(converter.DesignFormat(exportFormat))
 		if errConvert != nil {
+			h.log.Warn(errConvert)
 			h.log.Warn(errConvert)
 			err := ErrExportPatternInFormat(errConvert, exportFormat, "")
 			h.log.Error(err)
 			http.Error(rw, err.Error(), http.StatusBadRequest)
 			return
 		}
+		h.log.Debug(fmt.Sprintf("Successfully created converter for format: '%s'", exportFormat))
 		h.log.Debug(fmt.Sprintf("Successfully created converter for format: '%s'", exportFormat))
 	}
 
@@ -712,11 +717,7 @@
 			http.Error(rw, err.Error(), http.StatusInternalServerError)
 			return
 		}
-<<<<<<< HEAD
 		if exportFormat == modelsCore.IacFileTypes.HELM_CHART {
-=======
-		if exportFormat == HELM_CHART {
->>>>>>> 64e50f02
 			rw.Header().Set("Content-Type", "application/gzip")
 			rw.Header().Add("Content-Disposition", fmt.Sprintf("attachment;filename=%s.tgz", pattern.Name))
 		} else {
@@ -1125,6 +1126,13 @@
 	}
 	go h.config.PatternChannel.Publish(uuid.FromStringOrNil(user.ID), struct{}{})
 	rw.Header().Set("Content-Type", "application/json")
+	_, err = fmt.Fprint(rw, string(resp))
+	if err != nil {
+		err = ErrWriteResponse(err)
+		h.log.Error(err)
+		http.Error(rw, _errors.Wrapf(err, "failed to clone design \"%s\"", pattern.Name).Error(), http.StatusInternalServerError)
+		return
+	}
 	_, err = fmt.Fprint(rw, string(resp))
 	if err != nil {
 		err = ErrWriteResponse(err)
