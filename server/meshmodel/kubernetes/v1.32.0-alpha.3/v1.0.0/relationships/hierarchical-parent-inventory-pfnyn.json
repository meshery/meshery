--- conflicted
+++ resolved
@@ -1,20 +1,5 @@
 {
-<<<<<<< HEAD
-=======
-  "id": "00000000-0000-0000-0000-000000000000",
-  "evaluationQuery": "",
-  "kind": "edge",
-  "metadata": {
-    "description": "A hierarchical inventory relationship in which the configuration of (parent) component is patched with the configuration of other (child) component. Eg: The configuration of the EnvoyFilter (parent) component is patched with the configuration as received from WASMFilter (child) component.",
-    "styles": {
-      "primaryColor": "",
-      "svgColor": "",
-      "svgWhite": ""
-    },
-    "isAnnotation": false
-  },
-  "model": {
->>>>>>> affad02e
+
     "id": "00000000-0000-0000-0000-000000000000",
     "evaluationQuery": "",
     "kind": "edge",
@@ -62,7 +47,7 @@
         "components": null,
         "relationships": null
     },
-<<<<<<< HEAD
+
     "schemaVersion": "relationships.meshery.io/v1alpha3",
     "selectors": [
         {
@@ -115,7 +100,7 @@
                             ]
                         }
                     }
-=======
+
     "components_count": 0,
     "relationships_count": 0,
     "components": null,
@@ -236,85 +221,11 @@
                   "0",
                   "configMapRef",
                   "name"
->>>>>>> affad02e
-                ],
-                "to": [
-                    {
-                        "id": null,
-                        "kind": "Deployment",
-                        "match": {},
-                        "match_strategy_matrix": null,
-                        "model": {
-                            "id": "00000000-0000-0000-0000-000000000000",
-                            "schemaVersion": "",
-                            "version": "",
-                            "name": "kubernetes",
-                            "displayName": "",
-                            "status": "",
-                            "registrant": {
-                                "id": "00000000-0000-0000-0000-000000000000",
-                                "name": "",
-                                "credential_id": "00000000-0000-0000-0000-000000000000",
-                                "type": "",
-                                "sub_type": "",
-                                "kind": "github",
-                                "status": "",
-                                "user_id": "00000000-0000-0000-0000-000000000000",
-                                "created_at": "0001-01-01T00:00:00Z",
-                                "updated_at": "0001-01-01T00:00:00Z",
-                                "deleted_at": "0001-01-01T00:00:00Z"
-                            },
-                            "connection_id": "00000000-0000-0000-0000-000000000000",
-                            "category": {
-                                "id": "00000000-0000-0000-0000-000000000000",
-                                "name": ""
-                            },
-                            "subCategory": "",
-                            "metadata": null,
-                            "model": {
-                                "version": ""
-                            },
-                            "components_count": 0,
-                            "relationships_count": 0,
-                            "components": null,
-                            "relationships": null
-                        },
-                        "patch": {
-                            "patchStrategy": "replace",
-                            "mutatedRef": [
-                                [
-                                    "configuration",
-                                    "spec",
-                                    "template",
-                                    "spec",
-                                    "containers",
-                                    "0",
-                                    "envFrom",
-                                    "0",
-                                    "configMapRef",
-                                    "name"
-                                ]
-                            ]
-                        }
-                    }
-                ]
-            }
-<<<<<<< HEAD
+
         }
     ],
     "subType": "reference",
     "status": "enabled",
     "type": "non-binding",
     "version": "v1.0.0"
-=======
-          }
-        ]
-      }
-    }
-  ],
-  "subType": "reference",
-  "status": "enabled",
-  "type": "non-binding",
-  "version": "v1.0.0"
->>>>>>> affad02e
-}+}
