--- conflicted
+++ resolved
@@ -1077,56 +1077,28 @@
     },
     {
       "allow": {
-<<<<<<< HEAD
-        "from":[
-          {
-            "kind": "Job",
-=======
         "from": [
           {
             "kind": "ControllerRevision",
->>>>>>> e237e1c1
-            "model": "kubernetes",
-            "patch": {
-              "patchStrategy": "replace",
-              "mutatorRef": [
-<<<<<<< HEAD
-                ["settings", "spec"]
-              ],
-              "description": "A Job in Kubernetes is a resource used to run pods to completion. A job can be scheduled to run at a specific time/interval using CronJob."
-=======
+            "model": "kubernetes",
+            "patch": {
+              "patchStrategy": "replace",
+              "mutatorRef": [
                 [
                   "settings", "revision"
                 ]
               ],
               "description": "ControllerRevisions are used to store the historical state of a ReplicaSet, Deployment, StatefulSet or Pod. They are used to rollback to a previous version of the resource.\n\nControllerRevisions are created when a ReplicaSet, Deployment, or StatefulSet is updated. They store the historical state of the resource, including the Pod template and the revision number."
->>>>>>> e237e1c1
             }
           }
         ],
         "to": [
           {
-<<<<<<< HEAD
-            "kind": "CronJob",
-=======
             "kind": "Deployment",
->>>>>>> e237e1c1
-            "model": "kubernetes",
-            "patch": {
-              "patchStrategy": "replace",
-              "mutatedRef": [
-<<<<<<< HEAD
-                ["settings", "spec", "jobTemplate", "spec"]
-              ],
-              "description": "A CronJob in Kubernetes schedules and manages the execution of Jobs based on a time or schedule specification."
-            }
-          }
-        ],
-        "deny": {
-          "from": [],
-          "to": []
-        }
-=======
+            "model": "kubernetes",
+            "patch": {
+              "patchStrategy": "replace",
+              "mutatedRef": [
                 [
                   "settings",
                   "spec",
@@ -1286,7 +1258,40 @@
       "deny": {
         "from": [],
         "to": []
->>>>>>> e237e1c1
+      }
+    },
+    {
+      "allow": {
+        "from":[
+          {
+            "kind": "Job",
+            "model": "kubernetes",
+            "patch": {
+              "patchStrategy": "replace",
+              "mutatorRef": [
+                ["settings", "spec"]
+              ],
+              "description": "A Job in Kubernetes is a resource used to run pods to completion. A job can be scheduled to run at a specific time/interval using CronJob."
+            }
+          }
+        ],
+        "to": [
+          {
+            "kind": "CronJob",
+            "model": "kubernetes",
+            "patch": {
+              "patchStrategy": "replace",
+              "mutatedRef": [
+                ["settings", "spec", "jobTemplate", "spec"]
+              ],
+              "description": "A CronJob in Kubernetes schedules and manages the execution of Jobs based on a time or schedule specification."
+            }
+          }
+        ],
+        "deny": {
+          "from": [],
+          "to": []
+        }
       }
     }
   ]
