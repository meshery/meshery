{
  "apiVersion": "core.meshery.io/v1alpha1",
  "kind": "Hierarchical",
  "metadata": {
    "description": "A hierarchical inventory relationship in which the configuration of (parent) component is patched with the configuration of other (child) component. Eg: The configuration of the EnvoyFilter (parent) component is patched with the configuration as received from WASMFilter (child) component."
  },
  "model": {
    "name": "kubernetes",
    "version": "v1.25.2",
    "displayName": "Kubernetes",
    "category": {
      "name": "Orchestration \u0026 Management",
      "metadata": null
    },
    "metadata": {}
  },
  "subType": "Inventory",
  "evaluationQuery": "heirarchical_inventory_relationship",
  "selectors": [
    {
      "allow": {
        "from": [
          {
            "kind": "WASMFilter",
            "model": "istio-base",
            "patch": {
              "patchStrategy": "replace",
              "mutatorRef": [
                ["settings", "config"],
                ["settings", "wasm-filter"]
              ],
              "description": "WASM filter configuration to be applied to Envoy Filter."
            }
          }
        ],
        "to": [
          {
            "kind": "EnvoyFilter",
            "model": "istio-base",
            "patch": {
              "patchStrategy": "replace",
              "mutatedRef": [["settings", "configPatches", "_", "patch", "value"]],
              "description": "Receive the WASM filter configuration."
            }
          },
          {
            "kind": "WasmPlugin",
            "model": "istio-base",
            "patch": {
              "patchStrategy": "replace",
              "mutatedRef": [
                ["settings", "pluginConfig"],
                ["settings", "spec", "url"]
              ],
              "description": "Receive the WASM filter configuration."
            }
          }
        ]
      },
      "deny": {
        "from": [],
        "to": []
      }
    },
    {
      "allow": {
        "from": [
          {
            "kind": "ConfigMap",
            "model": "kubernetes",
            "patch": {
              "patchStrategy": "replace",
              "mutatorRef": [["name"]],
              "description": "In Kubernetes, ConfigMaps are a versatile resource that can be referenced by various other resources to provide configuration data to applications or other Kubnernetes resources.\n\nBy referencing ConfigMaps in these various contexts, you can centralize and manage configuration data more efficiently, allowing for easier updates, versioning, and maintenance of configurations in a Kubernetes environment."
            }
          }
        ],
        "to": [
          {
            "kind": "Deployment",
            "model": "kubernetes",
            "patch": {
              "patchStrategy": "replace",
<<<<<<< HEAD
              "mutatedRef": [["spec", "containers", "_", "envFrom", "configMapRef", "name"]],
=======
              "mutatedRef": [
                [
                  "settings",
                  "spec",
                  "template",
                  "spec",
                  "containers",
                  "_",
                  "envFrom",
                  "0",
                  "configMapRef",
                  "name"
                ]
              ],
>>>>>>> 3cc252ec
              "description": "Deployments can reference ConfigMaps to inject configuration data into the Pods they manage. This is useful for maintaining consistent configuration across replica sets.\n\nThe keys from the ConfigMap will be exposed as environment variables to the containers within the pods managed by the Deployment."
            }
          },
          {
            "kind": "StatefulSet",
            "model": "kubernetes",
            "patch": {
              "patchStrategy": "replace",
<<<<<<< HEAD
              "mutatedRef": [["spec", "containers", "_", "envFrom", "configMapRef", "name"]],
=======
              "mutatedRef": [
                [
                  "settings",
                  "spec",
                  "template",
                  "spec",
                  "containers",
                  "_",
                  "envFrom",
                  "0",
                  "configMapRef",
                  "name"
                ]
              ],
>>>>>>> 3cc252ec
              "description": "StatefulSets can use ConfigMaps to provide configuration data to their pods in a similar way to Deployments.\n\nConfigMaps can be referenced in the Pod template specification of a StatefulSet to provide configuration data to each pod in a consistent manner."
            }
          },
          {
            "kind": "DaemonSet",
            "model": "kubernetes",
            "patch": {
              "patchStrategy": "replace",
<<<<<<< HEAD
              "mutatedRef": [["spec", "containers", "_", "envFrom", "configMapRef", "name"]],
=======
              "mutatedRef": [
                [
                  "settings",
                  "spec",
                  "template",
                  "spec",
                  "containers",
                  "_",
                  "envFrom",
                  "0",
                  "configMapRef",
                  "name"
                ]
              ],
>>>>>>> 3cc252ec
              "description": "DaemonSets, which ensure that a copy of a pod runs on each node, can utilize ConfigMaps to supply configuration data to their pods.\n\nThe keys from the ConfigMap will be exposed as environment variables to the containers within the pods managed by the DaemonSet."
            }
          },
          {
            "kind": "ReplicaSet",
            "model": "kubernetes",
            "patch": {
              "patchStrategy": "replace",
<<<<<<< HEAD
              "mutatedRef": [["spec", "containers", "_", "envFrom", "configMapRef", "name"]],
=======
              "mutatedRef": [
                [
                  "settings",
                  "spec",
                  "template",
                  "spec",
                  "containers",
                  "_",
                  "envFrom",
                  "0",
                  "configMapRef",
                  "name"
                ]
              ],
>>>>>>> 3cc252ec
              "description": "When deploying applications using ReplicaSets, you may need to configure each replica with specific settings, such as environment variables or configuration files. ConfigMaps can be referenced in the Pod template specification of a ReplicaSet to provide configuration data to each replica pod.DaemonSets, which ensure that a copy of a pod runs on each node, can utilize ConfigMaps to supply configuration data to their pods.\n\nThe keys from the ConfigMap will be exposed as environment variables to the containers within the pods managed by the ReplicaSet."
            }
          },
          {
            "kind": "Pod",
            "model": "kubernetes",
            "patch": {
              "patchStrategy": "replace",
<<<<<<< HEAD
              "mutatedRef": [["settings", "spec", "containers", "_", "envFrom", "configMapRef", "name"]],
=======
              "mutatedRef": [
                [
                  "settings",
                  "spec",
                  "containers",
                  "_",
                  "envFrom",
                  "0",
                  "configMapRef",
                  "name"
                ]
              ],
>>>>>>> 3cc252ec
              "description": "ConfigMaps can be referenced in the Pod specification to inject configuration data into the Pod's environment.\n\nThe keys from the ConfigMap will be exposed as environment variables to the container within the Pod."
            }
          },
          {
            "kind": "Job",
            "model": "kubernetes",
            "patch": {
              "patchStrategy": "replace",
<<<<<<< HEAD
              "mutatedRef": [["spec", "containers", "_", "envFrom", "configMapRef", "name"]],
=======
              "mutatedRef": [
                [
                  "settings",
                  "spec",
                  "template",
                  "spec",
                  "containers",
                  "_",
                  "envFrom",
                  "0",
                  "configMapRef",
                  "name"
                ]
              ],
>>>>>>> 3cc252ec
              "description": "ConfigMaps can be referenced in the Pod template specification within the Job definition to inject configuration data into the pods.\n\nThe keys from the ConfigMap will be exposed as environment variables to the container within the pod created by the Job."
            }
          },
          {
            "kind": "CronJob",
            "model": "kubernetes",
            "patch": {
              "patchStrategy": "replace",
<<<<<<< HEAD
              "mutatedRef": [["spec", "jobTemplate", "spec", "containers", "_", "envFrom", "configMapRef", "name"]],
=======
              "mutatedRef": [
                [
                  "settings",
                  "spec",
                  "jobTemplate",
                  "spec",
                  "template",
                  "spec",
                  "containers",
                  "_",
                  "envFrom",
                  "0",
                  "configMapRef",
                  "name"
                ]
              ],
>>>>>>> 3cc252ec
              "description": "ConfigMaps can be referenced in the Pod template specification within the CronJob definition to inject configuration data into the pods.\n\nThe keys from the ConfigMap will be exposed as environment variables to the container within the pod created by the CronJob."
            }
          }
        ]
      },
      "deny": {
        "from": [],
        "to": []
      }
    },
    {
      "allow": {
        "from": [
          {
<<<<<<< HEAD
=======
            "kind": "Pod",
            "model": "kubernetes",
            "patch": {
              "patchStrategy": "replace",
              "mutatorRef": [
                [
                  "name"
                ],
                [
                  "namespace"
                ],
                [
                  "kind"
                ],
                [
                  "apiVersion"
                ]
              ],
              "description": "A Pod establishes an inventory relationship with Events. Pod specifications are patched with Event specifications to enable monitoring of Pod-related events, providing insights into their lifecycle and behavior within the cluster."
            }
          },
          {
            "kind": "Deployment",
            "model": "kubernetes",
            "patch": {
              "patchStrategy": "replace",
              "mutatorRef": [
                [
                  "name"
                ],
                [
                  "namespace"
                ],
                [
                  "kind"
                ],
                [
                  "apiVersion"
                ]
              ],
              "description": "A Deployment establishes an inventory relationship with Events. Deployment specifications are patched with Event specifications so that the Deployment can be monitored for events."
            }
          },
          {
            "kind": "StatefulSet",
            "model": "kubernetes",
            "patch": {
              "patchStrategy": "replace",
              "mutatorRef": [
                [
                  "name"
                ],
                [
                  "namespace"
                ],
                [
                  "kind"
                ],
                [
                  "apiVersion"
                ]
              ],
              "description": "A StatefulSet forms an inventory relationship with Events. StatefulSet configurations are integrated with Event specifications, facilitating the monitoring of StatefulSet events such as scaling, updates, and state transitions for effective management of stateful applications."
            }
          },
          {
            "kind": "ReplicaSet",
            "model": "kubernetes",
            "patch": {
              "patchStrategy": "replace",
              "mutatorRef": [
                [
                  "name"
                ],
                [
                  "namespace"
                ],
                [
                  "kind"
                ],
                [
                  "apiVersion"
                ]
              ],
              "description": "A ReplicaSet establishes an inventory relationship with Events. ReplicaSet configurations are synchronized with Event specifications, allowing the monitoring of ReplicaSet events such as pod creation, deletion, and scaling activities to maintain desired pod replicas."
            }
          },
          {
            "kind": "Service",
            "model": "kubernetes",
            "patch": {
              "patchStrategy": "replace",
              "mutatorRef": [
                [
                  "name"
                ],
                [
                  "namespace"
                ],
                [
                  "kind"
                ],
                [
                  "apiVersion"
                ]
              ],
              "description": "A Service maintains an inventory relationship with Events. Service definitions are aligned with Event specifications, enabling the monitoring of Service-related events such as service creation, endpoint updates, and load balancing activities to ensure seamless communication within the cluster."
            }
          },
          {
>>>>>>> 3cc252ec
            "kind": "ConfigMap",
            "model": "kubernetes",
            "patch": {
              "patchStrategy": "replace",
<<<<<<< HEAD
              "mutatorRef": [["name"]],
              "description": "In Kubernetes, ConfigMaps are a versatile resource that can be referenced by various other resources to provide configuration data to applications or other Kubernetes resources.\n\nBy referencing ConfigMaps in these various contexts, you can centralize and manage configuration data more efficiently, allowing for easier updates, versioning, and maintenance of configurations in a Kubernetes environment."
=======
              "mutatorRef": [
                [
                  "name"
                ],
                [
                  "namespace"
                ],
                [
                  "kind"
                ],
                [
                  "apiVersion"
                ]
              ],
              "description": "A ConfigMap forms an inventory relationship with Events. ConfigMap specifications are patched with Event specifications, allowing the monitoring of ConfigMap events such as creation, updates, and usage, enabling dynamic configuration management within the cluster."
            }
          },
          {
            "kind": "Secret",
            "model": "kubernetes",
            "patch": {
              "patchStrategy": "replace",
              "mutatorRef": [
                [
                  "name"
                ],
                [
                  "namespace"
                ],
                [
                  "kind"
                ],
                [
                  "apiVersion"
                ]
              ],
              "description": "A Secret establishes an inventory relationship with Events. Secret configurations are synchronized with Event specifications, facilitating the monitoring of Secret events such as creation, updates, and usage, ensuring secure handling of sensitive information within the cluster."
            }
          }
        ],
        "to": [
          {
            "kind": "Event",
            "model": "kubernetes",
            "patch": {
              "patchStrategy": "replace",
              "mutatedRef": [
                ["settings", "regarding", "name"],
                ["settings", "regarding", "namespace"],
                ["settings", "regarding", "kind"],
                ["settings", "regarding", "apiVersion"]
              ],
              "description": "In Kubernetes, Events serve as a crucial mechanism for observing and tracking the state changes and activities within the cluster. They offer valuable information about resource creation, updates, errors, and other significant occurrences, aiding administrators and developers in troubleshooting, monitoring, and maintaining the health and performance of their applications."
            }
          }
        ]
      }
    },
    {
      "allow": {
        "from": [
          {
            "kind": "Secret",
            "model": "kubernetes",
            "patch": {
              "patchStrategy": "replace",
              "mutatorRef": [
                [
                  "name"
                ]
              ],
              "description": "In Kubernetes, Secrets are versatile resources that can be referenced by various other resources to provide configuration data to applications or other Kubernetes resources securely.\n\nBy referencing Secrets in these various contexts, you can centralize and manage configuration data more efficiently, allowing for easier updates, versioning, and maintenance of configurations in a Kubernetes environment."
>>>>>>> 3cc252ec
            }
          }
        ],
        "to": [
          {
            "kind": "Deployment",
            "model": "kubernetes",
            "patch": {
              "patchStrategy": "replace",
<<<<<<< HEAD
              "mutatedRef": [["spec", "template", "spec", "volumes", "_", "configMap", "name"]],
              "description": "Deployments can mount ConfigMaps as volumes to inject configuration data into the Pods they manage. This is useful for maintaining consistent configuration across replica sets.\n\nThe keys from the ConfigMap will be available as files in the specified path within the containers."
=======
              "mutatedRef": [
                [
                  "settings",
                  "spec",
                  "template",
                  "spec",
                  "containers",
                  "_",
                  "envFrom",
                  "0",
                  "secretRef",
                  "name"
                ]
              ],
              "description": "Deployments can reference Secrets to inject confidential configuration data into the Pods they manage. This is useful for maintaining consistent configuration across replica sets.\n\nThe keys from the Secret will be exposed as environment variables to the containers within the pods managed by the Deployment."
>>>>>>> 3cc252ec
            }
          },
          {
            "kind": "StatefulSet",
            "model": "kubernetes",
            "patch": {
              "patchStrategy": "replace",
<<<<<<< HEAD
              "mutatedRef": [["spec", "template", "spec", "volumes", "_", "configMap", "name"]],
              "description": "StatefulSets can use ConfigMaps to provide configuration data to their pods in a similar way to Deployments.\n\nConfigMaps can be referenced in the Pod template specification of a StatefulSet to provide configuration data to each pod in a consistent manner."
=======
              "mutatedRef": [
                [
                  "settings",
                  "spec",
                  "template",
                  "spec",
                  "containers",
                  "_",
                  "envFrom",
                  "0",
                  "secretRef",
                  "name"
                ]
              ],
              "description": "StatefulSets can use Secrets to provide confidential configuration data to their pods in a similar way to Deployments.\n\nSecrets can be referenced in the Pod template specification of a StatefulSet to provide configuration data to each pod in a consistent manner."
            }
          },
          {
            "kind": "DaemonSet",
            "model": "kubernetes",
            "patch": {
              "patchStrategy": "replace",
              "mutatedRef": [
                [
                  "settings",
                  "spec",
                  "template",
                  "spec",
                  "containers",
                  "_",
                  "envFrom",
                  "0",
                  "secretRef",
                  "name"
                ]
              ],
              "description": "DaemonSets, which ensure that a copy of a pod runs on each node, can utilize Secret to supply confidential configuration data to their pods.\n\nThe keys from the Secret will be exposed as environment variables to the containers within the pods managed by the DaemonSet."
            }
          },
          {
            "kind": "ReplicaSet",
            "model": "kubernetes",
            "patch": {
              "patchStrategy": "replace",
              "mutatedRef": [
                [
                  "settings",
                  "spec",
                  "template",
                  "spec",
                  "containers",
                  "_",
                  "envFrom",
                  "0",
                  "secretRef",
                  "name"
                ]
              ],
              "description": "When deploying applications using ReplicaSets, you may need to configure each replica with specific settings, such as environment variables or configuration files. Secrets can be referenced in the Pod template specification of a ReplicaSet to provide configuration data to each replica pod."
>>>>>>> 3cc252ec
            }
          },
          {
            "kind": "Pod",
            "model": "kubernetes",
            "patch": {
              "patchStrategy": "replace",
<<<<<<< HEAD
              "mutatedRef": [["spec", "volumes", "_", "configMap", "name"]],
              "description": "ConfigMaps can be referenced in the Pod specification to inject configuration data into the Pod's environment.\n\nThe keys from the ConfigMap will be exposed as environment variables and mounted as files to the container within the Pod."
=======
              "mutatedRef": [
                [
                  "settings",
                  "spec",
                  "containers",
                  "_",
                  "envFrom",
                  "0",
                  "secretRef",
                  "name"
                ]
              ],
              "description": "Secret can be referenced in the Pod specification to inject confidential configuration data into the Pod's environment.\n\nThe keys from the Secret will be exposed as environment variables to the container within the Pod."
>>>>>>> 3cc252ec
            }
          },
          {
            "kind": "Job",
            "model": "kubernetes",
            "patch": {
              "patchStrategy": "replace",
<<<<<<< HEAD
              "mutatedRef": [["spec", "template", "spec", "volumes", "_", "configMap", "name"]],
              "description": "ConfigMaps can be referenced in the Pod template specification within the Job definition to inject configuration data into the pods.\n\nThe keys from the ConfigMap will be exposed as environment variables and mounted as files to the container within the pod created by the Job."
=======
              "mutatedRef": [
                [
                  "settings",
                  "spec",
                  "template",
                  "spec",
                  "containers",
                  "_",
                  "envFrom",
                  "0",
                  "secretRef",
                  "name"
                ]
              ],
              "description": "Secret can be referenced in the Pod template specification within the Job definition to inject confidential configuration data into the pods.\n\nThe keys from the Secret will be exposed as environment variables to the container within the pod created by the Job."
            }
          },
          {
            "kind": "CronJob",
            "model": "kubernetes",
            "patch": {
              "patchStrategy": "replace",
              "mutatedRef": [
                [
                  "settings",
                  "spec",
                  "jobTemplate",
                  "spec",
                  "template",
                  "spec",
                  "containers",
                  "_",
                  "envFrom",
                  "0",
                  "secretRef",
                  "name"
                ]
              ],
              "description": "Secret can be referenced in the Pod template specification within the CronJob definition to inject confidential configuration data into the pods.\n\nThe keys from the Secret will be exposed as environment variables to the container within the pod created by the CronJob."
            }
          }
        ]
      }
    },
    {
      "allow": {
        "from": [
          {
            "kind": "CSIDriver",
            "model": "kubernetes",
            "patch": {
              "patchStrategy": "replace",
              "mutatorRef": [
                [
                  "name"
                ]
              ],
              "description": "CSI drivers are responsible for the actual operations of a CSI volume. They are responsible for communicating with the external storage provider and exposing the volume to the kubelet.\n\nCSI drivers are installed on the cluster as a CustomResourceDefinition (CRD) and a DaemonSet. The CRD is used to create a CSIDriver object, which is used to configure the CSI driver. The DaemonSet is used to deploy the CSI driver to each node in the cluster."
            }
          }
        ],
        "to": [
          {
            "kind": "Pod",
            "model": "kubernetes",
            "patch": {
              "patchStrategy": "replace",
              "mutatedRef": [
                [
                  "settings",
                  "spec",
                  "volumes",
                  "_",
                  "csi",
                  "driver"
                ]
              ],
              "description": "CSI drivers are used to provide persistent storage to Pods. The CSI driver is configured in the Pod specification.\n\nThe CSI driver is configured in the Pod specification using the csi.volume.kubernetes.io annotation. The CSI driver is configured in the Pod specification using the csi.volume.kubernetes.io annotation."
            }
          },
          {
            "kind": "Deployment",
            "model": "kubernetes",
            "patch": {
              "patchStrategy": "replace",
              "mutatedRef": [
                [
                  "settings",
                  "spec",
                  "template",
                  "spec",
                  "volumes",
                  "_",
                  "csi",
                  "driver"
                ]
              ],
              "description": "CSI drivers are used to provide persistent storage to Pods. The CSI driver is configured in the Pod specification.\n\nThe CSI driver is configured in the Pod specification using the csi.volume.kubernetes.io annotation. The CSI driver is configured in the Pod specification using the csi.volume.kubernetes.io annotation."
            }
          },
          {
            "kind": "StatefulSet",
            "model": "kubernetes",
            "patch": {
              "patchStrategy": "replace",
              "mutatedRef": [
                [
                  "settings",
                  "spec",
                  "template",
                  "spec",
                  "volumes",
                  "_",
                  "csi",
                  "driver"
                ]
              ],
              "description": "CSI drivers are used to provide persistent storage to Pods. The CSI driver is configured in the Pod specification.\n\nThe CSI driver is configured in the Pod specification using the csi.volume.kubernetes.io annotation. The CSI driver is configured in the Pod specification using the csi.volume.kubernetes.io annotation."
            }
          },
          {
            "kind": "DaemonSet",
            "model": "kubernetes",
            "patch": {
              "patchStrategy": "replace",
              "mutatedRef": [
                [
                  "settings",
                  "spec",
                  "template",
                  "spec",
                  "volumes",
                  "_",
                  "csi",
                  "driver"
                ]
              ],
              "description": "CSI drivers are used to provide persistent storage to Pods. The CSI driver is configured in the Pod specification.\n\nThe CSI driver is configured in the Pod specification using the csi.volume.kubernetes.io annotation. The CSI driver is configured in the Pod specification using the csi.volume.kubernetes.io annotation."
            }
          },
          {
            "kind": "ReplicaSet",
            "model": "kubernetes",
            "patch": {
              "patchStrategy": "replace",
              "mutatedRef": [
                [
                  "settings",
                  "spec",
                  "template",
                  "spec",
                  "volumes",
                  "_",
                  "csi",
                  "driver"
                ]
              ],
              "description": "CSI drivers are used to provide persistent storage to Pods. The CSI driver is configured in the Pod specification.\n\nThe CSI driver is configured in the Pod specification using the csi.volume.kubernetes.io annotation. The CSI driver is configured in the Pod specification using the csi.volume.kubernetes.io annotation."
>>>>>>> 3cc252ec
            }
          },
          {
            "kind": "CronJob",
            "model": "kubernetes",
            "patch": {
              "patchStrategy": "replace",
<<<<<<< HEAD
              "mutatedRef": [["spec", "jobTemplate", "spec", "template", "spec", "volumes", "_", "configMap", "name"]],
              "description": "ConfigMaps can be referenced in the Pod template specification within the CronJob definition to inject configuration data into the pods.\n\nThe keys from the ConfigMap will be exposed as environment variables and mounted as files to the container within the pod created by the CronJob."
=======
              "mutatedRef": [
                [
                  "settings",
                  "spec",
                  "jobTemplate",
                  "spec",
                  "template",
                  "spec",
                  "volumes",
                  "_",
                  "csi",
                  "driver"
                ]
              ],
              "description": "CSI drivers are used to provide persistent storage to Pods. The CSI driver is configured in the Pod specification.\n\nThe CSI driver is configured in the Pod specification using the csi.volume.kubernetes.io annotation. The CSI driver is configured in the Pod specification using the csi.volume.kubernetes.io annotation."
            }
          },
          {
            "kind": "Job",
            "model": "kubernetes",
            "patch": {
              "patchStrategy": "replace",
              "mutatedRef": [
                [
                  "settings",
                  "spec",
                  "template",
                  "spec",
                  "volumes",
                  "_",
                  "csi",
                  "driver"
                ]
              ],
              "description": "CSI drivers are used to provide persistent storage to Pods. The CSI driver is configured in the Pod specification.\n\nThe CSI driver is configured in the Pod specification using the csi.volume.kubernetes.io annotation. The CSI driver is configured in the Pod specification using the csi.volume.kubernetes.io annotation."
            }
          }
        ]
      },
      "deny": {
        "from": [],
        "to": []
      }
    },
    {
      "allow": {
        "from": [
          {
            "kind": "Deployment",
            "model": "kubernetes",
            "patch": {
              "patchStrategy": "replace",
              "mutatorRef": [
                ["apiVersion"], 
                ["name"], 
                ["type"]
              ],
              "description": "Allow Horizontal Pod Autoscaler to scale based on observed metrics for Deployments."
            }
          },
          {
            "kind": "StatefulSet",
            "model": "kubernetes",
            "patch": {
              "patchStrategy": "replace",
              "mutatorRef": [
                ["apiVersion"], 
                ["name"], 
                ["type"]
              ],
              "description": "Allow Horizontal Pod Autoscaler to scale based on observed metrics for StatefulSet."
            }
          },
          {
            "kind": "ReplicaSet",
            "model": "kubernetes",
            "patch": {
              "patchStrategy": "replace",
              "mutatorRef": [
                ["apiVersion"], 
                ["name"], 
                ["type"]
              ],
              "description": "Allow Horizontal Pod Autoscaler to scale based on observed metrics for ReplicaSet."
            }
          }
        ],
        "to": [
          {
            "kind": "HorizontalPodAutoscaler",
            "model": "kubernetes",
            "patch": {
              "patchStrategy": "replace",
              "mutatedRef": [
                ["settings", "spec", "scaleTargetRef", "apiVersion"], 
                ["settings", "spec", "scaleTargetRef", "name"], 
                ["settings", "spec", "scaleTargetRef", "kind"]
              ],
              "description": "Horizontal Pod Autoscaler automatically scales the number of pods in a replication controller, deployment, replica set or stateful set based on observed CPU utilization (or, with custom metrics support, on some other application-provided metrics). Horizontal Pod Autoscaling does not apply to objects that can't be scaled, for example, DaemonSets."
>>>>>>> 3cc252ec
            }
          }
        ]
      },
      "deny": {
        "from": [],
        "to": []
      }
<<<<<<< HEAD
=======
    },
    {
      "allow": {
        "from": [
          {
            "kind": "Deployment",
            "model": "kubernetes",
            "patch": {
              "patchStrategy": "replace",
              "mutatorRef": [
                ["name"],
                ["kind"],
                ["apiVersion"]
              ],
              "description": "A Deployment in Kubernetes orchestrates the rollout and management of application replicas. By integrating leases into Deployment strategies, Kubernetes maintains control over the deployment process, orchestrating rolling updates or rollbacks with precision and reliability, thus ensuring seamless transitions and high availability of your application."
            }
          },
          {
            "kind": "StatefulSet",
            "model": "kubernetes",
            "patch": {
              "patchStrategy": "replace",
              "mutatorRef": [
                ["name"],
                ["kind"],
                ["apiVersion"]
              ],
              "description": "A StatefulSet in Kubernetes is designed for managing stateful applications, providing stable, unique network identifiers, and persistent storage. By integrating leases within StatefulSets, Kubernetes guarantees precise ordering during updates or scaling events, maintaining the integrity of the application's state across pods and ensuring data consistency and reliability throughout the cluster."
            }
          },  
          {
            "kind": "DaemonSet",
            "model": "kubernetes",
            "patch": {
              "patchStrategy": "replace",
              "mutatorRef": [
                ["name"],
                ["kind"],
                ["apiVersion"]
              ],
              "description": " A DaemonSet in Kubernetes ensures that a copy of a pod runs on all or certain nodes in the cluster. By incorporating leases within the DaemonSet configuration, Kubernetes ensures that each node hosts exactly one instance of the designated pod, maintaining uniformity and consistency across the cluster while efficiently managing resources and updates."
            }
          },
          {
            "kind": "ReplicaSet",
            "model": "kubernetes",
            "patch": {
              "patchStrategy": "replace",
              "mutatorRef": [
                ["name"],
                ["kind"],
                ["apiVersion"]
              ],
              "description": "ReplicaSets in Kubernetes ensure a specified number of pod replicas are running at any given time. By incorporating leases within ReplicaSets, Kubernetes ensures fault tolerance and scalability by automatically replacing failed or terminated pods, maintaining the desired replica count and preserving the availability and performance of your application."
            }
          }
        ],
        "to": [
          {
            "kind": "Lease",
            "model": "kubernetes",
            "patch": {
              "patchStrategy": "replace",
              "mutatedRef": [
                ["ownerReferences", "_", "name"],
                ["ownerReferences", "_", "kind"],
                ["ownerReferences", "_", "apiVersion"]
              ],
              "description": "A Lease is a mechanism used for coordinating activities between multiple instances of a controller, ensuring that only one instance is actively performing certain tasks at any given time."
            }
          }
        ]
      },
      "deny": {
        "from": [],
        "to": []
      }
    },
    {
      "allow": {
        "from": [
          {
            "kind": "ReplicationController",
            "model": "kubernetes",
            "patch": {
              "patchStrategy": "replace",
              "mutatorRef": [
                ["settings", "spec"]
              ],
              "description": "In Kubernetes, Replication Controllers  are used to ensure that a specified number of pod replicas are running at any given time."
            }
          }
        ],
        "to": [
          {
            "kind": "Deployment",
            "model": "kubernetes",
            "patch": {
              "patchStrategy": "replace",
              "mutatedRef": [
                ["settings", "spec"]
              ],
              "description": "A Deployment manages a set of identical Pods, often referred to as a ReplicaSet. Replication Controller provides declarative updates to applications, managing the deployment and scaling of Pods."
            }
          },
          {
            "kind": "ReplicaSet",
            "model": "kubernetes",
            "patch": {
              "patchStrategy": "replace",
              "mutatedRef": [
                ["settings", "spec"]
              ],
              "description": "ReplicaSet use Replication Controllers internally to manage the desired number of replicas. Replication Controllers ensure that if a Pod fails or is deleted, a new Pod is created to maintain the desired number of replicas. "
            }
          },
          {
            "kind": "StatefulSet",
            "model": "kubernetes",
            "patch": {
              "patchStrategy": "replace",
              "mutatedRef": [
                ["settings", "spec"]
              ],
              "description": "A StatefulSet manages the deployment and scaling of a set of Pods, and provides guarantees about the ordering and uniqueness of these Pods. StatefulSets are used for stateful applications, such as databases."
            }
          },
          {
            "kind": "DaemonSet",
            "model": "kubernetes",
            "patch": {
              "patchStrategy": "replace",
              "mutatedRef": [
                ["settings", "spec"]
              ],
              "description": "A DaemonSet ensures that all (or some) nodes run a copy of a Pod. It's typically used for running system daemons or agents on every node in a Kubernetes cluster."
            }
          }
        ],
        "deny": {
          "from": [],
          "to": []
        }
      }
    },
    {
      "allow": {
        "from":[
          {
            "kind": "PodTemplate",
            "model": "kubernetes",
            "patch": {
              "patchStrategy": "replace",
              "mutatorRef": [
                ["settings", "template"]
              ],
              "description": "A Pod template is a blueprint defining the configuration for creating Kubernetes pods, encapsulating specifications for containers, volumes, and other settings"
            }
          }
        ],
        "to": [
          {
            "kind": "Deployment",
            "model": "kubernetes",
            "patch": {
              "patchStrategy": "replace",
              "mutatedRef": [
                ["settings", "spec", "template"]
              ],
              "description": "Deployments use pod templates to define the desired state of pods, enabling easy scaling, rolling updates, and self-healing of applications within Kubernetes clusters, ensuring consistency and reliability during deployment operations."
            }
          },
          {
            "kind": "StatefulSet",
            "model": "kubernetes",
            "patch": {
              "patchStrategy": "replace",
              "mutatedRef": [
                ["settings", "spec", "template"]
              ],
              "description": "StatefulSets utilize pod templates to maintain stateful applications' unique identities and ordered scaling behaviors, ensuring persistent storage and network identifiers, crucial for databases and distributed systems' reliable operation."
            }
          },
          {
            "kind": "DaemonSet",
            "model": "kubernetes",
            "patch": {
              "patchStrategy": "replace",
              "mutatedRef": [
                ["settings", "spec", "template"]
              ],
              "description": "DaemonSets utilize pod templates to ensure specific pods run on designated nodes within the cluster, facilitating the deployment of essential system services such as logging, monitoring, and networking across the Kubernetes infrastructure, enhancing cluster management and operational efficiency."
            }
          },
          {
            "kind": "ReplicaSet",
            "model": "kubernetes",
            "patch": {
              "patchStrategy": "replace",
              "mutatedRef": [
                ["settings", "spec", "template"]
              ],
              "description": "ReplicaSets leverage pod templates to ensure the desired number of identical pod replicas are running, providing fault tolerance and high availability for applications by automatically managing pod lifecycle based on defined specifications."
            }
          },
          {
            "kind": "Job",
            "model": "kubernetes",
            "patch": {
              "patchStrategy": "replace",
              "mutatedRef": [
                ["settings", "spec", "template"]
              ],
              "description": "Jobs use pod templates to specify the container images, commands, and resources required for executing batch processing tasks reliably within Kubernetes clusters, ensuring consistency and repeatability in job execution."
            }
          }, 
          {
            "kind": "CronJob",
            "model": "kubernetes",
            "patch": {
              "patchStrategy": "replace",
              "mutatedRef": [
                ["settings", "spec", "jobTemplate", "spec", "template"]
              ],
              "description":"CronJobs employ pod templates to define periodic or scheduled tasks' configurations, automating the creation and execution of pods based on defined schedules, enabling efficient handling of repetitive tasks within Kubernetes clusters."
            }
          }
        ],
        "deny": {
          "from": [],
          "to": []
        }
      }
    },
    {
      "allow": {
        "from": [
          {
            "kind": "ControllerRevision",
            "model": "kubernetes",
            "patch": {
              "patchStrategy": "replace",
              "mutatorRef": [
                [
                  "settings", "revision"
                ]
              ],
              "description": "ControllerRevisions are used to store the historical state of a ReplicaSet, Deployment, StatefulSet or Pod. They are used to rollback to a previous version of the resource.\n\nControllerRevisions are created when a ReplicaSet, Deployment, or StatefulSet is updated. They store the historical state of the resource, including the Pod template and the revision number."
            }
          }
        ],
        "to": [
          {
            "kind": "Deployment",
            "model": "kubernetes",
            "patch": {
              "patchStrategy": "replace",
              "mutatedRef": [
                [
                  "settings",
                  "spec",
                  "revisionHistoryLimit"
                ]
              ],
              "description": "Deployments can be configured to store a certain number of ControllerRevisions. This is useful for rolling back to a previous version of the Deployment.\n\nThe revisionHistoryLimit field in the Deployment specification is used to configure the number of ControllerRevisions to store."
            }
          },
          {
            "kind": "StatefulSet",
            "model": "kubernetes",
            "patch": {
              "patchStrategy": "replace",
              "mutatedRef": [
                [
                  "settings",
                  "spec",
                  "revisionHistoryLimit"
                ]
              ],
              "description": "StatefulSets can be configured to store a certain number of ControllerRevisions. This is useful for rolling back to a previous version of the StatefulSet.\n\nThe revisionHistoryLimit field in the StatefulSet specification is used to configure the number of ControllerRevisions to store."
            }
          },
          {
            "kind": "ReplicaSet",
            "model": "kubernetes",
            "patch": {
              "patchStrategy": "replace",
              "mutatedRef": [
                [
                  "settings",
                  "spec",
                  "revisionHistoryLimit"
                ]
              ],
              "description": "ReplicaSets can be configured to store a certain number of ControllerRevisions. This is useful for rolling back to a previous version of the ReplicaSet.\n\nThe revisionHistoryLimit field in the ReplicaSet specification is used to configure the number of ControllerRevisions to store."
            }
          },
          {
            "kind": "Pod",
            "model": "kubernetes",
            "patch": {
              "patchStrategy": "replace",
              "mutatedRef": [
                [
                  "settings",
                  "metadata",
                  "ownerReferences",
                  "_",
                  "controller",
                  "revisionHistoryLimit"
                ]
              ],
              "description": "Pods can be configured to store a certain number of ControllerRevisions. This is useful for rolling back to a previous version of the Pod.\n\nThe revisionHistoryLimit field in the Pod specification is used to configure the number of ControllerRevisions to store."
            }
          }
        ]
      }
    },
    {
      "allow": {
        "from": [
          {
            "kind": "IngressClass",
            "model": "kubernetes",
            "patch": {
              "patchStrategy": "replace",
              "mutatorRef": [
                ["name"]
              ],
              "description": "IngressClass is a resource to specify class for Ingress to be used by the IngressController."
            }
          }
        ],
        "to": [
          {
            "kind": "Ingress",
            "model": "kubernetes",
            "patch": {
              "patchStrategy": "replace",
              "mutatedRef": [
                ["settings", "spec", "ingressClassName"]
              ],
              "description": "Ingress is a collection of rules that allow inbound connections to reach the services. IngressClass configures the class of Ingress resource which is then used by the Ingress Controller."
            }
          }
        ]
      },
      "deny": {
        "from": [],
        "to": []
      }
    },
    {
      "allow": {
        "from": [
          {
            "kind": "Deployment",
            "model": "kubernetes",
            "patch": {
              "patchStrategy": "replace",
              "mutatorRef": [
                ["settings", "spec", "selector", "labels"]
              ], 
              "description": " Deployments manage ReplicaSets and provide features such as rolling updates and rollback functionality. PDBs can be associated with Deployments to maintain availability during updates and ensure a minimum number of pods are available during the transition."
            }
          },
          {
            "kind": "ReplicaSet",
            "model": "kubernetes",
            "patch": {
              "patchStrategy": "replace",
              "mutatorRef": [
                ["settings", "spec", "selector", "labels"]
              ],
              "description": "ReplicaSets ensure a specified number of pod replicas are running at any given time. PDBs can be applied to ReplicaSets to enforce constraints on how many pods can be disrupted at once during scaling operations or node maintenance."
            }
          }, 
          {
            "kind": "StatefulSet",
            "model": "kubernetes",
            "patch": {
              "patchStrategy": "replace",
              "mutatorRef": [
                ["settings", "spec", "selector", "labels"]
              ],
              "description": "StatefulSets are used for stateful applications that require stable, unique network identifiers and persistent storage. PDBs can be used with StatefulSets to control pod disruptions and ensure data integrity during maintenance or scaling."
            }
          }, 
          {
            "kind": "DaemonSet",
            "model": "kubernetes",
            "patch": {
              "patchStrategy": "replace",
              "mutatorRef": [
                ["settings", "spec", "selector", "labels"]
              ],
              "description": "DaemonSets ensure that a copy of a pod runs on each node in the cluster. PDBs can be used to prevent too many pods from being disrupted simultaneously during node maintenance or upgrades, ensuring that essential services provided by DaemonSets remain available."
            }
          }
        ],
        "to": [
          {
            "kind": "PodDisruptionBudget",
            "model": "kubernetes",
            "patch": {
              "patchStrategy": "replace",
              "mutatedRef": [
                ["settings", "spec", "selector", "matchLabels"]
              ]
            },
            "description": "In Kubernetes, Pod Distribution Budgets (PDBs) are used to ensure that a certain number or percentage of pods are running on particular nodes or within particular zones."
          }
        ]
      },
      "deny": {
        "from": [],
        "to": []
      }
    },
    {
      "allow": {
        "from":[
          {
            "kind": "Job",
            "model": "kubernetes",
            "patch": {
              "patchStrategy": "replace",
              "mutatorRef": [
                ["settings", "spec"]
              ],
              "description": "A Job in Kubernetes is a resource used to run pods to completion. A job can be scheduled to run at a specific time/interval using CronJob."
            }
          }
        ],
        "to": [
          {
            "kind": "CronJob",
            "model": "kubernetes",
            "patch": {
              "patchStrategy": "replace",
              "mutatedRef": [
                ["settings", "spec", "jobTemplate", "spec"]
              ],
              "description": "A CronJob in Kubernetes schedules and manages the execution of Jobs based on a time or schedule specification."
            }
          }
        ],
        "deny": {
          "from": [],
          "to": []
        }
      }
    },
    {
      "allow": {
        "from":[
          {
            "kind": "StorageClass",
            "model": "kubernetes",
            "patch": {
              "patchStrategy": "replace",
              "mutatorRef": [
                ["name"]
              ],
              "description": "StorageClass is used in conjunction with PVC that allow Pods to dynamically request a new storage."
            }
          }
        ],
        "to": [
          {
            "kind": "PersistentVolumeClaim",
            "model": "kubernetes",
            "patch": {
              "patchStrategy": "replace",
              "mutatedRef": [
                ["settings", "spec", "storageClassName"]
              ],
              "description": "A PersistentVolumeClaim in Kubernetes requests storage from a StorageClass, defining the requirements for dynamically provisioned volumes."
            }
          }
        ],
        "deny": {
          "from": [],
          "to": []
        }
      }
>>>>>>> 3cc252ec
    }
  ]
}<|MERGE_RESOLUTION|>--- conflicted
+++ resolved
@@ -26,8 +26,14 @@
             "patch": {
               "patchStrategy": "replace",
               "mutatorRef": [
-                ["settings", "config"],
-                ["settings", "wasm-filter"]
+                [
+                  "settings",
+                  "config"
+                ],
+                [
+                  "settings",
+                  "wasm-filter"
+                ]
               ],
               "description": "WASM filter configuration to be applied to Envoy Filter."
             }
@@ -39,7 +45,15 @@
             "model": "istio-base",
             "patch": {
               "patchStrategy": "replace",
-              "mutatedRef": [["settings", "configPatches", "_", "patch", "value"]],
+              "mutatedRef": [
+                [
+                  "settings",
+                  "configPatches",
+                  "_",
+                  "patch",
+                  "value"
+                ]
+              ],
               "description": "Receive the WASM filter configuration."
             }
           },
@@ -49,8 +63,15 @@
             "patch": {
               "patchStrategy": "replace",
               "mutatedRef": [
-                ["settings", "pluginConfig"],
-                ["settings", "spec", "url"]
+                [
+                  "settings",
+                  "pluginConfig"
+                ],
+                [
+                  "settings",
+                  "spec",
+                  "url"
+                ]
               ],
               "description": "Receive the WASM filter configuration."
             }
@@ -70,7 +91,11 @@
             "model": "kubernetes",
             "patch": {
               "patchStrategy": "replace",
-              "mutatorRef": [["name"]],
+              "mutatorRef": [
+                [
+                  "name"
+                ]
+              ],
               "description": "In Kubernetes, ConfigMaps are a versatile resource that can be referenced by various other resources to provide configuration data to applications or other Kubnernetes resources.\n\nBy referencing ConfigMaps in these various contexts, you can centralize and manage configuration data more efficiently, allowing for easier updates, versioning, and maintenance of configurations in a Kubernetes environment."
             }
           }
@@ -81,9 +106,6 @@
             "model": "kubernetes",
             "patch": {
               "patchStrategy": "replace",
-<<<<<<< HEAD
-              "mutatedRef": [["spec", "containers", "_", "envFrom", "configMapRef", "name"]],
-=======
               "mutatedRef": [
                 [
                   "settings",
@@ -98,7 +120,6 @@
                   "name"
                 ]
               ],
->>>>>>> 3cc252ec
               "description": "Deployments can reference ConfigMaps to inject configuration data into the Pods they manage. This is useful for maintaining consistent configuration across replica sets.\n\nThe keys from the ConfigMap will be exposed as environment variables to the containers within the pods managed by the Deployment."
             }
           },
@@ -107,9 +128,6 @@
             "model": "kubernetes",
             "patch": {
               "patchStrategy": "replace",
-<<<<<<< HEAD
-              "mutatedRef": [["spec", "containers", "_", "envFrom", "configMapRef", "name"]],
-=======
               "mutatedRef": [
                 [
                   "settings",
@@ -124,7 +142,6 @@
                   "name"
                 ]
               ],
->>>>>>> 3cc252ec
               "description": "StatefulSets can use ConfigMaps to provide configuration data to their pods in a similar way to Deployments.\n\nConfigMaps can be referenced in the Pod template specification of a StatefulSet to provide configuration data to each pod in a consistent manner."
             }
           },
@@ -133,9 +150,6 @@
             "model": "kubernetes",
             "patch": {
               "patchStrategy": "replace",
-<<<<<<< HEAD
-              "mutatedRef": [["spec", "containers", "_", "envFrom", "configMapRef", "name"]],
-=======
               "mutatedRef": [
                 [
                   "settings",
@@ -150,7 +164,6 @@
                   "name"
                 ]
               ],
->>>>>>> 3cc252ec
               "description": "DaemonSets, which ensure that a copy of a pod runs on each node, can utilize ConfigMaps to supply configuration data to their pods.\n\nThe keys from the ConfigMap will be exposed as environment variables to the containers within the pods managed by the DaemonSet."
             }
           },
@@ -159,9 +172,6 @@
             "model": "kubernetes",
             "patch": {
               "patchStrategy": "replace",
-<<<<<<< HEAD
-              "mutatedRef": [["spec", "containers", "_", "envFrom", "configMapRef", "name"]],
-=======
               "mutatedRef": [
                 [
                   "settings",
@@ -176,7 +186,6 @@
                   "name"
                 ]
               ],
->>>>>>> 3cc252ec
               "description": "When deploying applications using ReplicaSets, you may need to configure each replica with specific settings, such as environment variables or configuration files. ConfigMaps can be referenced in the Pod template specification of a ReplicaSet to provide configuration data to each replica pod.DaemonSets, which ensure that a copy of a pod runs on each node, can utilize ConfigMaps to supply configuration data to their pods.\n\nThe keys from the ConfigMap will be exposed as environment variables to the containers within the pods managed by the ReplicaSet."
             }
           },
@@ -185,9 +194,6 @@
             "model": "kubernetes",
             "patch": {
               "patchStrategy": "replace",
-<<<<<<< HEAD
-              "mutatedRef": [["settings", "spec", "containers", "_", "envFrom", "configMapRef", "name"]],
-=======
               "mutatedRef": [
                 [
                   "settings",
@@ -200,7 +206,6 @@
                   "name"
                 ]
               ],
->>>>>>> 3cc252ec
               "description": "ConfigMaps can be referenced in the Pod specification to inject configuration data into the Pod's environment.\n\nThe keys from the ConfigMap will be exposed as environment variables to the container within the Pod."
             }
           },
@@ -209,9 +214,6 @@
             "model": "kubernetes",
             "patch": {
               "patchStrategy": "replace",
-<<<<<<< HEAD
-              "mutatedRef": [["spec", "containers", "_", "envFrom", "configMapRef", "name"]],
-=======
               "mutatedRef": [
                 [
                   "settings",
@@ -226,7 +228,6 @@
                   "name"
                 ]
               ],
->>>>>>> 3cc252ec
               "description": "ConfigMaps can be referenced in the Pod template specification within the Job definition to inject configuration data into the pods.\n\nThe keys from the ConfigMap will be exposed as environment variables to the container within the pod created by the Job."
             }
           },
@@ -235,9 +236,6 @@
             "model": "kubernetes",
             "patch": {
               "patchStrategy": "replace",
-<<<<<<< HEAD
-              "mutatedRef": [["spec", "jobTemplate", "spec", "containers", "_", "envFrom", "configMapRef", "name"]],
-=======
               "mutatedRef": [
                 [
                   "settings",
@@ -254,7 +252,6 @@
                   "name"
                 ]
               ],
->>>>>>> 3cc252ec
               "description": "ConfigMaps can be referenced in the Pod template specification within the CronJob definition to inject configuration data into the pods.\n\nThe keys from the ConfigMap will be exposed as environment variables to the container within the pod created by the CronJob."
             }
           }
@@ -269,8 +266,6 @@
       "allow": {
         "from": [
           {
-<<<<<<< HEAD
-=======
             "kind": "Pod",
             "model": "kubernetes",
             "patch": {
@@ -381,15 +376,10 @@
             }
           },
           {
->>>>>>> 3cc252ec
             "kind": "ConfigMap",
             "model": "kubernetes",
             "patch": {
               "patchStrategy": "replace",
-<<<<<<< HEAD
-              "mutatorRef": [["name"]],
-              "description": "In Kubernetes, ConfigMaps are a versatile resource that can be referenced by various other resources to provide configuration data to applications or other Kubernetes resources.\n\nBy referencing ConfigMaps in these various contexts, you can centralize and manage configuration data more efficiently, allowing for easier updates, versioning, and maintenance of configurations in a Kubernetes environment."
-=======
               "mutatorRef": [
                 [
                   "name"
@@ -462,7 +452,6 @@
                 ]
               ],
               "description": "In Kubernetes, Secrets are versatile resources that can be referenced by various other resources to provide configuration data to applications or other Kubernetes resources securely.\n\nBy referencing Secrets in these various contexts, you can centralize and manage configuration data more efficiently, allowing for easier updates, versioning, and maintenance of configurations in a Kubernetes environment."
->>>>>>> 3cc252ec
             }
           }
         ],
@@ -472,10 +461,6 @@
             "model": "kubernetes",
             "patch": {
               "patchStrategy": "replace",
-<<<<<<< HEAD
-              "mutatedRef": [["spec", "template", "spec", "volumes", "_", "configMap", "name"]],
-              "description": "Deployments can mount ConfigMaps as volumes to inject configuration data into the Pods they manage. This is useful for maintaining consistent configuration across replica sets.\n\nThe keys from the ConfigMap will be available as files in the specified path within the containers."
-=======
               "mutatedRef": [
                 [
                   "settings",
@@ -491,7 +476,6 @@
                 ]
               ],
               "description": "Deployments can reference Secrets to inject confidential configuration data into the Pods they manage. This is useful for maintaining consistent configuration across replica sets.\n\nThe keys from the Secret will be exposed as environment variables to the containers within the pods managed by the Deployment."
->>>>>>> 3cc252ec
             }
           },
           {
@@ -499,10 +483,6 @@
             "model": "kubernetes",
             "patch": {
               "patchStrategy": "replace",
-<<<<<<< HEAD
-              "mutatedRef": [["spec", "template", "spec", "volumes", "_", "configMap", "name"]],
-              "description": "StatefulSets can use ConfigMaps to provide configuration data to their pods in a similar way to Deployments.\n\nConfigMaps can be referenced in the Pod template specification of a StatefulSet to provide configuration data to each pod in a consistent manner."
-=======
               "mutatedRef": [
                 [
                   "settings",
@@ -562,7 +542,6 @@
                 ]
               ],
               "description": "When deploying applications using ReplicaSets, you may need to configure each replica with specific settings, such as environment variables or configuration files. Secrets can be referenced in the Pod template specification of a ReplicaSet to provide configuration data to each replica pod."
->>>>>>> 3cc252ec
             }
           },
           {
@@ -570,10 +549,6 @@
             "model": "kubernetes",
             "patch": {
               "patchStrategy": "replace",
-<<<<<<< HEAD
-              "mutatedRef": [["spec", "volumes", "_", "configMap", "name"]],
-              "description": "ConfigMaps can be referenced in the Pod specification to inject configuration data into the Pod's environment.\n\nThe keys from the ConfigMap will be exposed as environment variables and mounted as files to the container within the Pod."
-=======
               "mutatedRef": [
                 [
                   "settings",
@@ -587,7 +562,6 @@
                 ]
               ],
               "description": "Secret can be referenced in the Pod specification to inject confidential configuration data into the Pod's environment.\n\nThe keys from the Secret will be exposed as environment variables to the container within the Pod."
->>>>>>> 3cc252ec
             }
           },
           {
@@ -595,10 +569,6 @@
             "model": "kubernetes",
             "patch": {
               "patchStrategy": "replace",
-<<<<<<< HEAD
-              "mutatedRef": [["spec", "template", "spec", "volumes", "_", "configMap", "name"]],
-              "description": "ConfigMaps can be referenced in the Pod template specification within the Job definition to inject configuration data into the pods.\n\nThe keys from the ConfigMap will be exposed as environment variables and mounted as files to the container within the pod created by the Job."
-=======
               "mutatedRef": [
                 [
                   "settings",
@@ -757,7 +727,6 @@
                 ]
               ],
               "description": "CSI drivers are used to provide persistent storage to Pods. The CSI driver is configured in the Pod specification.\n\nThe CSI driver is configured in the Pod specification using the csi.volume.kubernetes.io annotation. The CSI driver is configured in the Pod specification using the csi.volume.kubernetes.io annotation."
->>>>>>> 3cc252ec
             }
           },
           {
@@ -765,10 +734,6 @@
             "model": "kubernetes",
             "patch": {
               "patchStrategy": "replace",
-<<<<<<< HEAD
-              "mutatedRef": [["spec", "jobTemplate", "spec", "template", "spec", "volumes", "_", "configMap", "name"]],
-              "description": "ConfigMaps can be referenced in the Pod template specification within the CronJob definition to inject configuration data into the pods.\n\nThe keys from the ConfigMap will be exposed as environment variables and mounted as files to the container within the pod created by the CronJob."
-=======
               "mutatedRef": [
                 [
                   "settings",
@@ -868,86 +833,6 @@
                 ["settings", "spec", "scaleTargetRef", "kind"]
               ],
               "description": "Horizontal Pod Autoscaler automatically scales the number of pods in a replication controller, deployment, replica set or stateful set based on observed CPU utilization (or, with custom metrics support, on some other application-provided metrics). Horizontal Pod Autoscaling does not apply to objects that can't be scaled, for example, DaemonSets."
->>>>>>> 3cc252ec
-            }
-          }
-        ]
-      },
-      "deny": {
-        "from": [],
-        "to": []
-      }
-<<<<<<< HEAD
-=======
-    },
-    {
-      "allow": {
-        "from": [
-          {
-            "kind": "Deployment",
-            "model": "kubernetes",
-            "patch": {
-              "patchStrategy": "replace",
-              "mutatorRef": [
-                ["name"],
-                ["kind"],
-                ["apiVersion"]
-              ],
-              "description": "A Deployment in Kubernetes orchestrates the rollout and management of application replicas. By integrating leases into Deployment strategies, Kubernetes maintains control over the deployment process, orchestrating rolling updates or rollbacks with precision and reliability, thus ensuring seamless transitions and high availability of your application."
-            }
-          },
-          {
-            "kind": "StatefulSet",
-            "model": "kubernetes",
-            "patch": {
-              "patchStrategy": "replace",
-              "mutatorRef": [
-                ["name"],
-                ["kind"],
-                ["apiVersion"]
-              ],
-              "description": "A StatefulSet in Kubernetes is designed for managing stateful applications, providing stable, unique network identifiers, and persistent storage. By integrating leases within StatefulSets, Kubernetes guarantees precise ordering during updates or scaling events, maintaining the integrity of the application's state across pods and ensuring data consistency and reliability throughout the cluster."
-            }
-          },  
-          {
-            "kind": "DaemonSet",
-            "model": "kubernetes",
-            "patch": {
-              "patchStrategy": "replace",
-              "mutatorRef": [
-                ["name"],
-                ["kind"],
-                ["apiVersion"]
-              ],
-              "description": " A DaemonSet in Kubernetes ensures that a copy of a pod runs on all or certain nodes in the cluster. By incorporating leases within the DaemonSet configuration, Kubernetes ensures that each node hosts exactly one instance of the designated pod, maintaining uniformity and consistency across the cluster while efficiently managing resources and updates."
-            }
-          },
-          {
-            "kind": "ReplicaSet",
-            "model": "kubernetes",
-            "patch": {
-              "patchStrategy": "replace",
-              "mutatorRef": [
-                ["name"],
-                ["kind"],
-                ["apiVersion"]
-              ],
-              "description": "ReplicaSets in Kubernetes ensure a specified number of pod replicas are running at any given time. By incorporating leases within ReplicaSets, Kubernetes ensures fault tolerance and scalability by automatically replacing failed or terminated pods, maintaining the desired replica count and preserving the availability and performance of your application."
-            }
-          }
-        ],
-        "to": [
-          {
-            "kind": "Lease",
-            "model": "kubernetes",
-            "patch": {
-              "patchStrategy": "replace",
-              "mutatedRef": [
-                ["ownerReferences", "_", "name"],
-                ["ownerReferences", "_", "kind"],
-                ["ownerReferences", "_", "apiVersion"]
-              ],
-              "description": "A Lease is a mechanism used for coordinating activities between multiple instances of a controller, ensuring that only one instance is actively performing certain tasks at any given time."
             }
           }
         ]
@@ -961,267 +846,70 @@
       "allow": {
         "from": [
           {
-            "kind": "ReplicationController",
-            "model": "kubernetes",
-            "patch": {
-              "patchStrategy": "replace",
-              "mutatorRef": [
-                ["settings", "spec"]
-              ],
-              "description": "In Kubernetes, Replication Controllers  are used to ensure that a specified number of pod replicas are running at any given time."
+            "kind": "Deployment",
+            "model": "kubernetes",
+            "patch": {
+              "patchStrategy": "replace",
+              "mutatorRef": [
+                ["name"],
+                ["kind"],
+                ["apiVersion"]
+              ],
+              "description": "A Deployment in Kubernetes orchestrates the rollout and management of application replicas. By integrating leases into Deployment strategies, Kubernetes maintains control over the deployment process, orchestrating rolling updates or rollbacks with precision and reliability, thus ensuring seamless transitions and high availability of your application."
+            }
+          },
+          {
+            "kind": "StatefulSet",
+            "model": "kubernetes",
+            "patch": {
+              "patchStrategy": "replace",
+              "mutatorRef": [
+                ["name"],
+                ["kind"],
+                ["apiVersion"]
+              ],
+              "description": "A StatefulSet in Kubernetes is designed for managing stateful applications, providing stable, unique network identifiers, and persistent storage. By integrating leases within StatefulSets, Kubernetes guarantees precise ordering during updates or scaling events, maintaining the integrity of the application's state across pods and ensuring data consistency and reliability throughout the cluster."
+            }
+          },  
+          {
+            "kind": "DaemonSet",
+            "model": "kubernetes",
+            "patch": {
+              "patchStrategy": "replace",
+              "mutatorRef": [
+                ["name"],
+                ["kind"],
+                ["apiVersion"]
+              ],
+              "description": " A DaemonSet in Kubernetes ensures that a copy of a pod runs on all or certain nodes in the cluster. By incorporating leases within the DaemonSet configuration, Kubernetes ensures that each node hosts exactly one instance of the designated pod, maintaining uniformity and consistency across the cluster while efficiently managing resources and updates."
+            }
+          },
+          {
+            "kind": "ReplicaSet",
+            "model": "kubernetes",
+            "patch": {
+              "patchStrategy": "replace",
+              "mutatorRef": [
+                ["name"],
+                ["kind"],
+                ["apiVersion"]
+              ],
+              "description": "ReplicaSets in Kubernetes ensure a specified number of pod replicas are running at any given time. By incorporating leases within ReplicaSets, Kubernetes ensures fault tolerance and scalability by automatically replacing failed or terminated pods, maintaining the desired replica count and preserving the availability and performance of your application."
             }
           }
         ],
         "to": [
           {
-            "kind": "Deployment",
-            "model": "kubernetes",
-            "patch": {
-              "patchStrategy": "replace",
-              "mutatedRef": [
-                ["settings", "spec"]
-              ],
-              "description": "A Deployment manages a set of identical Pods, often referred to as a ReplicaSet. Replication Controller provides declarative updates to applications, managing the deployment and scaling of Pods."
-            }
-          },
-          {
-            "kind": "ReplicaSet",
-            "model": "kubernetes",
-            "patch": {
-              "patchStrategy": "replace",
-              "mutatedRef": [
-                ["settings", "spec"]
-              ],
-              "description": "ReplicaSet use Replication Controllers internally to manage the desired number of replicas. Replication Controllers ensure that if a Pod fails or is deleted, a new Pod is created to maintain the desired number of replicas. "
-            }
-          },
-          {
-            "kind": "StatefulSet",
-            "model": "kubernetes",
-            "patch": {
-              "patchStrategy": "replace",
-              "mutatedRef": [
-                ["settings", "spec"]
-              ],
-              "description": "A StatefulSet manages the deployment and scaling of a set of Pods, and provides guarantees about the ordering and uniqueness of these Pods. StatefulSets are used for stateful applications, such as databases."
-            }
-          },
-          {
-            "kind": "DaemonSet",
-            "model": "kubernetes",
-            "patch": {
-              "patchStrategy": "replace",
-              "mutatedRef": [
-                ["settings", "spec"]
-              ],
-              "description": "A DaemonSet ensures that all (or some) nodes run a copy of a Pod. It's typically used for running system daemons or agents on every node in a Kubernetes cluster."
-            }
-          }
-        ],
-        "deny": {
-          "from": [],
-          "to": []
-        }
-      }
-    },
-    {
-      "allow": {
-        "from":[
-          {
-            "kind": "PodTemplate",
-            "model": "kubernetes",
-            "patch": {
-              "patchStrategy": "replace",
-              "mutatorRef": [
-                ["settings", "template"]
-              ],
-              "description": "A Pod template is a blueprint defining the configuration for creating Kubernetes pods, encapsulating specifications for containers, volumes, and other settings"
-            }
-          }
-        ],
-        "to": [
-          {
-            "kind": "Deployment",
-            "model": "kubernetes",
-            "patch": {
-              "patchStrategy": "replace",
-              "mutatedRef": [
-                ["settings", "spec", "template"]
-              ],
-              "description": "Deployments use pod templates to define the desired state of pods, enabling easy scaling, rolling updates, and self-healing of applications within Kubernetes clusters, ensuring consistency and reliability during deployment operations."
-            }
-          },
-          {
-            "kind": "StatefulSet",
-            "model": "kubernetes",
-            "patch": {
-              "patchStrategy": "replace",
-              "mutatedRef": [
-                ["settings", "spec", "template"]
-              ],
-              "description": "StatefulSets utilize pod templates to maintain stateful applications' unique identities and ordered scaling behaviors, ensuring persistent storage and network identifiers, crucial for databases and distributed systems' reliable operation."
-            }
-          },
-          {
-            "kind": "DaemonSet",
-            "model": "kubernetes",
-            "patch": {
-              "patchStrategy": "replace",
-              "mutatedRef": [
-                ["settings", "spec", "template"]
-              ],
-              "description": "DaemonSets utilize pod templates to ensure specific pods run on designated nodes within the cluster, facilitating the deployment of essential system services such as logging, monitoring, and networking across the Kubernetes infrastructure, enhancing cluster management and operational efficiency."
-            }
-          },
-          {
-            "kind": "ReplicaSet",
-            "model": "kubernetes",
-            "patch": {
-              "patchStrategy": "replace",
-              "mutatedRef": [
-                ["settings", "spec", "template"]
-              ],
-              "description": "ReplicaSets leverage pod templates to ensure the desired number of identical pod replicas are running, providing fault tolerance and high availability for applications by automatically managing pod lifecycle based on defined specifications."
-            }
-          },
-          {
-            "kind": "Job",
-            "model": "kubernetes",
-            "patch": {
-              "patchStrategy": "replace",
-              "mutatedRef": [
-                ["settings", "spec", "template"]
-              ],
-              "description": "Jobs use pod templates to specify the container images, commands, and resources required for executing batch processing tasks reliably within Kubernetes clusters, ensuring consistency and repeatability in job execution."
-            }
-          }, 
-          {
-            "kind": "CronJob",
-            "model": "kubernetes",
-            "patch": {
-              "patchStrategy": "replace",
-              "mutatedRef": [
-                ["settings", "spec", "jobTemplate", "spec", "template"]
-              ],
-              "description":"CronJobs employ pod templates to define periodic or scheduled tasks' configurations, automating the creation and execution of pods based on defined schedules, enabling efficient handling of repetitive tasks within Kubernetes clusters."
-            }
-          }
-        ],
-        "deny": {
-          "from": [],
-          "to": []
-        }
-      }
-    },
-    {
-      "allow": {
-        "from": [
-          {
-            "kind": "ControllerRevision",
-            "model": "kubernetes",
-            "patch": {
-              "patchStrategy": "replace",
-              "mutatorRef": [
-                [
-                  "settings", "revision"
-                ]
-              ],
-              "description": "ControllerRevisions are used to store the historical state of a ReplicaSet, Deployment, StatefulSet or Pod. They are used to rollback to a previous version of the resource.\n\nControllerRevisions are created when a ReplicaSet, Deployment, or StatefulSet is updated. They store the historical state of the resource, including the Pod template and the revision number."
-            }
-          }
-        ],
-        "to": [
-          {
-            "kind": "Deployment",
-            "model": "kubernetes",
-            "patch": {
-              "patchStrategy": "replace",
-              "mutatedRef": [
-                [
-                  "settings",
-                  "spec",
-                  "revisionHistoryLimit"
-                ]
-              ],
-              "description": "Deployments can be configured to store a certain number of ControllerRevisions. This is useful for rolling back to a previous version of the Deployment.\n\nThe revisionHistoryLimit field in the Deployment specification is used to configure the number of ControllerRevisions to store."
-            }
-          },
-          {
-            "kind": "StatefulSet",
-            "model": "kubernetes",
-            "patch": {
-              "patchStrategy": "replace",
-              "mutatedRef": [
-                [
-                  "settings",
-                  "spec",
-                  "revisionHistoryLimit"
-                ]
-              ],
-              "description": "StatefulSets can be configured to store a certain number of ControllerRevisions. This is useful for rolling back to a previous version of the StatefulSet.\n\nThe revisionHistoryLimit field in the StatefulSet specification is used to configure the number of ControllerRevisions to store."
-            }
-          },
-          {
-            "kind": "ReplicaSet",
-            "model": "kubernetes",
-            "patch": {
-              "patchStrategy": "replace",
-              "mutatedRef": [
-                [
-                  "settings",
-                  "spec",
-                  "revisionHistoryLimit"
-                ]
-              ],
-              "description": "ReplicaSets can be configured to store a certain number of ControllerRevisions. This is useful for rolling back to a previous version of the ReplicaSet.\n\nThe revisionHistoryLimit field in the ReplicaSet specification is used to configure the number of ControllerRevisions to store."
-            }
-          },
-          {
-            "kind": "Pod",
-            "model": "kubernetes",
-            "patch": {
-              "patchStrategy": "replace",
-              "mutatedRef": [
-                [
-                  "settings",
-                  "metadata",
-                  "ownerReferences",
-                  "_",
-                  "controller",
-                  "revisionHistoryLimit"
-                ]
-              ],
-              "description": "Pods can be configured to store a certain number of ControllerRevisions. This is useful for rolling back to a previous version of the Pod.\n\nThe revisionHistoryLimit field in the Pod specification is used to configure the number of ControllerRevisions to store."
-            }
-          }
-        ]
-      }
-    },
-    {
-      "allow": {
-        "from": [
-          {
-            "kind": "IngressClass",
-            "model": "kubernetes",
-            "patch": {
-              "patchStrategy": "replace",
-              "mutatorRef": [
-                ["name"]
-              ],
-              "description": "IngressClass is a resource to specify class for Ingress to be used by the IngressController."
-            }
-          }
-        ],
-        "to": [
-          {
-            "kind": "Ingress",
-            "model": "kubernetes",
-            "patch": {
-              "patchStrategy": "replace",
-              "mutatedRef": [
-                ["settings", "spec", "ingressClassName"]
-              ],
-              "description": "Ingress is a collection of rules that allow inbound connections to reach the services. IngressClass configures the class of Ingress resource which is then used by the Ingress Controller."
+            "kind": "Lease",
+            "model": "kubernetes",
+            "patch": {
+              "patchStrategy": "replace",
+              "mutatedRef": [
+                ["ownerReferences", "_", "name"],
+                ["ownerReferences", "_", "kind"],
+                ["ownerReferences", "_", "apiVersion"]
+              ],
+              "description": "A Lease is a mechanism used for coordinating activities between multiple instances of a controller, ensuring that only one instance is actively performing certain tasks at any given time."
             }
           }
         ]
@@ -1235,6 +923,280 @@
       "allow": {
         "from": [
           {
+            "kind": "ReplicationController",
+            "model": "kubernetes",
+            "patch": {
+              "patchStrategy": "replace",
+              "mutatorRef": [
+                ["settings", "spec"]
+              ],
+              "description": "In Kubernetes, Replication Controllers  are used to ensure that a specified number of pod replicas are running at any given time."
+            }
+          }
+        ],
+        "to": [
+          {
+            "kind": "Deployment",
+            "model": "kubernetes",
+            "patch": {
+              "patchStrategy": "replace",
+              "mutatedRef": [
+                ["settings", "spec"]
+              ],
+              "description": "A Deployment manages a set of identical Pods, often referred to as a ReplicaSet. Replication Controller provides declarative updates to applications, managing the deployment and scaling of Pods."
+            }
+          },
+          {
+            "kind": "ReplicaSet",
+            "model": "kubernetes",
+            "patch": {
+              "patchStrategy": "replace",
+              "mutatedRef": [
+                ["settings", "spec"]
+              ],
+              "description": "ReplicaSet use Replication Controllers internally to manage the desired number of replicas. Replication Controllers ensure that if a Pod fails or is deleted, a new Pod is created to maintain the desired number of replicas. "
+            }
+          },
+          {
+            "kind": "StatefulSet",
+            "model": "kubernetes",
+            "patch": {
+              "patchStrategy": "replace",
+              "mutatedRef": [
+                ["settings", "spec"]
+              ],
+              "description": "A StatefulSet manages the deployment and scaling of a set of Pods, and provides guarantees about the ordering and uniqueness of these Pods. StatefulSets are used for stateful applications, such as databases."
+            }
+          },
+          {
+            "kind": "DaemonSet",
+            "model": "kubernetes",
+            "patch": {
+              "patchStrategy": "replace",
+              "mutatedRef": [
+                ["settings", "spec"]
+              ],
+              "description": "A DaemonSet ensures that all (or some) nodes run a copy of a Pod. It's typically used for running system daemons or agents on every node in a Kubernetes cluster."
+            }
+          }
+        ],
+        "deny": {
+          "from": [],
+          "to": []
+        }
+      }
+    },
+    {
+      "allow": {
+        "from":[
+          {
+            "kind": "PodTemplate",
+            "model": "kubernetes",
+            "patch": {
+              "patchStrategy": "replace",
+              "mutatorRef": [
+                ["settings", "template"]
+              ],
+              "description": "A Pod template is a blueprint defining the configuration for creating Kubernetes pods, encapsulating specifications for containers, volumes, and other settings"
+            }
+          }
+        ],
+        "to": [
+          {
+            "kind": "Deployment",
+            "model": "kubernetes",
+            "patch": {
+              "patchStrategy": "replace",
+              "mutatedRef": [
+                ["settings", "spec", "template"]
+              ],
+              "description": "Deployments use pod templates to define the desired state of pods, enabling easy scaling, rolling updates, and self-healing of applications within Kubernetes clusters, ensuring consistency and reliability during deployment operations."
+            }
+          },
+          {
+            "kind": "StatefulSet",
+            "model": "kubernetes",
+            "patch": {
+              "patchStrategy": "replace",
+              "mutatedRef": [
+                ["settings", "spec", "template"]
+              ],
+              "description": "StatefulSets utilize pod templates to maintain stateful applications' unique identities and ordered scaling behaviors, ensuring persistent storage and network identifiers, crucial for databases and distributed systems' reliable operation."
+            }
+          },
+          {
+            "kind": "DaemonSet",
+            "model": "kubernetes",
+            "patch": {
+              "patchStrategy": "replace",
+              "mutatedRef": [
+                ["settings", "spec", "template"]
+              ],
+              "description": "DaemonSets utilize pod templates to ensure specific pods run on designated nodes within the cluster, facilitating the deployment of essential system services such as logging, monitoring, and networking across the Kubernetes infrastructure, enhancing cluster management and operational efficiency."
+            }
+          },
+          {
+            "kind": "ReplicaSet",
+            "model": "kubernetes",
+            "patch": {
+              "patchStrategy": "replace",
+              "mutatedRef": [
+                ["settings", "spec", "template"]
+              ],
+              "description": "ReplicaSets leverage pod templates to ensure the desired number of identical pod replicas are running, providing fault tolerance and high availability for applications by automatically managing pod lifecycle based on defined specifications."
+            }
+          },
+          {
+            "kind": "Job",
+            "model": "kubernetes",
+            "patch": {
+              "patchStrategy": "replace",
+              "mutatedRef": [
+                ["settings", "spec", "template"]
+              ],
+              "description": "Jobs use pod templates to specify the container images, commands, and resources required for executing batch processing tasks reliably within Kubernetes clusters, ensuring consistency and repeatability in job execution."
+            }
+          }, 
+          {
+            "kind": "CronJob",
+            "model": "kubernetes",
+            "patch": {
+              "patchStrategy": "replace",
+              "mutatedRef": [
+                ["settings", "spec", "jobTemplate", "spec", "template"]
+              ],
+              "description":"CronJobs employ pod templates to define periodic or scheduled tasks' configurations, automating the creation and execution of pods based on defined schedules, enabling efficient handling of repetitive tasks within Kubernetes clusters."
+            }
+          }
+        ],
+        "deny": {
+          "from": [],
+          "to": []
+        }
+      }
+    },
+    {
+      "allow": {
+        "from": [
+          {
+            "kind": "ControllerRevision",
+            "model": "kubernetes",
+            "patch": {
+              "patchStrategy": "replace",
+              "mutatorRef": [
+                [
+                  "settings", "revision"
+                ]
+              ],
+              "description": "ControllerRevisions are used to store the historical state of a ReplicaSet, Deployment, StatefulSet or Pod. They are used to rollback to a previous version of the resource.\n\nControllerRevisions are created when a ReplicaSet, Deployment, or StatefulSet is updated. They store the historical state of the resource, including the Pod template and the revision number."
+            }
+          }
+        ],
+        "to": [
+          {
+            "kind": "Deployment",
+            "model": "kubernetes",
+            "patch": {
+              "patchStrategy": "replace",
+              "mutatedRef": [
+                [
+                  "settings",
+                  "spec",
+                  "revisionHistoryLimit"
+                ]
+              ],
+              "description": "Deployments can be configured to store a certain number of ControllerRevisions. This is useful for rolling back to a previous version of the Deployment.\n\nThe revisionHistoryLimit field in the Deployment specification is used to configure the number of ControllerRevisions to store."
+            }
+          },
+          {
+            "kind": "StatefulSet",
+            "model": "kubernetes",
+            "patch": {
+              "patchStrategy": "replace",
+              "mutatedRef": [
+                [
+                  "settings",
+                  "spec",
+                  "revisionHistoryLimit"
+                ]
+              ],
+              "description": "StatefulSets can be configured to store a certain number of ControllerRevisions. This is useful for rolling back to a previous version of the StatefulSet.\n\nThe revisionHistoryLimit field in the StatefulSet specification is used to configure the number of ControllerRevisions to store."
+            }
+          },
+          {
+            "kind": "ReplicaSet",
+            "model": "kubernetes",
+            "patch": {
+              "patchStrategy": "replace",
+              "mutatedRef": [
+                [
+                  "settings",
+                  "spec",
+                  "revisionHistoryLimit"
+                ]
+              ],
+              "description": "ReplicaSets can be configured to store a certain number of ControllerRevisions. This is useful for rolling back to a previous version of the ReplicaSet.\n\nThe revisionHistoryLimit field in the ReplicaSet specification is used to configure the number of ControllerRevisions to store."
+            }
+          },
+          {
+            "kind": "Pod",
+            "model": "kubernetes",
+            "patch": {
+              "patchStrategy": "replace",
+              "mutatedRef": [
+                [
+                  "settings",
+                  "metadata",
+                  "ownerReferences",
+                  "_",
+                  "controller",
+                  "revisionHistoryLimit"
+                ]
+              ],
+              "description": "Pods can be configured to store a certain number of ControllerRevisions. This is useful for rolling back to a previous version of the Pod.\n\nThe revisionHistoryLimit field in the Pod specification is used to configure the number of ControllerRevisions to store."
+            }
+          }
+        ]
+      }
+    },
+    {
+      "allow": {
+        "from": [
+          {
+            "kind": "IngressClass",
+            "model": "kubernetes",
+            "patch": {
+              "patchStrategy": "replace",
+              "mutatorRef": [
+                ["name"]
+              ],
+              "description": "IngressClass is a resource to specify class for Ingress to be used by the IngressController."
+            }
+          }
+        ],
+        "to": [
+          {
+            "kind": "Ingress",
+            "model": "kubernetes",
+            "patch": {
+              "patchStrategy": "replace",
+              "mutatedRef": [
+                ["settings", "spec", "ingressClassName"]
+              ],
+              "description": "Ingress is a collection of rules that allow inbound connections to reach the services. IngressClass configures the class of Ingress resource which is then used by the Ingress Controller."
+            }
+          }
+        ]
+      },
+      "deny": {
+        "from": [],
+        "to": []
+      }
+    },
+    {
+      "allow": {
+        "from": [
+          {
             "kind": "Deployment",
             "model": "kubernetes",
             "patch": {
@@ -1365,7 +1327,89 @@
           "to": []
         }
       }
->>>>>>> 3cc252ec
+    },
+    {
+      "allow": {
+        "from": [
+          {
+            "kind": "ConfigMap",
+            "model": "kubernetes",
+            "patch": {
+              "patchStrategy": "replace",
+              "mutatorRef": [
+                ["name"], ["name"]
+              ],
+              "description": "ConfigMaps are used to store configuration data in key-value pairs, which can be consumed by pods or other resources in the cluster."
+            }
+          }
+        ],
+        "to": [
+          {
+            "kind": "Pod",
+            "model": "kubernetes",
+            "patch": {
+              "patchStrategy": "replace",
+              "mutatedRef": [
+                ["settings", "spec", "volumes", "_", "configMap", "name"],
+                ["settings", "spec", "containers" ,"_", "volumeMounts", "_", "name"]
+              ],
+              "description": "ConfigMaps can be mounted as volumes in a Pod, allowing the Pod to consume the configuration data stored in the ConfigMap."
+            }
+          },
+          {
+            "kind": "Deployment",
+            "model": "kubernetes",
+            "patch": {
+              "patchStrategy": "replace",
+              "mutatedRef": [
+                ["settings", "spec", "template", "spec", "volumes", "_", "configMap", "name"],
+                ["settings", "spec", "template", "spec", "containers" ,"_", "volumeMounts", "_", "name"]
+              ],
+              "description": "ConfigMaps can be mounted as volumes in a Deployment, allowing the Pods managed by the Deployment to consume the configuration data stored in the ConfigMap."
+            }
+          },
+          {
+            "kind": "StatefulSet",
+            "model": "kubernetes",
+            "patch": {
+              "patchStrategy": "replace",
+              "mutatedRef": [
+                ["settings", "spec", "template", "spec", "volumes", "_", "configMap", "name"],
+                ["settings", "spec", "template", "spec", "containers" ,"_", "volumeMounts", "_", "name"]
+              ],
+              "description": "ConfigMaps can be mounted as volumes in a StatefulSet, allowing the Pods managed by the StatefulSet to consume the configuration data stored in the ConfigMap."
+            }
+          },
+          {
+            "kind": "DaemonSet",
+            "model": "kubernetes",
+            "patch": {
+              "patchStrategy": "replace",
+              "mutatedRef": [
+                ["settings", "spec", "template", "spec", "volumes", "_", "configMap", "name"],
+                ["settings", "spec", "template", "spec", "containers" ,"_", "volumeMounts", "_", "name"]
+              ],
+              "description": "ConfigMaps can be mounted as volumes in a DaemonSet, allowing the Pods managed by the DaemonSet to consume the configuration data stored in the ConfigMap."
+            }
+          },
+          {
+            "kind": "ReplicaSet",
+            "model": "kubernetes",
+            "patch": {
+              "patchStrategy": "replace",
+              "mutatedRef": [
+                ["settings", "spec", "template", "spec", "volumes", "_", "configMap", "name"],
+                ["settings", "spec", "template", "spec", "containers" ,"_", "volumeMounts", "_", "name"]
+              ],
+              "description": "ConfigMaps can be mounted as volumes in a ReplicaSet, allowing the Pods managed by the ReplicaSet to consume the configuration data stored in the ConfigMap."
+            }
+          }
+        ]
+      },
+      "deny": {
+        "from": [],
+        "to": []
+      }
     }
   ]
 }