{
  "apiVersion": "core.meshery.io/v1alpha1",
  "kind": "Hierarchical",
  "metadata": {
    "description": "A hierarchical inventory relationship in which the configuration of (parent) component is patched with the configuration of other (child) component. Eg: The configuration of the EnvoyFilter (parent) component is patched with the configuration as received from WASMFilter (child) component."
  },
  "model": {
    "name": "kubernetes",
    "version": "v1.25.2",
    "displayName": "Kubernetes",
    "category": {
      "name": "Orchestration \u0026 Management",
      "metadata": null
    },
    "metadata": {}
  },
  "subType": "Inventory",
  "evaluationQuery": "heirarchical_inventory_relationship",
  "selectors": [
    {
      "allow": {
        "from": [
          {
            "kind": "WASMFilter",
            "model": "istio-base",
            "patch": {
              "patchStrategy": "replace",
              "mutatorRef": [
                [
                  "settings",
                  "config"
                ],
                [
                  "settings",
                  "wasm-filter"
                ]
              ],
              "description": "WASM filter configuration to be applied to Envoy Filter."
            }
          }
        ],
        "to": [
          {
            "kind": "EnvoyFilter",
            "model": "istio-base",
            "patch": {
              "patchStrategy": "replace",
              "mutatedRef": [
                [
                  "settings",
                  "configPatches",
                  "_",
                  "patch",
                  "value"
                ]
              ],
              "description": "Receive the WASM filter configuration."
            }
          },
          {
            "kind": "WasmPlugin",
            "model": "istio-base",
            "patch": {
              "patchStrategy": "replace",
              "mutatedRef": [
                [
                  "settings",
                  "pluginConfig"
                ],
                [
                  "settings",
                  "spec",
                  "url"
                ]
              ],
              "description": "Receive the WASM filter configuration."
            }
          }
        ]
      },
      "deny": {
        "from": [],
        "to": []
      }
    },
    {
      "allow": {
        "from": [
          {
            "kind": "ConfigMap",
            "model": "kubernetes",
            "patch": {
              "patchStrategy": "replace",
              "mutatorRef": [
                [
                  "name"
                ]
              ],
              "description": "In Kubernetes, ConfigMaps are a versatile resource that can be referenced by various other resources to provide configuration data to applications or other Kubnernetes resources.\n\nBy referencing ConfigMaps in these various contexts, you can centralize and manage configuration data more efficiently, allowing for easier updates, versioning, and maintenance of configurations in a Kubernetes environment."
            }
          }
        ],
        "to": [
          {
            "kind": "Deployment",
            "model": "kubernetes",
            "patch": {
              "patchStrategy": "replace",
              "mutatedRef": [
                [
                  "settings",
                  "spec",
                  "template",
                  "spec",
                  "containers",
                  "_",
                  "envFrom",
                  "0",
                  "configMapRef",
                  "name"
                ]
              ],
              "description": "Deployments can reference ConfigMaps to inject configuration data into the Pods they manage. This is useful for maintaining consistent configuration across replica sets.\n\nThe keys from the ConfigMap will be exposed as environment variables to the containers within the pods managed by the Deployment."
            }
          },
          {
            "kind": "StatefulSet",
            "model": "kubernetes",
            "patch": {
              "patchStrategy": "replace",
              "mutatedRef": [
                [
                  "settings",
                  "spec",
                  "template",
                  "spec",
                  "containers",
                  "_",
                  "envFrom",
                  "0",
                  "configMapRef",
                  "name"
                ]
              ],
              "description": "StatefulSets can use ConfigMaps to provide configuration data to their pods in a similar way to Deployments.\n\nConfigMaps can be referenced in the Pod template specification of a StatefulSet to provide configuration data to each pod in a consistent manner."
            }
          },
          {
            "kind": "DaemonSet",
            "model": "kubernetes",
            "patch": {
              "patchStrategy": "replace",
              "mutatedRef": [
                [
                  "settings",
                  "spec",
                  "template",
                  "spec",
                  "containers",
                  "_",
                  "envFrom",
                  "0",
                  "configMapRef",
                  "name"
                ]
              ],
              "description": "DaemonSets, which ensure that a copy of a pod runs on each node, can utilize ConfigMaps to supply configuration data to their pods.\n\nThe keys from the ConfigMap will be exposed as environment variables to the containers within the pods managed by the DaemonSet."
            }
          },
          {
            "kind": "ReplicaSet",
            "model": "kubernetes",
            "patch": {
              "patchStrategy": "replace",
              "mutatedRef": [
                [
                  "settings",
                  "spec",
                  "template",
                  "spec",
                  "containers",
                  "_",
                  "envFrom",
                  "0",
                  "configMapRef",
                  "name"
                ]
              ],
              "description": "When deploying applications using ReplicaSets, you may need to configure each replica with specific settings, such as environment variables or configuration files. ConfigMaps can be referenced in the Pod template specification of a ReplicaSet to provide configuration data to each replica pod.DaemonSets, which ensure that a copy of a pod runs on each node, can utilize ConfigMaps to supply configuration data to their pods.\n\nThe keys from the ConfigMap will be exposed as environment variables to the containers within the pods managed by the ReplicaSet."
            }
          },
          {
            "kind": "Pod",
            "model": "kubernetes",
            "patch": {
              "patchStrategy": "replace",
              "mutatedRef": [
                [
                  "settings",
                  "spec",
                  "containers",
                  "_",
                  "envFrom",
                  "0",
                  "configMapRef",
                  "name"
                ]
              ],
              "description": "ConfigMaps can be referenced in the Pod specification to inject configuration data into the Pod's environment.\n\nThe keys from the ConfigMap will be exposed as environment variables to the container within the Pod."
            }
          },
          {
            "kind": "Job",
            "model": "kubernetes",
            "patch": {
              "patchStrategy": "replace",
              "mutatedRef": [
                [
                  "settings",
                  "spec",
                  "template",
                  "spec",
                  "containers",
                  "_",
                  "envFrom",
                  "0",
                  "configMapRef",
                  "name"
                ]
              ],
              "description": "ConfigMaps can be referenced in the Pod template specification within the Job definition to inject configuration data into the pods.\n\nThe keys from the ConfigMap will be exposed as environment variables to the container within the pod created by the Job."
            }
          },
          {
            "kind": "CronJob",
            "model": "kubernetes",
            "patch": {
              "patchStrategy": "replace",
              "mutatedRef": [
                [
                  "settings",
                  "spec",
                  "jobTemplate",
                  "spec",
                  "template",
                  "spec",
                  "containers",
                  "_",
                  "envFrom",
                  "0",
                  "configMapRef",
                  "name"
                ]
              ],
              "description": "ConfigMaps can be referenced in the Pod template specification within the CronJob definition to inject configuration data into the pods.\n\nThe keys from the ConfigMap will be exposed as environment variables to the container within the pod created by the CronJob."
            }
          }
        ]
      },
      "deny": {
        "from": [],
        "to": []
      }
    },
    {
      "allow": {
        "from": [
          {
<<<<<<< HEAD
            "kind": "CSIDriver",
=======
            "kind": "Pod",
>>>>>>> e7158d78
            "model": "kubernetes",
            "patch": {
              "patchStrategy": "replace",
              "mutatorRef": [
<<<<<<< HEAD
                [
                  "name"
                ]
              ],
              "description": "CSI drivers are responsible for the actual operations of a CSI volume. They are responsible for communicating with the external storage provider and exposing the volume to the kubelet.\n\nCSI drivers are installed on the cluster as a CustomResourceDefinition (CRD) and a DaemonSet. The CRD is used to create a CSIDriver object, which is used to configure the CSI driver. The DaemonSet is used to deploy the CSI driver to each node in the cluster."
            }
          }
        ],
        "to": [
          {
            "kind": "Pod",
            "model": "kubernetes",
            "patch": {
              "patchStrategy": "replace",
              "mutatedRef": [
                [
                  "settings",
                  "spec",
                  "volumes",
                  "_",
                  "csi",
                  "driver",
                  "name"
                ]
              ],
              "description": "CSI drivers are used to provide persistent storage to Pods. The CSI driver is configured in the Pod specification.\n\nThe CSI driver is configured in the Pod specification using the csi.volume.kubernetes.io annotation. The CSI driver is configured in the Pod specification using the csi.volume.kubernetes.io annotation."
            }
          },
          {
            "kind":"Deployment",
            "model":"kubernetes",
            "patch":{
              "patchStrategy":"replace",
              "mutatedRef":[
                [
                  "settings",
                  "spec",
                  "template",
                  "spec",
                  "volumes",
                  "_",
                  "csi",
                  "driver",
                  "name"
                ]
              ],
              "description":"CSI drivers are used to provide persistent storage to Pods. The CSI driver is configured in the Pod specification.\n\nThe CSI driver is configured in the Pod specification using the csi.volume.kubernetes.io annotation. The CSI driver is configured in the Pod specification using the csi.volume.kubernetes.io annotation."
            }
          },
          {
            "kind": "StatefulSet",
            "model": "kubernetes",
            "patch": {
              "patchStrategy": "replace",
              "mutatedRef": [
                [
                  "settings",
                  "spec",
                  "template",
                  "spec",
                  "volumes",
                  "_",
                  "csi",
                  "driver",
                  "name"
                ]
              ],
              "description": "CSI drivers are used to provide persistent storage to Pods. The CSI driver is configured in the Pod specification.\n\nThe CSI driver is configured in the Pod specification using the csi.volume.kubernetes.io annotation. The CSI driver is configured in the Pod specification using the csi.volume.kubernetes.io annotation."
            }
          },
          {
            "kind": "DaemonSet",
            "model": "kubernetes",
            "patch": {
              "patchStrategy": "replace",
              "mutatedRef": [
                [
                  "settings",
                  "spec",
                  "template",
                  "spec",
                  "volumes",
                  "_",
                  "csi",
                  "driver",
                  "name"
                ]
              ],
              "description": "CSI drivers are used to provide persistent storage to Pods. The CSI driver is configured in the Pod specification.\n\nThe CSI driver is configured in the Pod specification using the csi.volume.kubernetes.io annotation. The CSI driver is configured in the Pod specification using the csi.volume.kubernetes.io annotation."
            }
          },
          {
            "kind": "ReplicaSet",
            "model": "kubernetes", 
            "patch": {
              "patchStrategy": "replace",
              "mutatedRef": [
                [
                  "settings",
                  "spec",
                  "template",
                  "spec",
                  "volumes",
                  "_",
                  "csi",
                  "driver",
                  "name"
                ]
              ],
              "description": "CSI drivers are used to provide persistent storage to Pods. The CSI driver is configured in the Pod specification.\n\nThe CSI driver is configured in the Pod specification using the csi.volume.kubernetes.io annotation. The CSI driver is configured in the Pod specification using the csi.volume.kubernetes.io annotation."
            }
          },
          {
            "kind":"CronJob",
            "model":"kubernetes",
            "patch":{
              "patchStrategy":"replace",
              "mutatedRef":[
                [
                  "settings",
                  "spec",
                  "jobTemplate",
                  "spec",
                  "template",
                  "spec",
                  "volumes",
                  "_",
                  "csi",
                  "driver",
                  "name"
                ]
              ],
              "description":"CSI drivers are used to provide persistent storage to Pods. The CSI driver is configured in the Pod specification.\n\nThe CSI driver is configured in the Pod specification using the csi.volume.kubernetes.io annotation. The CSI driver is configured in the Pod specification using the csi.volume.kubernetes.io annotation."
            }
          },
          {
            "kind": "Job",
=======
                ["name"],
                ["namespace"],
                ["kind"],
                ["apiVersion"]
              ],
              "description": "A Pod "
            }
          },
          {
            "kind": "Deployment",
            "model": "kubernetes",
            "patch": {
              "patchStrategy": "replace",
              "mutatorRef": [
                ["name"],
                ["namespace"],
                ["kind"],
                ["apiVersion"]
              ],
              "description": "A Deployment "
            }
          },
          {
            "kind": "StatefulSet",
            "model": "kubernetes",
            "patch": {
              "patchStrategy": "replace",
              "mutatorRef": [
                ["name"],
                ["namespace"],
                ["kind"],
                ["apiVersion"]
              ],
              "description": "A StatefulSet "
            }
          },
          {
            "kind": "ReplicaSet",
            "model": "kubernetes",
            "patch": {
              "patchStrategy": "replace",
              "mutatorRef": [
                ["name"],
                ["namespace"],
                ["kind"],
                ["apiVersion"]
              ],
              "description": "A ReplicaSet "
            }
          },
          {
            "kind": "Service",
            "model": "kubernetes",
            "patch": {
              "patchStrategy": "replace",
              "mutatorRef": [
                ["name"],
                ["namespace"],
                ["kind"],
                ["apiVersion"]
              ],
              "description": "A Service "
            }
          },
          {
            "kind": "ConfigMap",
            "model": "kubernetes",
            "patch": {
              "patchStrategy": "replace",
              "mutatorRef": [
                ["name"],
                ["namespace"],
                ["kind"],
                ["apiVersion"]
              ],
              "description": "A ConfigMap "
            }
          },
          {
            "kind": "Secret",
            "model": "kubernetes",
            "patch": {
              "patchStrategy": "replace",
              "mutatorRef": [
                ["name"],
                ["namespace"],
                ["kind"],
                ["apiVersion"]
              ],
              "description": "A Secret "
            }
          }
        ], 
        "to": [
          {
            "kind": "Event",
>>>>>>> e7158d78
            "model": "kubernetes",
            "patch": {
              "patchStrategy": "replace",
              "mutatedRef": [
<<<<<<< HEAD
                [
                  "settings",
                  "spec",
                  "template",
                  "spec",
                  "volumes",
                  "_",
                  "csi",
                  "driver",
                  "name"
                ]
              ],
              "description": "CSI drivers are used to provide persistent storage to Pods. The CSI driver is configured in the Pod specification.\n\nThe CSI driver is configured in the Pod specification using the csi.volume.kubernetes.io annotation. The CSI driver is configured in the Pod specification using the csi.volume.kubernetes.io annotation."
            }
          }
        ]
      },
      "deny": {
        "from": [],
        "to": []
=======
                ["settings", "metadata", "name"],
                ["settings", "metadata", "namespace"],
                ["settings", "metadata", "kind"],
                ["settings", "metadata", "apiVersion"]
              ],
              "description": "An Event "
            }
          }
        ]
>>>>>>> e7158d78
      }
    }
  ]
}<|MERGE_RESOLUTION|>--- conflicted
+++ resolved
@@ -266,154 +266,11 @@
       "allow": {
         "from": [
           {
-<<<<<<< HEAD
-            "kind": "CSIDriver",
-=======
             "kind": "Pod",
->>>>>>> e7158d78
-            "model": "kubernetes",
-            "patch": {
-              "patchStrategy": "replace",
-              "mutatorRef": [
-<<<<<<< HEAD
-                [
-                  "name"
-                ]
-              ],
-              "description": "CSI drivers are responsible for the actual operations of a CSI volume. They are responsible for communicating with the external storage provider and exposing the volume to the kubelet.\n\nCSI drivers are installed on the cluster as a CustomResourceDefinition (CRD) and a DaemonSet. The CRD is used to create a CSIDriver object, which is used to configure the CSI driver. The DaemonSet is used to deploy the CSI driver to each node in the cluster."
-            }
-          }
-        ],
-        "to": [
-          {
-            "kind": "Pod",
-            "model": "kubernetes",
-            "patch": {
-              "patchStrategy": "replace",
-              "mutatedRef": [
-                [
-                  "settings",
-                  "spec",
-                  "volumes",
-                  "_",
-                  "csi",
-                  "driver",
-                  "name"
-                ]
-              ],
-              "description": "CSI drivers are used to provide persistent storage to Pods. The CSI driver is configured in the Pod specification.\n\nThe CSI driver is configured in the Pod specification using the csi.volume.kubernetes.io annotation. The CSI driver is configured in the Pod specification using the csi.volume.kubernetes.io annotation."
-            }
-          },
-          {
-            "kind":"Deployment",
-            "model":"kubernetes",
-            "patch":{
-              "patchStrategy":"replace",
-              "mutatedRef":[
-                [
-                  "settings",
-                  "spec",
-                  "template",
-                  "spec",
-                  "volumes",
-                  "_",
-                  "csi",
-                  "driver",
-                  "name"
-                ]
-              ],
-              "description":"CSI drivers are used to provide persistent storage to Pods. The CSI driver is configured in the Pod specification.\n\nThe CSI driver is configured in the Pod specification using the csi.volume.kubernetes.io annotation. The CSI driver is configured in the Pod specification using the csi.volume.kubernetes.io annotation."
-            }
-          },
-          {
-            "kind": "StatefulSet",
-            "model": "kubernetes",
-            "patch": {
-              "patchStrategy": "replace",
-              "mutatedRef": [
-                [
-                  "settings",
-                  "spec",
-                  "template",
-                  "spec",
-                  "volumes",
-                  "_",
-                  "csi",
-                  "driver",
-                  "name"
-                ]
-              ],
-              "description": "CSI drivers are used to provide persistent storage to Pods. The CSI driver is configured in the Pod specification.\n\nThe CSI driver is configured in the Pod specification using the csi.volume.kubernetes.io annotation. The CSI driver is configured in the Pod specification using the csi.volume.kubernetes.io annotation."
-            }
-          },
-          {
-            "kind": "DaemonSet",
-            "model": "kubernetes",
-            "patch": {
-              "patchStrategy": "replace",
-              "mutatedRef": [
-                [
-                  "settings",
-                  "spec",
-                  "template",
-                  "spec",
-                  "volumes",
-                  "_",
-                  "csi",
-                  "driver",
-                  "name"
-                ]
-              ],
-              "description": "CSI drivers are used to provide persistent storage to Pods. The CSI driver is configured in the Pod specification.\n\nThe CSI driver is configured in the Pod specification using the csi.volume.kubernetes.io annotation. The CSI driver is configured in the Pod specification using the csi.volume.kubernetes.io annotation."
-            }
-          },
-          {
-            "kind": "ReplicaSet",
-            "model": "kubernetes", 
-            "patch": {
-              "patchStrategy": "replace",
-              "mutatedRef": [
-                [
-                  "settings",
-                  "spec",
-                  "template",
-                  "spec",
-                  "volumes",
-                  "_",
-                  "csi",
-                  "driver",
-                  "name"
-                ]
-              ],
-              "description": "CSI drivers are used to provide persistent storage to Pods. The CSI driver is configured in the Pod specification.\n\nThe CSI driver is configured in the Pod specification using the csi.volume.kubernetes.io annotation. The CSI driver is configured in the Pod specification using the csi.volume.kubernetes.io annotation."
-            }
-          },
-          {
-            "kind":"CronJob",
-            "model":"kubernetes",
-            "patch":{
-              "patchStrategy":"replace",
-              "mutatedRef":[
-                [
-                  "settings",
-                  "spec",
-                  "jobTemplate",
-                  "spec",
-                  "template",
-                  "spec",
-                  "volumes",
-                  "_",
-                  "csi",
-                  "driver",
-                  "name"
-                ]
-              ],
-              "description":"CSI drivers are used to provide persistent storage to Pods. The CSI driver is configured in the Pod specification.\n\nThe CSI driver is configured in the Pod specification using the csi.volume.kubernetes.io annotation. The CSI driver is configured in the Pod specification using the csi.volume.kubernetes.io annotation."
-            }
-          },
-          {
-            "kind": "Job",
-=======
+            "model": "kubernetes",
+            "patch": {
+              "patchStrategy": "replace",
+              "mutatorRef": [
                 ["name"],
                 ["namespace"],
                 ["kind"],
@@ -510,33 +367,10 @@
         "to": [
           {
             "kind": "Event",
->>>>>>> e7158d78
-            "model": "kubernetes",
-            "patch": {
-              "patchStrategy": "replace",
-              "mutatedRef": [
-<<<<<<< HEAD
-                [
-                  "settings",
-                  "spec",
-                  "template",
-                  "spec",
-                  "volumes",
-                  "_",
-                  "csi",
-                  "driver",
-                  "name"
-                ]
-              ],
-              "description": "CSI drivers are used to provide persistent storage to Pods. The CSI driver is configured in the Pod specification.\n\nThe CSI driver is configured in the Pod specification using the csi.volume.kubernetes.io annotation. The CSI driver is configured in the Pod specification using the csi.volume.kubernetes.io annotation."
-            }
-          }
-        ]
-      },
-      "deny": {
-        "from": [],
-        "to": []
-=======
+            "model": "kubernetes",
+            "patch": {
+              "patchStrategy": "replace",
+              "mutatedRef": [
                 ["settings", "metadata", "name"],
                 ["settings", "metadata", "namespace"],
                 ["settings", "metadata", "kind"],
@@ -546,7 +380,6 @@
             }
           }
         ]
->>>>>>> e7158d78
       }
     }
   ]
