package models

import (
	"encoding/json"

	"github.com/gofrs/uuid"
	"github.com/layer5io/meshkit/database"
)

// SmiResultsPersister assists with persisting session in store
type SMIResultsPersister struct {
	DB *database.Handler
}

type SmiResultWithID struct {
	ID        uuid.UUID
	SmiResult `gorm:"embedded"`
}

// SmiResultPage - represents a page of meshery results
type SmiResultPage struct {
	Page       uint64             `json:"page"`
	PageSize   uint64             `json:"page_size"`
	TotalCount int                `json:"total_count"`
	Results    []*SmiResultWithID `json:"results"`
}

// GetSmiResults - gets result for the page and pageSize
func (s *SMIResultsPersister) GetResults(page, pageSize uint64) ([]byte, error) {
	if s.DB == nil {
		return nil, ErrDBConnection
	}

	total := int64(0)
	s.DB.Model(&SmiResultWithID{}).Count(&total)
	results := []*SmiResultWithID{}
	order := "updated_at desc"
	query := s.DB.Order(order)
	Paginate(uint(page), uint(pageSize))(query).Find(&results)
	bd, err := json.Marshal(&SmiResultPage{
		Page:       page,
		PageSize:   pageSize,
		TotalCount: int(total),
		Results:    results,
	})
	if err != nil {
		obj := "result data"
		//err = errors.Wrapf(err, "Unable to marshal result data.")
		return nil, ErrMarshal(err, obj)
	}

	return bd, nil
}

// WriteSmiResult persists the result
func (s *SMIResultsPersister) WriteResult(key uuid.UUID, result []byte) error {
	if s.DB == nil {
		return ErrDBConnection
	}

	if result == nil {
		return ErrResultData()
	}
	var r SmiResultWithID
	if err := s.DB.Model(&SmiResultWithID{}).Where("id = ?", key).First(&r).Error; err == nil {
		return s.UpdateResult(key, r)
	}
	err := json.Unmarshal(result, &r.SmiResult)
	if err != nil {
		return err
	}
	r.ID = key
	return s.DB.Model(&SmiResultWithID{}).Create(&r).Error
}

func (s *SMIResultsPersister) DeleteResult(key uuid.UUID) error {
	if s.DB == nil {
		return ErrDBConnection
	}
	return s.DB.Model(&SmiResultWithID{}).Where("id = ?", key).Delete(&SmiResultWithID{}).Error
}

<<<<<<< HEAD
func (s *SMIResultsPersister) GetResult(_ uint64, key uuid.UUID) ([]byte, error) {
=======
func (s *SMIResultsPersister) GetResult(key uuid.UUID) ([]byte, error) {
>>>>>>> f4cdec1a
	if s.DB == nil {
		return nil, ErrDBConnection
	}
	var result SmiResult
	err := s.DB.First(&result, key).Error
	if err != nil {
		return nil, err
	}
	bd, _ := json.Marshal(result)

	return bd, nil
}

func (s *SMIResultsPersister) UpdateResult(key uuid.UUID, res SmiResultWithID) error {
	return s.DB.Model(&SmiResultWithID{}).Where("id = ?", key).UpdateColumns(res).Error
}<|MERGE_RESOLUTION|>--- conflicted
+++ resolved
@@ -80,11 +80,7 @@
 	return s.DB.Model(&SmiResultWithID{}).Where("id = ?", key).Delete(&SmiResultWithID{}).Error
 }
 
-<<<<<<< HEAD
-func (s *SMIResultsPersister) GetResult(_ uint64, key uuid.UUID) ([]byte, error) {
-=======
 func (s *SMIResultsPersister) GetResult(key uuid.UUID) ([]byte, error) {
->>>>>>> f4cdec1a
 	if s.DB == nil {
 		return nil, ErrDBConnection
 	}
