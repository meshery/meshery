package models

import (
	"archive/tar"
	"bytes"
	"compress/gzip"
	"database/sql"
	"encoding/base64"
	"encoding/json"
	"fmt"
	"io"
	"net/http"
	"net/url"
	"os"
	"path/filepath"
	"strconv"
	"strings"
	"sync"

	"github.com/gofrs/uuid"
	"github.com/layer5io/meshkit/database"
	"github.com/layer5io/meshkit/logger"
	"github.com/layer5io/meshkit/utils"
	mesherykube "github.com/layer5io/meshkit/utils/kubernetes"
	"github.com/layer5io/meshkit/utils/walker"
	"github.com/layer5io/meshsync/pkg/model"
	SMP "github.com/layer5io/service-mesh-performance/spec"
	"github.com/sirupsen/logrus"
	"github.com/spf13/viper"
)

// DefaultLocalProvider - represents a local provider
type DefaultLocalProvider struct {
	*MapPreferencePersister
	ProviderProperties
	ProviderBaseURL                 string
	ResultPersister                 *MesheryResultsPersister
	SmiResultPersister              *SMIResultsPersister
	TestProfilesPersister           *TestProfilesPersister
	PerformanceProfilesPersister    *PerformanceProfilePersister
	MesheryPatternPersister         *MesheryPatternPersister
	MesheryPatternResourcePersister *PatternResourcePersister
	MesheryApplicationPersister     *MesheryApplicationPersister
	MesheryFilterPersister          *MesheryFilterPersister
	MesheryK8sContextPersister      *MesheryK8sContextPersister
	GenericPersister                *database.Handler
	KubeClient                      *mesherykube.Client
}

// Initialize will initialize the local provider
func (l *DefaultLocalProvider) Initialize() {
	l.ProviderName = "None"
	l.ProviderDescription = []string{
		"Ephemeral sessions",
		"Environment setup not saved",
		"No performance or conformance test result history",
		"Free Use",
	}
	l.ProviderType = LocalProviderType
	l.PackageVersion = viper.GetString("BUILD")
	l.PackageURL = ""
	l.Extensions = Extensions{}
	l.Capabilities = Capabilities{
		{Feature: PersistMesheryPatterns},
		{Feature: PersistMesheryApplications},
		{Feature: PersistMesheryFilters},
	}
}

// Name - Returns Provider's friendly name
func (l *DefaultLocalProvider) Name() string {
	return l.ProviderName
}

// Description - returns a short description of the provider for display in the Provider UI
func (l *DefaultLocalProvider) Description() []string {
	return l.ProviderDescription
}

// GetProviderType - Returns ProviderType
func (l *DefaultLocalProvider) GetProviderType() ProviderType {
	return l.ProviderType
}

// GetProviderProperties - Returns all the provider properties required
func (l *DefaultLocalProvider) GetProviderProperties() ProviderProperties {
	return l.ProviderProperties
}

// PackageLocation returns an empty string as there is no extension package for
// the local provider
func (l *DefaultLocalProvider) PackageLocation() string {
	return ""
}

// GetProviderCapabilities returns all of the provider properties
<<<<<<< HEAD
func (l *DefaultLocalProvider) GetProviderCapabilities(w http.ResponseWriter) {
=======
func (l *DefaultLocalProvider) GetProviderCapabilities(w http.ResponseWriter, _ *http.Request) {
>>>>>>> f4cdec1a
	encoder := json.NewEncoder(w)
	if err := encoder.Encode(l.ProviderProperties); err != nil {
		http.Error(w, "failed to encode provider capabilities", http.StatusInternalServerError)
	}
}

// InitiateLogin - initiates login flow and returns a true to indicate the handler to "return" or false to continue
func (l *DefaultLocalProvider) InitiateLogin(_ http.ResponseWriter, _ *http.Request, _ bool) {
	// l.issueSession(w, r, fromMiddleWare)
}

// issueSession issues a cookie session after successful login
func (l *DefaultLocalProvider) issueSession(w http.ResponseWriter, req *http.Request, fromMiddleWare bool) {
	if !fromMiddleWare {
		returnURL := "/"
		if req.RequestURI != "" {
			returnURL = req.RequestURI
		}
		http.Redirect(w, req, returnURL, http.StatusFound)
	}
}

func (l *DefaultLocalProvider) fetchUserDetails() *User {
	return &User{
		UserID:    "meshery",
		FirstName: "Meshery",
		LastName:  "Meshery",
		AvatarURL: "",
	}
}

// GetUserDetails - returns the user details
func (l *DefaultLocalProvider) GetUserDetails(_ *http.Request) (*User, error) {
	return l.fetchUserDetails(), nil
}

func (l *DefaultLocalProvider) GetUserByID(_ *http.Request, _ string) ([]byte, error) {
	return nil, nil
}

// GetSession - returns the session
func (l *DefaultLocalProvider) GetSession(_ *http.Request) error {
	return nil
}

// GetProviderToken - returns provider token
func (l *DefaultLocalProvider) GetProviderToken(_ *http.Request) (string, error) {
	return "", nil
}

// Logout - logout from provider backend
func (l *DefaultLocalProvider) Logout(_ http.ResponseWriter, _ *http.Request) error {
	return nil
}

// HandleUnAuthenticated - logout from provider backend
func (l *DefaultLocalProvider) HandleUnAuthenticated(w http.ResponseWriter, req *http.Request) {
	http.Redirect(w, req, "/user/login", http.StatusFound)
}

func (l *DefaultLocalProvider) SaveK8sContext(_ string, k8sContext K8sContext) (K8sContext, error) {
	return l.MesheryK8sContextPersister.SaveMesheryK8sContext(k8sContext)
}

func (l *DefaultLocalProvider) GetK8sContexts(_, page, pageSize, search, order string) ([]byte, error) {
	if page == "" {
		page = "0"
	}
	if pageSize == "" {
		pageSize = "10"
	}

	pg, err := strconv.ParseUint(page, 10, 32)
	if err != nil {
		return nil, ErrPageNumber(err)
	}

	pgs, err := strconv.ParseUint(pageSize, 10, 32)
	if err != nil {
		return nil, ErrPageSize(err)
	}

	return l.MesheryK8sContextPersister.GetMesheryK8sContexts(search, order, pg, pgs)
}

func (l *DefaultLocalProvider) DeleteK8sContext(_, id string) (K8sContext, error) {
	return l.MesheryK8sContextPersister.DeleteMesheryK8sContext(id)
}

func (l *DefaultLocalProvider) GetK8sContext(_, id string) (K8sContext, error) {
	return l.MesheryK8sContextPersister.GetMesheryK8sContext(id)
}

func (l *DefaultLocalProvider) LoadAllK8sContext(token string) ([]*K8sContext, error) {
	page := 0
	pageSize := 25
	results := []*K8sContext{}

	for {
		res, err := l.GetK8sContexts(token, strconv.Itoa(page), strconv.Itoa(pageSize), "", "")
		if err != nil {
			return results, err
		}

		var k8scontext MesheryK8sContextPage
		err = json.Unmarshal(res, &k8scontext)
		if err != nil {
			obj := "k8s context"
			return nil, ErrUnmarshal(err, obj)
		}
		results = append(results, k8scontext.Contexts...)

		if page*pageSize >= k8scontext.TotalCount {
			break
		}

		page++
	}

	return results, nil
}

// func (l *DefaultLocalProvider) SetCurrentContext(token, id string) (K8sContext, error) {
// 	if err := l.MesheryK8sContextPersister.SetMesheryK8sCurrentContext(id); err != nil {
// 		return K8sContext{}, err
// 	}

// 	return l.MesheryK8sContextPersister.GetMesheryK8sContext(id)
// }

// func (l *DefaultLocalProvider) GetCurrentContext(token string) (K8sContext, error) {
// 	return l.MesheryK8sContextPersister.GetMesheryK8sCurrentContext()
// }

// FetchResults - fetches results from provider backend
<<<<<<< HEAD
func (l *DefaultLocalProvider) FetchResults(_, page, pageSize, search, order, profileID string) ([]byte, error) {
=======
func (l *DefaultLocalProvider) FetchResults(_, page, pageSize, _, _, profileID string) ([]byte, error) {
>>>>>>> f4cdec1a
	pg, err := strconv.ParseUint(page, 10, 32)
	if err != nil {
		return nil, ErrPageNumber(err)
	}
	pgs, err := strconv.ParseUint(pageSize, 10, 32)
	if err != nil {
		return nil, ErrPageSize(err)
	}
	return l.ResultPersister.GetResults(pg, pgs, profileID)
}

// FetchResults - fetches results from provider backend
<<<<<<< HEAD
func (l *DefaultLocalProvider) FetchAllResults(_ string, page, pageSize, search, order, from, to string) ([]byte, error) {
=======
func (l *DefaultLocalProvider) FetchAllResults(_, page, pageSize, _, _, _, _ string) ([]byte, error) {
>>>>>>> f4cdec1a
	if page == "" {
		page = "0"
	}
	if pageSize == "" {
		pageSize = "10"
	}
	pg, err := strconv.ParseUint(page, 10, 32)
	if err != nil {
		return nil, ErrPageNumber(err)
	}
	pgs, err := strconv.ParseUint(pageSize, 10, 32)
	if err != nil {
		return nil, ErrPageSize(err)
	}

	return l.ResultPersister.GetAllResults(pg, pgs)
}

// GetResult - fetches result from provider backend for the given result id
func (l *DefaultLocalProvider) GetResult(_ string, resultID uuid.UUID) (*MesheryResult, error) {
	// key := uuid.FromStringOrNil(resultID)
	if resultID == uuid.Nil {
		return nil, ErrResultID
	}
	return l.ResultPersister.GetResult(resultID)
}

// PublishResults - publishes results to the provider backend synchronously
func (l *DefaultLocalProvider) PublishResults(req *http.Request, result *MesheryResult, profileID string) (string, error) {
	profileUUID, err := uuid.FromString(profileID)
	if err != nil {
		return "", ErrPerfID(err)
	}

	result.PerformanceProfile = &profileUUID
	data, err := json.Marshal(result)
	if err != nil {
		return "", ErrMarshal(err, "meshery result for shipping")
	}
	user, _ := l.GetUserDetails(req)
	pref, _ := l.ReadFromPersister(user.UserID)
	if !pref.AnonymousPerfResults {
		return "", nil
	}

	logrus.Debugf("Result: %s, size: %d", data, len(data))
	resultID, _ := l.shipResults(req, data)

	key := uuid.FromStringOrNil(resultID)
	logrus.Debugf("key: %s, is nil: %t", key.String(), (key == uuid.Nil))
	if key == uuid.Nil {
		key, _ = uuid.NewV4()
		result.ID = key
		data, err = json.Marshal(result)
		if err != nil {
			return "", ErrMarshal(err, "Meshery Result for Persisting")
		}
	}
	if err := l.ResultPersister.WriteResult(key, data); err != nil {
		return "", err
	}

	return key.String(), nil
}

// FetchSmiResults - fetches results from provider backend
func (l *DefaultLocalProvider) FetchSmiResults(_ *http.Request, page, pageSize, _, _ string) ([]byte, error) {
	pg, err := strconv.ParseUint(page, 10, 32)
	if err != nil {
		return nil, ErrPageNumber(err)
	}
	pgs, err := strconv.ParseUint(pageSize, 10, 32)
	if err != nil {
		return nil, ErrPageSize(err)
	}
	return l.SmiResultPersister.GetResults(pg, pgs)
}

// FetchSmiResults - fetches results from provider backend
<<<<<<< HEAD
func (l *DefaultLocalProvider) FetchSmiResult(req *http.Request, page, pageSize, search, order string, resultID uuid.UUID) ([]byte, error) {
	_, err := strconv.ParseUint(page, 10, 32)
	if err != nil {
		return nil, ErrPageNumber(err)
	}
	pgs, err := strconv.ParseUint(pageSize, 10, 32)
	if err != nil {
		return nil, ErrPageSize(err)
	}
	return l.SmiResultPersister.GetResult(pgs, resultID)
=======
func (l *DefaultLocalProvider) FetchSmiResult(_ *http.Request, _, _, _, _ string, resultID uuid.UUID) ([]byte, error) {
	return l.SmiResultPersister.GetResult(resultID)
>>>>>>> f4cdec1a
}

// PublishSmiResults - publishes results to the provider backend synchronously
func (l *DefaultLocalProvider) PublishSmiResults(result *SmiResult) (string, error) {
	key, _ := uuid.NewV4()
	result.ID = key
	data, err := json.Marshal(result)
	if err != nil {
		return "", ErrMarshal(err, "Meshery Results for Persisting")
	}

	if err := l.SmiResultPersister.WriteResult(key, data); err != nil {
		return "", err
	}

	return key.String(), nil
}

func (l *DefaultLocalProvider) shipResults(_ *http.Request, data []byte) (string, error) {
	bf := bytes.NewBuffer(data)
	remoteProviderURL, _ := url.Parse(l.ProviderBaseURL + "/result")
	cReq, _ := http.NewRequest(http.MethodPost, remoteProviderURL.String(), bf)
	cReq.Header.Set("X-API-Key", GlobalTokenForAnonymousResults)
	c := &http.Client{}
	resp, err := c.Do(cReq)
	if err != nil {
		logrus.Warnf("unable to send results: %v", err)
		return "", nil
	}
	defer func() {
		_ = resp.Body.Close()
	}()

	bdr, err := io.ReadAll(resp.Body)
	if err != nil {
		logrus.Warnf("unable to read response body: %v", err)
		return "", nil
	}
	if resp.StatusCode == http.StatusCreated {
		// logrus.Infof("results successfully published to reomote provider")
		idMap := map[string]string{}
		if err = json.Unmarshal(bdr, &idMap); err != nil {
			logrus.Warnf("unable to unmarshal body: %v", err)
			return "", nil
		}
		resultID, ok := idMap["id"]
		if ok {
			return resultID, nil
		}
		return "", nil
	}
	logrus.Warnf("error while sending results: %s", bdr)
	return "", nil
}

// PublishMetrics - publishes metrics to the provider backend asyncronously
func (l *DefaultLocalProvider) PublishMetrics(_ string, result *MesheryResult) error {
	data, err := json.Marshal(result)
	if err != nil {
		return ErrMarshal(err, "Meshery Matrics for shipping")
	}

	logrus.Debugf("Result: %s, size: %d", data, len(data))
	bf := bytes.NewBuffer(data)

	remoteProviderURL, _ := url.Parse(l.ProviderBaseURL + "/result/metrics")
	cReq, _ := http.NewRequest(http.MethodPut, remoteProviderURL.String(), bf)
	cReq.Header.Set("X-API-Key", GlobalTokenForAnonymousResults)
	c := &http.Client{}
	resp, err := c.Do(cReq)
	if err != nil {
		logrus.Warnf("unable to send metrics: %v", err)
		return nil
	}
	if resp.StatusCode == http.StatusOK {
		logrus.Infof("metrics successfully published to remote provider")
		return nil
	}
	defer func() {
		_ = resp.Body.Close()
	}()
	bdr, err := io.ReadAll(resp.Body)
	if err != nil {
		logrus.Warnf("unable to read response body: %v", err)
		return nil
	}
	logrus.Warnf("error while sending metrics: %s", bdr)
	return nil
}

// RecordPreferences - records the user preference
func (l *DefaultLocalProvider) RecordPreferences(_ *http.Request, userID string, data *Preference) error {
	return l.MapPreferencePersister.WriteToPersister(userID, data)
}

// UpdateToken - specific to remote auth
func (l *DefaultLocalProvider) UpdateToken(http.ResponseWriter, *http.Request) string {
	return ""
}

// TokenHandler - specific to remote auth
func (l *DefaultLocalProvider) TokenHandler(_ http.ResponseWriter, _ *http.Request, _ bool) {
}

// ExtractToken - Returns the auth token and the provider type
func (l *DefaultLocalProvider) ExtractToken(w http.ResponseWriter, _ *http.Request) {
	resp := map[string]interface{}{
		"meshery-provider": l.Name(),
		tokenName:          "",
	}
	logrus.Debugf("token sent for meshery-provider %v", l.Name())
	if err := json.NewEncoder(w).Encode(resp); err != nil {
		logrus.Errorf("Unable to extract auth details: %v", err)
		http.Error(w, "unable to extract auth details", http.StatusInternalServerError)
	}
}

// SMPTestConfigStore Stores the given PerformanceTestConfig into local datastore
func (l *DefaultLocalProvider) SMPTestConfigStore(_ *http.Request, perfConfig *SMP.PerformanceTestConfig) (string, error) {
	uid, err := uuid.NewV4()
	if err != nil {
		return "", ErrGenerateUUID(err)
	}
	perfConfig.Id = uid.String()
	data, err := json.Marshal(perfConfig)
	if err != nil {
		return "", ErrMarshal(err, "test config for persisting")
	}
	return uid.String(), l.TestProfilesPersister.WriteTestConfig(uid, data)
}

// SMPTestConfigGet gets the given PerformanceTestConfig from the local datastore
func (l *DefaultLocalProvider) SMPTestConfigGet(_ *http.Request, testUUID string) (*SMP.PerformanceTestConfig, error) {
	uid, err := uuid.FromString(testUUID)
	if err != nil {
		return nil, ErrGenerateUUID(err)
	}
	return l.TestProfilesPersister.GetTestConfig(uid)
}

// SMPTestConfigFetch gets all the PerformanceTestConfigs from the local datastore
func (l *DefaultLocalProvider) SMPTestConfigFetch(_ *http.Request, page, pageSize, _, _ string) ([]byte, error) {
	pg, err := strconv.ParseUint(page, 10, 32)
	if err != nil {
		return nil, ErrPageNumber(err)
	}
	pgs, err := strconv.ParseUint(pageSize, 10, 32)
	if err != nil {
		return nil, ErrPageSize(err)
	}
	return l.TestProfilesPersister.GetTestConfigs(pg, pgs)
}

// SMPTestConfigDelete deletes the given PerformanceTestConfig from the local datastore
func (l *DefaultLocalProvider) SMPTestConfigDelete(_ *http.Request, testUUID string) error {
	uid, err := uuid.FromString(testUUID)
	if err != nil {
		return ErrGenerateUUID(err)
	}
	return l.TestProfilesPersister.DeleteTestConfig(uid)
}

func (l *DefaultLocalProvider) SaveMesheryPatternResource(_ string, resource *PatternResource) (*PatternResource, error) {
	return l.MesheryPatternResourcePersister.SavePatternResource(resource)
}

func (l *DefaultLocalProvider) GetMesheryPatternResource(_, resourceID string) (*PatternResource, error) {
	id := uuid.FromStringOrNil(resourceID)
	return l.MesheryPatternResourcePersister.GetPatternResource(id)
}

func (l *DefaultLocalProvider) GetMesheryPatternResources(
	_,
	page,
	pageSize,
	search,
	order,
	name,
	namespace,
	typ,
	oamType string,
) (*PatternResourcePage, error) {
	if page == "" {
		page = "0"
	}
	if pageSize == "" {
		pageSize = "10"
	}

	pg, err := strconv.ParseUint(page, 10, 32)
	if err != nil {
		return nil, ErrPageNumber(err)
	}

	pgs, err := strconv.ParseUint(pageSize, 10, 32)
	if err != nil {
		return nil, ErrPageSize(err)
	}

	return l.MesheryPatternResourcePersister.GetPatternResources(
		search, order, name, namespace, typ, oamType, pg, pgs,
	)
}

func (l *DefaultLocalProvider) DeleteMesheryPatternResource(_, resourceID string) error {
	id := uuid.FromStringOrNil(resourceID)
	return l.MesheryPatternResourcePersister.DeletePatternResource(id)
}

// SaveMesheryPattern saves given pattern with the provider
func (l *DefaultLocalProvider) SaveMesheryPattern(_ string, pattern *MesheryPattern) ([]byte, error) {
	return l.MesheryPatternPersister.SaveMesheryPattern(pattern)
}

// GetMesheryPatterns gives the patterns stored with the provider
func (l *DefaultLocalProvider) GetMesheryPatterns(_, page, pageSize, search, order string, updatedAfter string) ([]byte, error) {
	if page == "" {
		page = "0"
	}
	if pageSize == "" {
		pageSize = "10"
	}

	pg, err := strconv.ParseUint(page, 10, 32)
	if err != nil {
		return nil, ErrPageNumber(err)
	}

	pgs, err := strconv.ParseUint(pageSize, 10, 32)
	if err != nil {
		return nil, ErrPageSize(err)
	}
	return l.MesheryPatternPersister.GetMesheryPatterns(search, order, pg, pgs, updatedAfter)
}

// GetCatalogMesheryPatterns gives the catalog patterns stored with the provider
func (l *DefaultLocalProvider) GetCatalogMesheryPatterns(_, search, order string) ([]byte, error) {
	return l.MesheryPatternPersister.GetMesheryCatalogPatterns(search, order)
}

// PublishCatalogPattern publishes pattern to catalog
// Not supported by local provider
func (l *DefaultLocalProvider) PublishCatalogPattern(_ *http.Request, _ *MesheryCatalogPatternRequestBody) ([]byte, error) {
	return []byte(""), ErrLocalProviderSupport
}

// GetMesheryPattern gets pattern for the given patternID
func (l *DefaultLocalProvider) GetMesheryPattern(_ *http.Request, patternID string) ([]byte, error) {
	id := uuid.FromStringOrNil(patternID)
	return l.MesheryPatternPersister.GetMesheryPattern(id)
}

// DeleteMesheryPattern deletes a meshery pattern with the given id
func (l *DefaultLocalProvider) DeleteMesheryPattern(_ *http.Request, patternID string) ([]byte, error) {
	id := uuid.FromStringOrNil(patternID)
	return l.MesheryPatternPersister.DeleteMesheryPattern(id)
}

// DeleteMesheryPattern deletes a meshery pattern with the given id
func (l *DefaultLocalProvider) DeleteMesheryPatterns(_ *http.Request, patterns MesheryPatternDeleteRequestBody) ([]byte, error) {
	return l.MesheryPatternPersister.DeleteMesheryPatterns(patterns)
}

// CloneMesheryPattern clones a meshery pattern with the given id
func (l *DefaultLocalProvider) CloneMesheryPattern(_ *http.Request, patternID string, clonePatternRequest *MesheryClonePatternRequestBody) ([]byte, error) {
	return l.MesheryPatternPersister.CloneMesheryPattern(patternID, clonePatternRequest)
}

// RemotePatternFile takes in the
func (l *DefaultLocalProvider) RemotePatternFile(_ *http.Request, resourceURL, path string, save bool) ([]byte, error) {
	parsedURL, err := url.Parse(resourceURL)
	if err != nil {
		return nil, err
	}

	// Check if hostname is github
	if parsedURL.Host == "github.com" {
		parsedPath := strings.Split(parsedURL.Path, "/")
		if len(parsedPath) < 3 {
			return nil, fmt.Errorf("malformed URL: url should be of type github.com/<owner>/<repo>/[branch]")
		}
		if len(parsedPath) >= 4 && parsedPath[3] == "tree" {
			parsedPath = append(parsedPath[0:3], parsedPath[4:]...)
		}

		owner := parsedPath[1]
		repo := parsedPath[2]
		branch := "master"

		if len(parsedPath) == 4 {
			branch = parsedPath[3]
		}
		if path == "" && len(parsedPath) > 4 {
			path = strings.Join(parsedPath[4:], "/")
		}

		pfs, err := githubRepoPatternScan(owner, repo, path, branch)
		if err != nil {
			return nil, err
		}

		if save {
			return l.MesheryPatternPersister.SaveMesheryPatterns(pfs)
		}

		return json.Marshal(pfs)
	}

	// Fallback to generic HTTP import
	pfs, err := genericHTTPPatternFile(resourceURL)
	if err != nil {
		return nil, err
	}
	if save {
		return l.MesheryPatternPersister.SaveMesheryPatterns(pfs)
	}

	return json.Marshal(pfs)
}

// SaveMesheryFilter saves given filter with the provider
func (l *DefaultLocalProvider) SaveMesheryFilter(_ string, filter *MesheryFilter) ([]byte, error) {
	return l.MesheryFilterPersister.SaveMesheryFilter(filter)
}

// GetMesheryFilters gives the filters stored with the provider
func (l *DefaultLocalProvider) GetMesheryFilters(_, page, pageSize, search, order string) ([]byte, error) {
	if page == "" {
		page = "0"
	}
	if pageSize == "" {
		pageSize = "10"
	}

	pg, err := strconv.ParseUint(page, 10, 32)
	if err != nil {
		return nil, ErrPageNumber(err)
	}

	pgs, err := strconv.ParseUint(pageSize, 10, 32)
	if err != nil {
		return nil, ErrPageSize(err)
	}

	return l.MesheryFilterPersister.GetMesheryFilters(search, order, pg, pgs)
}

// GetCatalogMesheryFilters gives the catalog filters stored with the provider
func (l *DefaultLocalProvider) GetCatalogMesheryFilters(_ string, search, order string) ([]byte, error) {
	return l.MesheryFilterPersister.GetMesheryCatalogFilters(search, order)
}

// PublishCatalogFilter publishes filter to catalog
// Not supported by local provider
func (l *DefaultLocalProvider) PublishCatalogFilter(_ *http.Request, _ *MesheryCatalogFilterRequestBody) ([]byte, error) {
	return []byte(""), nil
}

// GetMesheryFilterFile gets filter for the given filterID without the metadata
func (l *DefaultLocalProvider) GetMesheryFilterFile(_ *http.Request, filterID string) ([]byte, error) {
	id := uuid.FromStringOrNil(filterID)
	return l.MesheryFilterPersister.GetMesheryFilterFile(id)
}

// GetMesheryFilter gets filter for the given filterID
func (l *DefaultLocalProvider) GetMesheryFilter(_ *http.Request, filterID string) ([]byte, error) {
	id := uuid.FromStringOrNil(filterID)
	return l.MesheryFilterPersister.GetMesheryFilter(id)
}

// DeleteMesheryFilter deletes a meshery filter with the given id
func (l *DefaultLocalProvider) DeleteMesheryFilter(_ *http.Request, filterID string) ([]byte, error) {
	id := uuid.FromStringOrNil(filterID)
	return l.MesheryFilterPersister.DeleteMesheryFilter(id)
}

// CloneMesheryFilter clones a meshery filter with the given id
func (l *DefaultLocalProvider) CloneMesheryFilter(_ *http.Request, filterID string, cloneFilterRequest *MesheryCloneFilterRequestBody) ([]byte, error) {
	return l.MesheryFilterPersister.CloneMesheryFilter(filterID, cloneFilterRequest)
}

// RemoteFilterFile takes in the
func (l *DefaultLocalProvider) RemoteFilterFile(_ *http.Request, resourceURL, path string, save bool) ([]byte, error) {
	parsedURL, err := url.Parse(resourceURL)
	if err != nil {
		return nil, err
	}

	// Check if hostname is github
	if parsedURL.Host == "github.com" {
		parsedPath := strings.Split(parsedURL.Path, "/")
		if parsedPath[3] == "tree" {
			parsedPath = append(parsedPath[0:3], parsedPath[4:]...)
		}
		if len(parsedPath) < 3 {
			return nil, fmt.Errorf("malformed URL: url should be of type github.com/<owner>/<repo>/[branch]")
		}

		owner := parsedPath[1]
		repo := parsedPath[2]
		branch := "master"

		if len(parsedPath) == 4 {
			branch = parsedPath[3]
		}
		if path == "" && len(parsedPath) > 4 {
			path = strings.Join(parsedPath[4:], "/")
		}
		ffs, err := githubRepoFilterScan(owner, repo, path, branch)
		if err != nil {
			return nil, err
		}

		if save {
			return l.MesheryFilterPersister.SaveMesheryFilters(ffs)
		}

		return json.Marshal(ffs)
	}

	// Fallback to generic HTTP import
	ffs, err := genericHTTPFilterFile(resourceURL)
	if err != nil {
		return nil, err
	}
	if save {
		return l.MesheryFilterPersister.SaveMesheryFilters(ffs)
	}

	return json.Marshal(ffs)
}

// SaveMesheryApplication saves given application with the provider
func (l *DefaultLocalProvider) SaveMesheryApplication(_ string, application *MesheryApplication) ([]byte, error) {
	return l.MesheryApplicationPersister.SaveMesheryApplication(application)
}

// SaveApplicationSourceContent nothing needs to be done as application is saved with source content for local provider
func (l *DefaultLocalProvider) SaveApplicationSourceContent(_, _ string, _ []byte) error {
	return nil
}

// GetApplicationSourceContent returns application source-content from provider
func (l *DefaultLocalProvider) GetApplicationSourceContent(_ *http.Request, applicationID string) ([]byte, error) {
	id := uuid.FromStringOrNil(applicationID)
	return l.MesheryApplicationPersister.GetMesheryApplicationSource(id)
}

// GetMesheryApplications gives the applications stored with the provider
func (l *DefaultLocalProvider) GetMesheryApplications(_, page, pageSize, search, order string, updatedAfter string) ([]byte, error) {
	if page == "" {
		page = "0"
	}
	if pageSize == "" {
		pageSize = "10"
	}

	pg, err := strconv.ParseUint(page, 10, 32)
	if err != nil {
		return nil, ErrPageNumber(err)
	}

	pgs, err := strconv.ParseUint(pageSize, 10, 32)
	if err != nil {
		return nil, ErrPageSize(err)
	}

	return l.MesheryApplicationPersister.GetMesheryApplications(search, order, pg, pgs, updatedAfter)
}

// GetMesheryApplication gets application for the given applicationID
func (l *DefaultLocalProvider) GetMesheryApplication(_ *http.Request, applicationID string) ([]byte, error) {
	id := uuid.FromStringOrNil(applicationID)
	return l.MesheryApplicationPersister.GetMesheryApplication(id)
}

// DeleteMesheryApplication deletes a meshery application with the given id
func (l *DefaultLocalProvider) DeleteMesheryApplication(_ *http.Request, applicationID string) ([]byte, error) {
	id := uuid.FromStringOrNil(applicationID)
	return l.MesheryApplicationPersister.DeleteMesheryApplication(id)
}

func (l *DefaultLocalProvider) ShareDesign(_ *http.Request) (int, error) {
	return http.StatusForbidden, ErrLocalProviderSupport
}

// SavePerformanceProfile saves given performance profile with the provider
func (l *DefaultLocalProvider) SavePerformanceProfile(_ string, performanceProfile *PerformanceProfile) ([]byte, error) {
	var uid uuid.UUID
	if performanceProfile.ID != nil {
		uid = *performanceProfile.ID
	} else {
		var err error
		uid, err = uuid.NewV4()
		if err != nil {
			return nil, ErrGenerateUUID(err)
		}
		performanceProfile.ID = &uid
	}

	data, err := json.Marshal(performanceProfile)
	if err != nil {
		return nil, ErrMarshal(err, "Perf Profile for persisting")
	}

	return data, l.PerformanceProfilesPersister.SavePerformanceProfile(performanceProfile)
}

// GetPerformanceProfiles gives the performance profiles stored with the provider
func (l *DefaultLocalProvider) GetPerformanceProfiles(_, page, pageSize, _, _ string) ([]byte, error) {
	if page == "" {
		page = "0"
	}
	if pageSize == "" {
		pageSize = "10"
	}

	pg, err := strconv.ParseUint(page, 10, 32)
	if err != nil {
		return nil, ErrPageNumber(err)
	}

	pgs, err := strconv.ParseUint(pageSize, 10, 32)
	if err != nil {
		return nil, ErrPageSize(err)
	}

	return l.PerformanceProfilesPersister.GetPerformanceProfiles("", "", pg, pgs)
}

// GetPerformanceProfile gets performance profile for the given performance profileID
func (l *DefaultLocalProvider) GetPerformanceProfile(_ *http.Request, performanceProfileID string) ([]byte, error) {
	uid, err := uuid.FromString(performanceProfileID)
	if err != nil {
		return nil, ErrPerfID(err)
	}

	profile, err := l.PerformanceProfilesPersister.GetPerformanceProfile(uid)
	if err != nil {
		return nil, err
	}

	profileJSON, err := json.Marshal(profile)
	if err != nil {
		return nil, ErrMarshal(err, "Perf Profile")
	}

	return profileJSON, nil
}

// DeletePerformanceProfile deletes a meshery performance profile with the given id
func (l *DefaultLocalProvider) DeletePerformanceProfile(_ *http.Request, performanceProfileID string) ([]byte, error) {
	uid, err := uuid.FromString(performanceProfileID)
	if err != nil {
		return nil, ErrPerfID(err)
	}

	return l.PerformanceProfilesPersister.DeletePerformanceProfile(uid)
}

// SaveSchedule saves a schedule
func (l *DefaultLocalProvider) SaveSchedule(_ string, _ *Schedule) ([]byte, error) {
	return []byte{}, ErrLocalProviderSupport
}

// GetSchedules gets the schedules stored by the current user
func (l *DefaultLocalProvider) GetSchedules(_ *http.Request, _, _, _ string) ([]byte, error) {
	return []byte{}, ErrLocalProviderSupport
}

// GetSchedule gets a schedule with the given id
func (l *DefaultLocalProvider) GetSchedule(_ *http.Request, _ string) ([]byte, error) {
	return []byte{}, ErrLocalProviderSupport
}

// DeleteSchedule deletes a schedule with the given id
func (l *DefaultLocalProvider) DeleteSchedule(_ *http.Request, _ string) ([]byte, error) {
	return []byte{}, ErrLocalProviderSupport
}

// RecordMeshSyncData records the mesh sync data
func (l *DefaultLocalProvider) RecordMeshSyncData(obj model.Object) error {
	result := l.GenericPersister.Create(&obj)
	if result.Error != nil {
		return result.Error
	}

	return nil
}

func (l *DefaultLocalProvider) ExtensionProxy(_ *http.Request) (*ExtensionProxyResponse, error) {
	return nil, ErrLocalProviderSupport
}

func (l *DefaultLocalProvider) SaveConnection(_ *http.Request, _ *Connection, _ string, _ bool) error {
	return ErrLocalProviderSupport
}

func (l *DefaultLocalProvider) DeleteMesheryConnection() error {
	return ErrLocalProviderSupport
}

// ReadMeshSyncData reads the mesh sync data
func (l *DefaultLocalProvider) ReadMeshSyncData() ([]model.Object, error) {
	objects := make([]model.Object, 0)
	result := l.GenericPersister.
		Preload("TypeMeta").
		Preload("ObjectMeta").
		Preload("ObjectMeta.Labels").
		Preload("ObjectMeta.Annotations").
		Preload("Spec").
		Preload("Status").
		Find(&objects)

	if result.Error != nil {
		return nil, result.Error
	}

	return objects, nil
}

// GetGenericPersister - to return persister
func (l *DefaultLocalProvider) GetGenericPersister() *database.Handler {
	return l.GenericPersister
}

// SetKubeClient - to set meshery kubernetes client
func (l *DefaultLocalProvider) SetKubeClient(client *mesherykube.Client) {
	l.KubeClient = client
}

// GetKubeClient - to get meshery kubernetes client
func (l *DefaultLocalProvider) GetKubeClient() *mesherykube.Client {
	return l.KubeClient
}

// SeedContent- to seed various contents with local provider-like patterns, filters, and applications
func (l *DefaultLocalProvider) SeedContent(log logger.Handler) {
	seededUUIDs := make([]uuid.UUID, 0)
	seedContents := []string{"Pattern", "Application", "Filter"}
	nilUserID := ""
	for _, seedContent := range seedContents {
		go func(comp string, log logger.Handler, seededUUIDs *[]uuid.UUID) {
			names, content, err := getSeededComponents(comp, log)
			if err != nil {
				log.Error(ErrGettingSeededComponents(err, comp))
			} else {
				log.Info("seeding sample ", comp, "s")
				switch comp {
				case "Pattern":
					for i, name := range names {
						id, _ := uuid.NewV4()
						var pattern = &MesheryPattern{
							PatternFile: content[i],
							Name:        name,
							ID:          &id,
							UserID:      &nilUserID,
							Visibility:  Published,
							Location: map[string]interface{}{
								"host":   "",
								"path":   "",
								"type":   "local",
								"branch": "",
							},
						}
						log.Debug("seeding "+comp+": ", name)
						_, err := l.MesheryPatternPersister.SaveMesheryPattern(pattern)
						if err != nil {
							log.Error(ErrGettingSeededComponents(err, comp+"s"))
						}
						*seededUUIDs = append(*seededUUIDs, id)
					}
				case "Filter":
					for i, name := range names {
						id, _ := uuid.NewV4()
						var filter = &MesheryFilter{
							FilterFile: content[i],
							Name:       name,
							ID:         &id,
							UserID:     &nilUserID,
							Visibility: Published,
							Location: map[string]interface{}{
								"host":   "",
								"path":   "",
								"type":   "local",
								"branch": "",
							},
						}
						log.Debug("seeding "+comp+": ", name)
						_, err := l.MesheryFilterPersister.SaveMesheryFilter(filter)
						if err != nil {
							log.Error(ErrGettingSeededComponents(err, comp+"s"))
						}
						*seededUUIDs = append(*seededUUIDs, id)
					}
				case "Application":
					mapNameToTypeToContent := make(map[string]map[string]string)
					for i, name := range names {
						ss := strings.Split(name, "_")
						if len(ss) < 2 {
							continue
						}
						if mapNameToTypeToContent[ss[0]] == nil {
							mapNameToTypeToContent[ss[0]] = make(map[string]string)
						}
						mapNameToTypeToContent[ss[0]][ss[1]] = content[i]
					}
					for name, contents := range mapNameToTypeToContent {
						id, _ := uuid.NewV4()
						var k8sfile string
						var patternfile string
						for typ, content := range contents {
							if strings.Contains(typ, "k8s") {
								k8sfile = content
							} else {
								patternfile = content
							}
						}
						var app = &MesheryApplication{
							ApplicationFile: patternfile,
							Type: sql.NullString{
								String: string(K8sManifest),
								Valid:  true,
							},
							SourceContent: []byte(k8sfile),
							Name:          name,
							ID:            &id,
						}
						log.Debug("seeding "+comp+": ", name)
						_, err := l.MesheryApplicationPersister.SaveMesheryApplication(app)
						if err != nil {
							log.Error(ErrGettingSeededComponents(err, comp+"s"))
						}
						*seededUUIDs = append(*seededUUIDs, id)
					}
				}
			}
		}(seedContent, log, &seededUUIDs)
	}
}
func (l *DefaultLocalProvider) Cleanup() error {
	if err := l.MesheryK8sContextPersister.DB.Migrator().DropTable(&K8sContext{}); err != nil {
		return err
	}
	if err := l.MesheryK8sContextPersister.DB.Migrator().DropTable(&MesheryPattern{}); err != nil {
		return err
	}
	if err := l.MesheryK8sContextPersister.DB.Migrator().DropTable(&MesheryApplication{}); err != nil {
		return err
	}
	return l.MesheryK8sContextPersister.DB.Migrator().DropTable(&MesheryFilter{})
}

// githubRepoPatternScan & githubRepoFilterScan takes in github repo owner, repo name, path from where the file/files are needed
// to be imported
//
// If the path name is like dir1/dir2 then only the given path will be scanned for the file
// but if the path name is like dir1/dir2/** then it will recursively scan all of the directories
// inside the path. If path is empty then only the root is scanned for patterns/ filters
func githubRepoPatternScan(
	owner,
	repo,
	path,
	branch string,
) ([]MesheryPattern, error) {
	var mu sync.Mutex
	ghWalker := walker.NewGit()
	result := make([]MesheryPattern, 0)
	err := ghWalker.Owner(owner).
		Repo(repo).
		Branch(branch).
		Root(path).
		RegisterFileInterceptor(func(f walker.File) error {
			ext := filepath.Ext(f.Name)
			if ext == ".yml" || ext == ".yaml" {
				name, err := GetPatternName(string(f.Content))
				if err != nil {
					return err
				}

				pf := MesheryPattern{
					Name:        name,
					PatternFile: string(f.Content),
					Location: map[string]interface{}{
						"type":   "github",
						"host":   fmt.Sprintf("github.com/%s/%s", owner, repo),
						"path":   f.Path,
						"branch": branch,
					},
				}

				mu.Lock()
				result = append(result, pf)
				mu.Unlock()
			}

			return nil
		}).Walk()
	return result, err
}

func githubRepoFilterScan(
	owner,
	repo,
	path,
	branch string,
) ([]MesheryFilter, error) {
	var mu sync.Mutex
	ghWalker := walker.NewGit()
	result := make([]MesheryFilter, 0)

	err := ghWalker.
		Owner(owner).
		Repo(repo).
		Branch(branch).
		Root(path).
		RegisterFileInterceptor(func(f walker.File) error {
			ext := filepath.Ext(f.Name)
			if ext == ".yml" || ext == ".yaml" {
				name, err := GetFilterName(string(f.Content))
				if err != nil {
					return err
				}

				ff := MesheryFilter{
					Name:       name,
					FilterFile: string(f.Content),
					Location: map[string]interface{}{
						"type":   "github",
						"host":   fmt.Sprintf("github.com/%s/%s", owner, repo),
						"path":   f.Path,
						"branch": branch,
					},
				}

				mu.Lock()
				result = append(result, ff)
				mu.Unlock()
			}

			return nil
		}).
		Walk()

	return result, err
}

func genericHTTPPatternFile(fileURL string) ([]MesheryPattern, error) {
	resp, err := http.Get(fileURL)
	if err != nil {
		return nil, err
	}
	if resp.StatusCode != http.StatusOK {
		return nil, fmt.Errorf("file not found")
	}

	defer SafeClose(resp.Body)

	body, err := io.ReadAll(resp.Body)
	if err != nil {
		return nil, err
	}
	result := string(body)

	name, err := GetPatternName(result)
	if err != nil {
		return nil, err
	}

	pf := MesheryPattern{
		Name:        name,
		PatternFile: result,
		Location: map[string]interface{}{
			"type":   "http",
			"host":   fileURL,
			"path":   "",
			"branch": "",
		},
	}

	return []MesheryPattern{pf}, nil
}

func genericHTTPFilterFile(fileURL string) ([]MesheryFilter, error) {
	resp, err := http.Get(fileURL)
	if err != nil {
		return nil, err
	}
	if resp.StatusCode != http.StatusOK {
		return nil, fmt.Errorf("file not found")
	}

	defer SafeClose(resp.Body)

	body, err := io.ReadAll(resp.Body)
	if err != nil {
		return nil, err
	}
	result := string(body)

	name, err := GetFilterName(result)
	if err != nil {
		return nil, err
	}

	ff := MesheryFilter{
		Name:       name,
		FilterFile: result,
		Location: map[string]interface{}{
			"type":   "http",
			"host":   fileURL,
			"path":   "",
			"branch": "",
		},
	}

	return []MesheryFilter{ff}, nil
}

// getSeededComponents reads the directory recursively looking for seed content
// Note- This function does not throw meshkit errors because the only method that calls it,"SeedContent" wraps the errors in meshkit errors.
// If this function is reused somewhere else, make sure to wrap its errors in appropriate meshkit errors, otherwise it can cause can a panic.
func getSeededComponents(comp string, log logger.Handler) ([]string, []string, error) {
	wd := utils.GetHome()
	switch comp {
	case "Pattern":
		wd = filepath.Join(wd, ".meshery", "content", "patterns")
	case "Filter":
		wd = filepath.Join(wd, ".meshery", "content", "filters", "binaries")
	case "Application":
		wd = filepath.Join(wd, ".meshery", "content", "applications")
	}
	_, err := os.Stat(wd)
	if err != nil && !os.IsNotExist(err) {
		return nil, nil, err
	} else if os.IsNotExist(err) {
		log.Info("creating directories for seeding... ", wd)
		er := os.MkdirAll(wd, 0777)
		if er != nil {
			return nil, nil, er
		}
	}
	if !viper.GetBool("SKIP_DOWNLOAD_CONTENT") {
		err = downloadContent(comp, wd)
		if err != nil {
			log.Error(ErrDownloadingSeededComponents(err, comp))
		}
	}
	log.Info("extracting "+comp+"s from ", wd)
	var names []string
	var contents []string
	err = filepath.WalkDir(wd,
		func(path string, d os.DirEntry, err error) error {
			if err != nil {
				return err
			}
			if !d.IsDir() {
				file, err := os.OpenFile(path, os.O_RDONLY, 0444)
				if err != nil {
					return err
				}
				content, err := io.ReadAll(file)
				if err != nil {
					return err
				}
				names = append(names, d.Name())
				contents = append(contents, string(content))
			}
			return nil
		})
	if err != nil {
		return nil, nil, err
	}
	return names, contents, nil
}

// Below helper functions are for downloading seed content and can be re used in future as the way of extracting them changes, like endpoint changes or so. That is why, they are encapsulated into general functions
func downloadContent(comp string, downloadpath string) error {
	switch comp {
	case "Pattern":
		walk := walker.NewGithub()
		return walk.Owner("service-mesh-patterns").Repo("service-mesh-patterns").Root("samples/").Branch("master").RegisterFileInterceptor(func(gca walker.GithubContentAPI) error {
			path := filepath.Join(downloadpath, gca.Name)
			file, err := os.Create(path)
			if err != nil {
				return err
			}
			defer file.Close()
			content, err := base64.StdEncoding.DecodeString(gca.Content)
			if err != nil {
				return err
			}
			fmt.Fprintf(file, "%s", content)
			return nil
		}).Walk()
	case "Filter":
		return getFiltersFromWasmFiltersRepo(downloadpath)
	case "Application":
		walk := walker.NewGit()
		return walk.Owner("service-mesh-patterns").Repo("service-mesh-patterns").Root("samples/applications/").Branch("master").RegisterDirInterceptor(func(d walker.Directory) error {
			err := os.Mkdir(downloadpath, 0777)
			if err != nil && !os.IsExist(err) {
				return err
			}
			walkfile := walker.NewGit()
			return walkfile.Owner("service-mesh-patterns").Repo("service-mesh-patterns").Root("samples/applications/" + d.Name).Branch("master").RegisterFileInterceptor(func(f walker.File) error {
				path := filepath.Join(downloadpath, d.Name+"_"+f.Name)
				file, err := os.Create(path)
				if err != nil {
					return err
				}
				defer file.Close()
				fmt.Fprintf(file, "%s", f.Content)
				return nil
			}).Walk()
		}).Walk()
	}
	return nil
}

func downloadApplicationsFromURL(downloadpath string, appname string, url string) error {
	path := filepath.Join(downloadpath, appname)
	res, err := http.Get(url)
	if err != nil {
		return err
	}
	content, err := io.ReadAll(res.Body)
	if err != nil {
		return err
	}
	f, err := os.Create(path)
	if err != nil {
		return err
	}
	defer f.Close()
	fmt.Fprintf(f, "%s", content)
	return nil
}

// DownloadYAMLSintoSingleFile takes a slice of URL's which each returns a YAML body on get request. Then combines all the yamls into one yaml
func downloadYAMLSintoSingleFile(f io.Writer, URLs []string) error {
	for _, url := range URLs {
		res, err := http.Get(url)
		if err != nil {
			return err
		}
		content, err := io.ReadAll(res.Body)
		if err != nil {
			return err
		}
		fmt.Fprintf(f, "%s\n---\n", string(content))
	}
	return nil
}

func getFiltersFromWasmFiltersRepo(downloadPath string) error {
	// releaseName, err := getLatestStableReleaseTag()
	// if err != nil {
	// 	return err
	// }
	//Temporary hardcoding until https://github.com/layer5io/wasm-filters/issues/38 is resolved
	downloadURL := "https://github.com/layer5io/wasm-filters/releases/download/v0.1.0/wasm-filters-v0.1.0.tar.gz"
	res, err := http.Get(downloadURL)
	if err != nil {
		return err
	}
	gzipStream := res.Body
	return extractTarGz(gzipStream, downloadPath)
}
func extractTarGz(gzipStream io.Reader, downloadPath string) error {
	uncompressedStream, err := gzip.NewReader(gzipStream)
	if err != nil {
		return err
	}

	tarReader := tar.NewReader(uncompressedStream)

	for true {
		header, err := tarReader.Next()
		if err == io.EOF {
			break
		}
		if err != nil {
			return err
		}
		switch header.Typeflag {
		case tar.TypeReg:
			if strings.HasSuffix(header.Name, ".wasm") {
				outFile, err := os.Create(filepath.Join(downloadPath, header.Name))
				if err != nil {
					return err
				}
				if _, err := io.Copy(outFile, tarReader); err != nil {
					return err
				}
				outFile.Close()
			}
		}
	}
	return nil
}

func getSeededAppLocation(path string) (map[string][]string, error) {
	var applicationsAndURLS map[string][]string
	f, err := os.Open(path)
	if err != nil {
		return applicationsAndURLS, err
	}
	content, err := io.ReadAll(f)
	if err != nil {
		return applicationsAndURLS, err
	}
	err = json.Unmarshal(content, &applicationsAndURLS)
	if err != nil {
		return applicationsAndURLS, err
	}
	return applicationsAndURLS, nil
}

// // GetLatestStableReleaseTag fetches and returns the latest release tag from GitHub
// func getLatestStableReleaseTag() (string, error) {
// 	url := "https://github.com/layer5io/wasm-filters/releases/latest"
// 	resp, err := http.Get(url)
// 	if err != nil {
// 		return "", errors.New("failed to get latest stable release tag")
// 	}
// 	defer SafeClose(resp.Body)

// 	if resp.StatusCode != http.StatusOK {
// 		return "", errors.New("failed to get latest stable release tag")
// 	}

// 	body, err := io.ReadAll(resp.Body)
// 	if err != nil {
// 		return "", errors.New("failed to get latest stable release tag")
// 	}
// 	re := regexp.MustCompile("/releases/tag/(.*?)\"")
// 	releases := re.FindAllString(string(body), -1)
// 	latest := strings.ReplaceAll(releases[0], "/releases/tag/", "")
// 	latest = strings.ReplaceAll(latest, "\"", "")
// 	return latest, nil
// }<|MERGE_RESOLUTION|>--- conflicted
+++ resolved
@@ -94,11 +94,7 @@
 }
 
 // GetProviderCapabilities returns all of the provider properties
-<<<<<<< HEAD
-func (l *DefaultLocalProvider) GetProviderCapabilities(w http.ResponseWriter) {
-=======
 func (l *DefaultLocalProvider) GetProviderCapabilities(w http.ResponseWriter, _ *http.Request) {
->>>>>>> f4cdec1a
 	encoder := json.NewEncoder(w)
 	if err := encoder.Encode(l.ProviderProperties); err != nil {
 		http.Error(w, "failed to encode provider capabilities", http.StatusInternalServerError)
@@ -234,11 +230,7 @@
 // }
 
 // FetchResults - fetches results from provider backend
-<<<<<<< HEAD
-func (l *DefaultLocalProvider) FetchResults(_, page, pageSize, search, order, profileID string) ([]byte, error) {
-=======
 func (l *DefaultLocalProvider) FetchResults(_, page, pageSize, _, _, profileID string) ([]byte, error) {
->>>>>>> f4cdec1a
 	pg, err := strconv.ParseUint(page, 10, 32)
 	if err != nil {
 		return nil, ErrPageNumber(err)
@@ -251,11 +243,7 @@
 }
 
 // FetchResults - fetches results from provider backend
-<<<<<<< HEAD
-func (l *DefaultLocalProvider) FetchAllResults(_ string, page, pageSize, search, order, from, to string) ([]byte, error) {
-=======
 func (l *DefaultLocalProvider) FetchAllResults(_, page, pageSize, _, _, _, _ string) ([]byte, error) {
->>>>>>> f4cdec1a
 	if page == "" {
 		page = "0"
 	}
@@ -335,21 +323,8 @@
 }
 
 // FetchSmiResults - fetches results from provider backend
-<<<<<<< HEAD
-func (l *DefaultLocalProvider) FetchSmiResult(req *http.Request, page, pageSize, search, order string, resultID uuid.UUID) ([]byte, error) {
-	_, err := strconv.ParseUint(page, 10, 32)
-	if err != nil {
-		return nil, ErrPageNumber(err)
-	}
-	pgs, err := strconv.ParseUint(pageSize, 10, 32)
-	if err != nil {
-		return nil, ErrPageSize(err)
-	}
-	return l.SmiResultPersister.GetResult(pgs, resultID)
-=======
 func (l *DefaultLocalProvider) FetchSmiResult(_ *http.Request, _, _, _, _ string, resultID uuid.UUID) ([]byte, error) {
 	return l.SmiResultPersister.GetResult(resultID)
->>>>>>> f4cdec1a
 }
 
 // PublishSmiResults - publishes results to the provider backend synchronously
