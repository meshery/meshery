package models

import (
	"net/http"

	"time"

	"github.com/layer5io/meshery/server/models/meshmodel"
	"github.com/layer5io/meshkit/utils/events"
	"github.com/vmihailenco/taskq/v3"
)

// HandlerInterface defines the methods a Handler should define
type HandlerInterface interface {
	ServerVersionHandler(w http.ResponseWriter, r *http.Request)

	ProviderMiddleware(http.Handler) http.Handler

	//Set the AuthenticationMechanism as NoAuth to skip provider authentication for certain endpoints. If the provider is enforced, then this flag will not be respected.
	//Make sure all the endpoints are behind this middleware thereby protecting them. The reason for not just skipping this middleware is:
	//1. So that we can enfore provider through this middleware whenever want for use cases where no unauthenticated endpoints should be there, at buildtime.
	//2. For adapter and other components of Meshery, they register/use endpoints without any provider authentication. Although we can have a different type of authentication built for
	//such external systems trying to communicate without provider authentication. So for different endpoints, different authentication mechanisms other than provider can be used.
	AuthMiddleware(http.Handler, AuthenticationMechanism) http.Handler
	KubernetesMiddleware(func(http.ResponseWriter, *http.Request, *Preference, *User, Provider)) func(http.ResponseWriter, *http.Request, *Preference, *User, Provider)
	MesheryControllersMiddleware(func(http.ResponseWriter, *http.Request, *Preference, *User, Provider)) func(http.ResponseWriter, *http.Request, *Preference, *User, Provider)
	SessionInjectorMiddleware(func(http.ResponseWriter, *http.Request, *Preference, *User, Provider)) http.Handler
	GraphqlMiddleware(http.Handler) func(http.ResponseWriter, *http.Request, *Preference, *User, Provider)

	ProviderHandler(w http.ResponseWriter, r *http.Request)
	ProvidersHandler(w http.ResponseWriter, r *http.Request)
	ProviderUIHandler(w http.ResponseWriter, r *http.Request)
	ProviderCapabilityHandler(w http.ResponseWriter, r *http.Request, prefObj *Preference, user *User, provider Provider)
	ProviderComponentsHandler(w http.ResponseWriter, r *http.Request, prefObj *Preference, user *User, provider Provider)

	TokenHandler(w http.ResponseWriter, r *http.Request, provider Provider, fromMiddleWare bool)
	LoginHandler(w http.ResponseWriter, r *http.Request, provider Provider, fromMiddleWare bool)
	LogoutHandler(w http.ResponseWriter, req *http.Request, provider Provider)
	UserHandler(w http.ResponseWriter, r *http.Request, prefObj *Preference, user *User, provider Provider)
	GetUserByIDHandler(w http.ResponseWriter, r *http.Request, prefObj *Preference, user *User, provider Provider)
	K8SConfigHandler(w http.ResponseWriter, r *http.Request, prefObj *Preference, user *User, provider Provider)
	GetContextsFromK8SConfig(w http.ResponseWriter, req *http.Request)
	KubernetesPingHandler(w http.ResponseWriter, req *http.Request, prefObj *Preference, user *User, provider Provider)

	GetAllContexts(w http.ResponseWriter, req *http.Request, prefObj *Preference, user *User, provider Provider)
	GetContext(w http.ResponseWriter, req *http.Request, prefObj *Preference, user *User, provider Provider)
	DeleteContext(w http.ResponseWriter, req *http.Request, prefObj *Preference, user *User, provider Provider)
	// GetCurrentContextHandler(w http.ResponseWriter, req *http.Request, prefObj *Preference, user *User, provider Provider)
	// SetCurrentContextHandler(w http.ResponseWriter, req *http.Request, prefObj *Preference, user *User, provider Provider)

	LoadTestHandler(w http.ResponseWriter, req *http.Request, prefObj *Preference, user *User, provider Provider)
	LoadTestUsingSMPHandler(w http.ResponseWriter, req *http.Request, prefObj *Preference, user *User, provider Provider)
	CollectStaticMetrics(config *SubmitMetricsConfig) error
	FetchResultsHandler(w http.ResponseWriter, req *http.Request, prefObj *Preference, user *User, provider Provider)
	FetchAllResultsHandler(w http.ResponseWriter, req *http.Request, prefObj *Preference, user *User, provider Provider)
	GetResultHandler(w http.ResponseWriter, req *http.Request, prefObj *Preference, user *User, provider Provider)
	GetSMPServiceMeshes(w http.ResponseWriter, req *http.Request, prefObj *Preference, user *User, provider Provider)

	FetchSmiResultsHandler(w http.ResponseWriter, req *http.Request, prefObj *Preference, user *User, provider Provider)
	FetchSingleSmiResultHandler(w http.ResponseWriter, req *http.Request, prefObj *Preference, user *User, provider Provider)

	MeshAdapterConfigHandler(w http.ResponseWriter, req *http.Request, prefObj *Preference, user *User, provider Provider)
	MeshOpsHandler(w http.ResponseWriter, req *http.Request, prefObj *Preference, user *User, provider Provider)
	AdaptersHandler(w http.ResponseWriter, req *http.Request, prefObj *Preference, user *User, provider Provider)
	EventStreamHandler(w http.ResponseWriter, req *http.Request, prefObj *Preference, user *User, provider Provider)
	AdapterPingHandler(w http.ResponseWriter, req *http.Request, prefObj *Preference, user *User, provider Provider)

	GrafanaConfigHandler(w http.ResponseWriter, req *http.Request, prefObj *Preference, user *User, provider Provider)
	GrafanaBoardsHandler(w http.ResponseWriter, req *http.Request, prefObj *Preference, user *User, provider Provider)
	GrafanaQueryHandler(w http.ResponseWriter, req *http.Request, prefObj *Preference, user *User, provider Provider)
	GrafanaQueryRangeHandler(w http.ResponseWriter, req *http.Request)
	GrafanaPingHandler(w http.ResponseWriter, req *http.Request, prefObj *Preference, user *User, provider Provider)
	SaveSelectedGrafanaBoardsHandler(w http.ResponseWriter, req *http.Request, prefObj *Preference, user *User, provider Provider)

	// ScanPromGrafanaHandler(w http.ResponseWriter, req *http.Request, prefObj *Preference, user *User, provider Provider)
	// ScanPrometheusHandler(w http.ResponseWriter, req *http.Request, prefObj *Preference, user *User, provider Provider)
	// ScanGrafanaHandler(w http.ResponseWriter, req *http.Request, prefObj *Preference, user *User, provider Provider)
	PrometheusConfigHandler(w http.ResponseWriter, req *http.Request, prefObj *Preference, user *User, provider Provider)
	GrafanaBoardImportForPrometheusHandler(w http.ResponseWriter, req *http.Request, prefObj *Preference, user *User, provider Provider)
	PrometheusQueryHandler(w http.ResponseWriter, req *http.Request, prefObj *Preference, user *User, provider Provider)
	PrometheusQueryRangeHandler(w http.ResponseWriter, req *http.Request)
	PrometheusPingHandler(w http.ResponseWriter, req *http.Request, prefObj *Preference, user *User, provider Provider)
	PrometheusStaticBoardHandler(w http.ResponseWriter, req *http.Request, prefObj *Preference, user *User, provider Provider)
	SaveSelectedPrometheusBoardsHandler(w http.ResponseWriter, req *http.Request, prefObj *Preference, user *User, provider Provider)

	UserPrefsHandler(w http.ResponseWriter, req *http.Request, prefObj *Preference, user *User, provider Provider)

	UserTestPreferenceHandler(w http.ResponseWriter, req *http.Request, prefObj *Preference, user *User, provider Provider)
	UserTestPreferenceStore(w http.ResponseWriter, req *http.Request, prefObj *Preference, user *User, provider Provider)
	UserTestPreferenceGet(w http.ResponseWriter, req *http.Request, prefObj *Preference, user *User, provider Provider)
	UserTestPreferenceDelete(w http.ResponseWriter, req *http.Request, prefObj *Preference, user *User, provider Provider)

	SavePerformanceProfileHandler(w http.ResponseWriter, req *http.Request, prefObj *Preference, user *User, provider Provider)
	GetPerformanceProfilesHandler(w http.ResponseWriter, r *http.Request, prefObj *Preference, user *User, provider Provider)
	GetPerformanceProfileHandler(w http.ResponseWriter, r *http.Request, prefObj *Preference, user *User, provider Provider)
	DeletePerformanceProfileHandler(w http.ResponseWriter, r *http.Request, prefObj *Preference, user *User, provider Provider)

	SessionSyncHandler(w http.ResponseWriter, req *http.Request, prefObj *Preference, user *User, provider Provider)

	PatternFileHandler(rw http.ResponseWriter, r *http.Request, prefObj *Preference, user *User, provider Provider)
	GetMeshmodelCategories(rw http.ResponseWriter, r *http.Request)
	GetMeshmodelCategoriesByName(rw http.ResponseWriter, r *http.Request)
	GetMeshmodelModelsByName(rw http.ResponseWriter, r *http.Request)
	GetMeshmodelModelsByCategories(rw http.ResponseWriter, r *http.Request)
	GetMeshmodelModelsByCategoriesByModel(rw http.ResponseWriter, r *http.Request)
	ValidationHandler(rw http.ResponseWriter, r *http.Request)
	MeshModelGenerationHandler(rw http.ResponseWriter, r *http.Request)
	GetMeshmodelModels(rw http.ResponseWriter, r *http.Request)
	RegisterMeshmodelComponents(rw http.ResponseWriter, r *http.Request)

	GetMeshmodelComponentByModel(rw http.ResponseWriter, r *http.Request)
	GetMeshmodelComponentByModelByCategory(rw http.ResponseWriter, r *http.Request)
	GetMeshmodelComponentByCategory(rw http.ResponseWriter, r *http.Request)
	GetMeshmodelComponentsByNameByModelByCategory(rw http.ResponseWriter, r *http.Request)
	GetMeshmodelComponentsByNameByCategory(rw http.ResponseWriter, r *http.Request)
	GetMeshmodelComponentsByNameByModel(rw http.ResponseWriter, r *http.Request)
	GetAllMeshmodelComponents(rw http.ResponseWriter, r *http.Request)
	GetAllMeshmodelComponentsByName(rw http.ResponseWriter, r *http.Request)
	GetAllMeshmodelRelationships(rw http.ResponseWriter, r *http.Request)
	GetMeshmodelRelationshipByName(rw http.ResponseWriter, r *http.Request)
	RegisterMeshmodelRelationships(rw http.ResponseWriter, r *http.Request)

	PatternFileRequestHandler(rw http.ResponseWriter, r *http.Request, prefObj *Preference, user *User, provider Provider)
	DeleteMesheryPatternHandler(rw http.ResponseWriter, r *http.Request, prefObj *Preference, user *User, provider Provider)
	CloneMesheryPatternHandler(rw http.ResponseWriter, r *http.Request, prefObj *Preference, user *User, provider Provider)
	DeleteMultiMesheryPatternsHandler(rw http.ResponseWriter, r *http.Request, prefObj *Preference, user *User, provider Provider)
	GetCatalogMesheryPatternsHandler(rw http.ResponseWriter, r *http.Request, prefObj *Preference, user *User, provider Provider)
	PublishCatalogPatternHandler(rw http.ResponseWriter, r *http.Request, prefObj *Preference, user *User, provider Provider)
	GetMesheryPatternHandler(rw http.ResponseWriter, r *http.Request, prefObj *Preference, user *User, provider Provider)

	FilterFileHandler(rw http.ResponseWriter, r *http.Request, prefObj *Preference, user *User, provider Provider)
	GetMesheryFilterFileHandler(rw http.ResponseWriter, r *http.Request, prefObj *Preference, user *User, provider Provider)
	FilterFileRequestHandler(rw http.ResponseWriter, r *http.Request, prefObj *Preference, user *User, provider Provider)
	GetCatalogMesheryFiltersHandler(rw http.ResponseWriter, r *http.Request, prefObj *Preference, user *User, provider Provider)
	PublishCatalogFilterHandler(rw http.ResponseWriter, r *http.Request, prefObj *Preference, user *User, provider Provider)
	GetMesheryFilterHandler(rw http.ResponseWriter, r *http.Request, prefObj *Preference, user *User, provider Provider)
	DeleteMesheryFilterHandler(rw http.ResponseWriter, r *http.Request, prefObj *Preference, user *User, provider Provider)
	CloneMesheryFilterHandler(rw http.ResponseWriter, r *http.Request, prefObj *Preference, user *User, provider Provider)

	ApplicationFileHandler(rw http.ResponseWriter, r *http.Request, prefObj *Preference, user *User, provider Provider)
	ApplicationFileRequestHandler(rw http.ResponseWriter, r *http.Request, prefObj *Preference, user *User, provider Provider)
	GetMesheryApplicationTypesHandler(rw http.ResponseWriter, r *http.Request, prefObj *Preference, user *User, provider Provider)
	GetMesheryApplicationHandler(rw http.ResponseWriter, r *http.Request, prefObj *Preference, user *User, provider Provider)
	GetMesheryApplicationSourceHandler(rw http.ResponseWriter, r *http.Request, prefObj *Preference, user *User, provider Provider)
	DeleteMesheryApplicationHandler(rw http.ResponseWriter, r *http.Request, prefObj *Preference, user *User, provider Provider)
	ShareDesignHandler(rw http.ResponseWriter, r *http.Request, prefObj *Preference, user *User, provider Provider)

	ExtensionsEndpointHandler(w http.ResponseWriter, req *http.Request, prefObj *Preference, user *User, provider Provider)
	LoadExtensionFromPackage(w http.ResponseWriter, req *http.Request, provider Provider) error
	ExtensionsVersionHandler(w http.ResponseWriter, req *http.Request, prefObj *Preference, user *User, provider Provider)

	SaveScheduleHandler(w http.ResponseWriter, req *http.Request, prefObj *Preference, user *User, provider Provider)
	GetSchedulesHandler(w http.ResponseWriter, r *http.Request, prefObj *Preference, user *User, provider Provider)
	GetScheduleHandler(w http.ResponseWriter, r *http.Request, prefObj *Preference, user *User, provider Provider)
	DeleteScheduleHandler(w http.ResponseWriter, r *http.Request, prefObj *Preference, user *User, provider Provider)

	ExtensionsHandler(w http.ResponseWriter, r *http.Request, prefObj *Preference, user *User, provider Provider)

<<<<<<< HEAD
	LogHandler(w http.ResponseWriter, r *http.Request, prefObj *Preference, user *User, provider Provider)
=======
	SaveUserCredential(w http.ResponseWriter, req *http.Request, prefObj *Preference, user *User, provider Provider)
	GetUserCredentials(w http.ResponseWriter, req *http.Request, prefObj *Preference, user *User, provider Provider)
	UpdateUserCredential(w http.ResponseWriter, req *http.Request, prefObj *Preference, user *User, provider Provider)
	DeleteUserCredential(w http.ResponseWriter, req *http.Request, prefObj *Preference, user *User, provider Provider)
>>>>>>> d2d5ce8c
}

// HandlerConfig holds all the config pieces needed by handler methods
type HandlerConfig struct {
	// SessionName   string
	// RefCookieName string

	// SessionStore sessions.Store

	AdapterTracker AdaptersTrackerInterface
	QueryTracker   QueryTrackerInterface

	Queue taskq.Queue

	KubeConfigFolder string

	GrafanaClient         *GrafanaClient
	GrafanaClientForQuery *GrafanaClient

	PrometheusClient         *PrometheusClient
	PrometheusClientForQuery *PrometheusClient

	// GraphQLHandler           http.Handler
	// GraphQLPlaygroundHandler http.Handler
	PlaygroundBuild        bool
	Providers              map[string]Provider
	ProviderCookieName     string
	ProviderCookieDuration time.Duration

	// to be removed
	BrokerEndpointURL *string

	PerformanceChannel       chan struct{}
	PerformanceResultChannel chan struct{}

	ConfigurationChannel *ConfigurationChannel

	DashboardK8sResourcesChan *DashboardK8sResourcesChan
	MeshModelSummaryChannel   *meshmodel.SummaryChannel

	K8scontextChannel *K8scontextChan
	EventsBuffer      *events.EventStreamer
	OperatorTracker   *OperatorTracker
}

// SubmitMetricsConfig is used to store config used for submitting metrics
type SubmitMetricsConfig struct {
	TestUUID, ResultID, PromURL string
	StartTime, EndTime          time.Time
	// TokenKey,
	TokenVal string
	Provider Provider
}

type AuthenticationMechanism int

func (a AuthenticationMechanism) String() string {
	switch a {
	case 0:
		return "no_auth"
	case 1:
		return "provider_auth"
	}
	return ""
}

const (
	NoAuth AuthenticationMechanism = iota
	ProviderAuth
)<|MERGE_RESOLUTION|>--- conflicted
+++ resolved
@@ -156,14 +156,11 @@
 
 	ExtensionsHandler(w http.ResponseWriter, r *http.Request, prefObj *Preference, user *User, provider Provider)
 
-<<<<<<< HEAD
 	LogHandler(w http.ResponseWriter, r *http.Request, prefObj *Preference, user *User, provider Provider)
-=======
 	SaveUserCredential(w http.ResponseWriter, req *http.Request, prefObj *Preference, user *User, provider Provider)
 	GetUserCredentials(w http.ResponseWriter, req *http.Request, prefObj *Preference, user *User, provider Provider)
 	UpdateUserCredential(w http.ResponseWriter, req *http.Request, prefObj *Preference, user *User, provider Provider)
 	DeleteUserCredential(w http.ResponseWriter, req *http.Request, prefObj *Preference, user *User, provider Provider)
->>>>>>> d2d5ce8c
 }
 
 // HandlerConfig holds all the config pieces needed by handler methods
