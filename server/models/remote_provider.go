--- conflicted
+++ resolved
@@ -201,11 +201,7 @@
 }
 
 // GetProviderCapabilities returns all of the provider properties
-<<<<<<< HEAD
-func (l *RemoteProvider) GetProviderCapabilities(w http.ResponseWriter) {
-=======
 func (l *RemoteProvider) GetProviderCapabilities(w http.ResponseWriter, _ *http.Request) {
->>>>>>> f4cdec1a
 	encoder := json.NewEncoder(w)
 	if err := encoder.Encode(l.ProviderProperties); err != nil {
 		http.Error(w, ErrEncoding(err, "Provider Capablity").Error(), http.StatusInternalServerError)
