package models

import (
	"context"

	"github.com/gofrs/uuid"
	"github.com/layer5io/meshery/server/meshes"
	"github.com/layer5io/meshkit/logger"
	"github.com/layer5io/meshkit/models/meshmodel"
	"github.com/layer5io/meshkit/utils/events"
	"github.com/spf13/viper"
)

type RegistrationStatus int

const (
	RegistrationComplete RegistrationStatus = iota
	NotRegistered
	Registering
)

type ComponentsRegistrationHelper struct {
	// map that holds the registration status of each of the contexts in this runtime of the server
	// it should be private
	ctxRegStatusMap map[string]RegistrationStatus
	log             logger.Handler
}

func NewComponentsRegistrationHelper(logger logger.Handler) *ComponentsRegistrationHelper {
	return &ComponentsRegistrationHelper{
		ctxRegStatusMap: make(map[string]RegistrationStatus),
		log:             logger,
	}
}

// update the map with the given list of contexts
func (cg *ComponentsRegistrationHelper) UpdateContexts(ctxs []*K8sContext) *ComponentsRegistrationHelper {
	for _, ctx := range ctxs {
		ctxID := ctx.ID
		if _, ok := cg.ctxRegStatusMap[ctxID]; !ok {
			cg.ctxRegStatusMap[ctxID] = NotRegistered
		}
	}
	return cg
}

type K8sRegistrationFunction func(ctxt context.Context, config []byte, ctxID string, reg *meshmodel.RegistryManager) error

// start registration of components for the contexts
func (cg *ComponentsRegistrationHelper) RegisterComponents(ctxs []*K8sContext, regFunc []K8sRegistrationFunction, eb *events.EventStreamer, reg *meshmodel.RegistryManager) {
	for _, ctx := range ctxs {
		ctxID := ctx.ID
		status, ok := cg.ctxRegStatusMap[ctxID]

		// do not do anything about the contexts that are not present in the ctxRegStatusMap
		if !ok {
			continue
		}

		if viper.GetBool("SKIP_COMP_GEN") {
			continue
		}

		//only start registering components for contexts whose status is NotRegistered
		if status != NotRegistered {
			continue
		}

		id, _ := uuid.NewV4()
		// update the status
		cg.ctxRegStatusMap[ctxID] = Registering
		cg.log.Info("registration of k8s native components started for contextID: ", ctxID)
		req := meshes.EventsResponse{
			Component:     "core",
			ComponentName: "Kubernetes",
			EventType:     meshes.EventType_INFO,
			Summary:       "Registration of k8s native components started for contextID" + ctxID,
			OperationId:   id.String(),
		}
		eb.Publish(&req)
		go func(ctx *K8sContext) {
			// set the status to RegistrationComplete
			defer func() {
				cg.ctxRegStatusMap[ctxID] = RegistrationComplete

<<<<<<< HEAD
				cg.log.Info("registration of k8s native components completed for contextID: ", ctxID)
				req := meshes.EventsResponse{
					Component:     "core",
					ComponentName: "Kubernetes",
					EventType:     meshes.EventType_INFO,
					Summary:       "Registration of k8s native components completed for contextID" + ctxID,
					OperationId:   id.String(),
=======
						// start registration
						cfg, err := ctx.GenerateKubeConfig()
						if err != nil {
							cg.log.Error(err)
							return
						}
						for _, f := range regFunc {
							err = f(context.Background(), cfg, ctxID, reg)
							if err != nil {
								cg.log.Error(err)
								return
							}
						}
					}()
>>>>>>> 271cb292
				}
				eb.Publish(&req)
			}()

			// start registration
			cfg, err := ctx.GenerateKubeConfig()
			if err != nil {
				cg.log.Error(err)
				return
			}
			err = regFunc(context.Background(), cfg, ctxID)
			if err != nil {
				cg.log.Error(err)
				return
			}
		}(ctx)
	}
}<|MERGE_RESOLUTION|>--- conflicted
+++ resolved
@@ -83,7 +83,6 @@
 			defer func() {
 				cg.ctxRegStatusMap[ctxID] = RegistrationComplete
 
-<<<<<<< HEAD
 				cg.log.Info("registration of k8s native components completed for contextID: ", ctxID)
 				req := meshes.EventsResponse{
 					Component:     "core",
@@ -91,22 +90,7 @@
 					EventType:     meshes.EventType_INFO,
 					Summary:       "Registration of k8s native components completed for contextID" + ctxID,
 					OperationId:   id.String(),
-=======
-						// start registration
-						cfg, err := ctx.GenerateKubeConfig()
-						if err != nil {
-							cg.log.Error(err)
-							return
-						}
-						for _, f := range regFunc {
-							err = f(context.Background(), cfg, ctxID, reg)
-							if err != nil {
-								cg.log.Error(err)
-								return
-							}
-						}
-					}()
->>>>>>> 271cb292
+
 				}
 				eb.Publish(&req)
 			}()
