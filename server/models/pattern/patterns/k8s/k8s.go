package k8s

import (
	"context"
	"encoding/json"
	"fmt"
	"strings"

	"github.com/layer5io/meshkit/models/oam/core/v1alpha1"
	meshkube "github.com/layer5io/meshkit/utils/kubernetes"
	"gopkg.in/yaml.v2"
	"k8s.io/client-go/rest"
)

<<<<<<< HEAD
func Deploy(kubeClient *meshkube.Client, oamComp v1alpha1.Component, isDel bool) error {
=======
func Deploy(kubeClient *meshkube.Client, oamComp v1alpha1.Component, _ v1alpha1.Configuration, isDel bool) error {
>>>>>>> f4cdec1a
	resource := createK8sResourceStructure(oamComp)
	manifest, err := yaml.Marshal(resource)
	if err != nil {
		return err
	}
	return kubeClient.ApplyManifest(manifest, meshkube.ApplyOptions{
		Namespace: oamComp.Namespace,
		Update:    true,
		Delete:    isDel,
	})
}

func DryRunHelper(client *meshkube.Client, comp v1alpha1.Component) (st map[string]interface{}, success bool, err error) {
	resource := createK8sResourceStructure(comp)
	return dryRun(client.KubeClient.RESTClient(), resource, comp.Namespace)
}

// does dry-run on the kubernetes server for the given k8s resource and returns the Status object returned by the k8s server
// TODO: add more tests for this function
func dryRun(rClient rest.Interface, k8sResource map[string]interface{}, namespace string) (st map[string]interface{}, success bool, err error) {
	if k8sResource["kind"] == "" || k8sResource["apiVersion"] == "" {
		err = fmt.Errorf("invalid resource or namespace not provided")
		return
	}
	aV := k8sResource["apiVersion"].(string)
	// for non-core resources, the endpoint should use 'apis' instead of 'api'
	apiString := "api"
	if len(strings.Split(aV, "/")) > 1 {
		apiString = apiString + "s"
	}
	var path string
	if namespace != "" {
		path = fmt.Sprintf("/%s/%s/namespaces/%s/%s", apiString, aV, namespace, kindToResource(k8sResource["kind"].(string)))
	} else {
		path = fmt.Sprintf("/%s/%s/%s", apiString, aV, kindToResource(k8sResource["kind"].(string)))
	}

	data, err := json.Marshal(k8sResource)
	if err != nil {
		return
	}
	req := rClient.Post().AbsPath(path).Body(data).SetHeader("Content-Type", "application/json").SetHeader("Accept", "application/json").Param("dryRun", "All").Param("fieldValidation", "Strict").Param("fieldManager", "meshery")
	res := req.Do(context.Background())
	// ignoring the error since this client-go treats failure of dryRun as an error
	resp, _ := res.Raw()
	e := json.Unmarshal(resp, &st)
	if e != nil {
		err = fmt.Errorf("cannot serialize Status object from the server: %s", e.Error())
		return
	}
	if st == nil || st["kind"] == nil {
		err = fmt.Errorf("nil response for dryRun from kubernetes")
	}
	if st["status"] == "Failure" { //The dryRun returned errors in the form of Status
		success = false
		return
	}
	success = true
	return
}

func kindToResource(kind string) string {
	return strings.ToLower(kind) + "s"
}

func createK8sResourceStructure(comp v1alpha1.Component) map[string]interface{} {
	apiVersion := v1alpha1.GetAPIVersionFromComponent(comp)
	kind := v1alpha1.GetKindFromComponent(comp)

	component := map[string]interface{}{
		"apiVersion": apiVersion,
		"kind":       kind,
		"metadata": map[string]interface{}{
			"name":        comp.ObjectMeta.Name,
			"annotations": comp.ObjectMeta.Annotations,
			"labels":      comp.ObjectMeta.Labels,
		},
	}

	for k, v := range comp.Spec.Settings {
		if k == "apiVersion" || k == "kind" || k == "metadata" {
			continue
		}

		component[k] = v
	}
	return component
}<|MERGE_RESOLUTION|>--- conflicted
+++ resolved
@@ -12,11 +12,7 @@
 	"k8s.io/client-go/rest"
 )
 
-<<<<<<< HEAD
-func Deploy(kubeClient *meshkube.Client, oamComp v1alpha1.Component, isDel bool) error {
-=======
 func Deploy(kubeClient *meshkube.Client, oamComp v1alpha1.Component, _ v1alpha1.Configuration, isDel bool) error {
->>>>>>> f4cdec1a
 	resource := createK8sResourceStructure(oamComp)
 	manifest, err := yaml.Marshal(resource)
 	if err != nil {
