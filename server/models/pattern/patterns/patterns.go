--- conflicted
+++ resolved
@@ -71,23 +71,7 @@
 						eb.Publish(&req)
 						continue
 					}
-<<<<<<< HEAD
-					eb.Publish(&req)
-					continue
-				} else {
-					//All other components will be handled directly by Kubernetes
-					//TODO: Add a Mapper utility function which carries the logic for X hosts can handle Y components under Z circumstances.
-					if err := k8s.Deploy(kcli, comp, isDel); err != nil {
-						errs = append(errs, err)
-						var summary string
-						if isDel {
-							summary = fmt.Sprintf("error undeploying %s: %s", strings.TrimSuffix(comp.Spec.Type, ".K8s"), comp.Name)
-						} else {
-							summary = fmt.Sprintf("error deploying %s: %s", strings.TrimSuffix(comp.Spec.Type, ".K8s"), comp.Name)
-						}
-=======
 					if !isDel {
->>>>>>> f4cdec1a
 						req = meshes.EventsResponse{
 							Component:     "core",
 							ComponentName: "Meshery",
