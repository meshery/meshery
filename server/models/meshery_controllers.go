--- conflicted
+++ resolved
@@ -121,18 +121,12 @@
 		err = msDataHandler.Run()
 		if err != nil {
 			mch.log.Warn(err)
-			mch.log.Infof("Unable to connect MeshSync for Kubernetes context (%s) due to: %s", ctxID, err.Error())
+			mch.log.Info(fmt.Sprintf("Unable to connect MeshSync for Kubernetes context (%s) due to: %s", ctxID, err.Error()))
 			return mch
 		}
 		mch.ctxMeshsyncDataHandler = msDataHandler
-<<<<<<< HEAD
-		// TODO
-		// this could be misleading, if meshsync as library failed
-		mch.log.Infof("MeshSync connected for Kubernetes context (%s)", ctxID)
-=======
 		mch.log.Info(fmt.Sprintf("MeshSync connected for Kubernetes context (%s)", ctxID))
 
->>>>>>> 69dc4765
 	}
 
 	// }(mch)
@@ -140,81 +134,6 @@
 	return mch
 }
 
-<<<<<<< HEAD
-func (mch *MesheryControllersHelper) meshsynDataHandlersNatsBroker(
-	k8scontext K8sContext,
-) broker.Handler {
-	ctxID := k8scontext.ID
-	controllerHandlers := mch.ctxControllerHandlers
-
-	// brokerStatus := controllerHandlers[MesheryBroker].GetStatus()
-	// do something if broker is being deployed , maybe try again after sometime
-	brokerEndpoint, err := controllerHandlers[MesheryBroker].GetPublicEndpoint()
-	if brokerEndpoint == "" {
-		if err != nil {
-			mch.log.Warn(err)
-		}
-		mch.log.Info(
-			fmt.Sprintf("Meshery Broker unreachable for Kubernetes context (%v)", ctxID),
-		)
-		return nil
-	}
-	brokerHandler, err := nats.New(nats.Options{
-		// URLS: []string{"localhost:4222"},
-		URLS:           []string{brokerEndpoint},
-		ConnectionName: MesheryServerBrokerConnection,
-		Username:       "",
-		Password:       "",
-		ReconnectWait:  2 * time.Second,
-		MaxReconnect:   60,
-	})
-
-	if err != nil {
-		mch.log.Warn(err)
-		mch.log.Infof("MeshSync not configured for Kubernetes context (%v) due to '%v'", ctxID, err.Error())
-		return nil
-	}
-	mch.log.Infof("Connected to Meshery Broker (%v) for Kubernetes context (%v)", brokerEndpoint, ctxID)
-	return brokerHandler
-}
-
-func (mch *MesheryControllersHelper) meshsynDataHandlersChannelBroker(
-	k8scontext K8sContext,
-) broker.Handler {
-	br := channelBroker.NewChannelBrokerHandler()
-	// TODO
-	// as we will be running per connection base,
-	// we need to double check that the state is not shared anywhere in meshsync internally,
-	// otherwise we will have hard to detect errors.
-	go func(handler broker.Handler) {
-		kubeConfig, err := k8scontext.GenerateKubeConfig()
-		if err != nil {
-			mch.log.Error(
-				fmt.Errorf("error generating kubeconfig from context %v", err),
-			)
-			return
-		}
-
-		// TODO add option to stop meshsync run (f.e. when switch deployment modes)
-		if err := libmeshsync.Run(
-			// TODO
-			// provide a mechanism to distinguish server logs from meshsync logs
-			mch.log,
-			libmeshsync.WithOutputMode("broker"),
-			libmeshsync.WithBrokerHandler(handler),
-			libmeshsync.WithKubeConfig(kubeConfig),
-		); err != nil {
-			mch.log.Error(
-				fmt.Errorf("error running meshsync lib %v", err),
-			)
-		}
-	}(br)
-
-	return br
-}
-
-=======
->>>>>>> 69dc4765
 func (mch *MesheryControllersHelper) RemoveMeshSyncDataHandler(ctx context.Context, contextID string) {
 
 	mch.ctxMeshsyncDataHandler = nil
