--- conflicted
+++ resolved
@@ -301,17 +301,15 @@
 	connToInstanceTracker := machines.ConnectionToStateMachineInstanceTracker{
 		ConnectToInstanceMap: make(map[uuid.UUID]*machines.StateMachine, 0),
 	}
-
-	k8sComponentsRegistrationHelper := models.NewComponentsRegistrationHelper(log)
-<<<<<<< HEAD
-
-	rego, err := policies.NewRegoInstance(PoliciesPath, RelationshipsPath)
+  
+  // create a repo instance
+  k8sComponentsRegistrationHelper := models.NewComponentsRegistrationHelper(log)
+  rego, err := policies.NewRegoInstance(PoliciesPath, RelationshipsPath)
 	if err != nil {
 		logrus.Warn("error creating rego instance, policies will not be evaluated")
 		return
 	}
-=======
->>>>>>> caf234a3
+
 
 	models.InitMeshSyncRegistrationQueue()
 	mhelpers.InitRegistrationHelperSingleton(dbHandler, log, &connToInstanceTracker, hc.EventBroadcaster)
