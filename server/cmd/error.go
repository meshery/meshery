package main

import "github.com/layer5io/meshkit/errors"

// Please reference the following before contributing an error code:
// https://docs.meshery.io/project/contributing/contributing-error
// https://github.com/meshery/meshkit/blob/master/errors/errors.go
const (
	ErrCreatingUUIDInstanceCode                   = "1001"
	ErrRegisteringMesheryOAMTraitsCode            = "1002"
	ErrRegisteringMesheryOAMWorkloadsCode         = "1003"
	ErrRetrievingUserHomeDirectoryCode            = "1004"
	ErrCreatingUserDataDirectoryCode              = "1005"
	ErrCreatingMapPreferencePersisterInstanceCode = "1006"
	ErrDatabaseAutoMigrationCode                  = "1008"
	ErrInvalidURLSkippingProviderCode             = "1009"
	ErrListenAndServeCode                         = "1010"
	ErrCleaningUpLocalProviderCode                = "1011"
	ErrClosingDatabaseInstanceCode                = "1012"
	ErrInitializingRegistryManagerCode            = "1013"
<<<<<<< HEAD
	ErrRegisteringEntityCode                      = "1014"
=======
	ErrMarshalingRegisteryAttemptsCode            = "1014"
	ErrWritingRegisteryAttemptsCode               = "1015"
>>>>>>> 15f2861f
)

func ErrInitializingRegistryManager(err error) error {
	return errors.New(ErrInitializingRegistryManagerCode, errors.Fatal, []string{"could not initialize registry manager"}, []string{err.Error()}, []string{"could not migrate tables into the database"}, []string{"make sure the database instance passed is not nil"})
}

func ErrCreatingUUIDInstance(err error) error {
	return errors.New(ErrCreatingUUIDInstanceCode, errors.Fatal, []string{"Unable to create UUID instance"}, []string{"Unable to create UUID instance: ", err.Error()}, []string{}, []string{})
}

func ErrRegisteringMesheryOAMTraits(err error) error {
	return errors.New(ErrRegisteringMesheryOAMTraitsCode, errors.Alert, []string{"Error registering local OAM traits"}, []string{"Error registering local OAM traits: ", err.Error()}, []string{}, []string{})
}

func ErrRegisteringMesheryOAMWorkloads(err error) error {
	return errors.New(ErrRegisteringMesheryOAMWorkloadsCode, errors.Alert, []string{"Error registering local OAM workloads"}, []string{"Error registering local OAM workloads: ", err.Error()}, []string{}, []string{})
}

func ErrRetrievingUserHomeDirectory(err error) error {
	return errors.New(ErrRetrievingUserHomeDirectoryCode, errors.Fatal, []string{"Unable to retrieve the user's home directory"}, []string{"Unable to retrieve the user's home directory: ", err.Error()}, []string{}, []string{})
}

func ErrCreatingUserDataDirectory(dir string) error {
	return errors.New(ErrCreatingUserDataDirectoryCode, errors.Fatal, []string{"Unable to create the directory for storing user data at: ", dir}, []string{"Unable to create the directory for storing user data at: ", dir}, []string{}, []string{})
}

func ErrCreatingMapPreferencePersisterInstance(err error) error {
	return errors.New(ErrCreatingMapPreferencePersisterInstanceCode, errors.Fatal, []string{"Unable to create a new MapPreferencePersister instance"}, []string{"Unable to create a new MapPreferencePersister instance: ", err.Error()}, []string{}, []string{})
}

func ErrDatabaseAutoMigration(err error) error {
	return errors.New(ErrDatabaseAutoMigrationCode, errors.Fatal, []string{"Unable to auto migrate to database"}, []string{"Unable to auto migrate to database: ", err.Error()}, []string{}, []string{})
}

func ErrInvalidURLSkippingProvider(url string) error {
	return errors.New(ErrInvalidURLSkippingProviderCode, errors.Alert, []string{url, " is invalid url skipping provider"}, []string{url, " is invalid url skipping provider"}, []string{}, []string{})
}

func ErrListenAndServe(err error) error {
	return errors.New(ErrListenAndServeCode, errors.Fatal, []string{"ListenAndServe Error"}, []string{"ListenAndServe Error: ", err.Error()}, []string{}, []string{})
}

func ErrCleaningUpLocalProvider(err error) error {
	return errors.New(ErrCleaningUpLocalProviderCode, errors.Alert, []string{"Error cleaning up local provider"}, []string{"Error cleaning up local provider: ", err.Error()}, []string{}, []string{})
}

func ErrClosingDatabaseInstance(err error) error {
	return errors.New(ErrClosingDatabaseInstanceCode, errors.Alert, []string{"Error closing database instance"}, []string{"Error closing database instance: ", err.Error()}, []string{}, []string{})
}
<<<<<<< HEAD
func ErrRegisteringEntity(err string) error {
	return errors.New(ErrRegisteringEntityCode, errors.Alert, []string{"Few entites for particular registrant failed to import in registry table"}, []string{err}, []string{"Could be because of empty schema or some issue with the json or yaml file"}, []string{"Check /server/cmd/registery_attempts.json for futher details"})
=======
func ErrMarshalingRegisteryAttempts(err error) error {
	return errors.New(ErrMarshalingRegisteryAttemptsCode, errors.Alert, []string{"Error marshaling RegisterAttempts to JSON"}, []string{"Error marshaling RegisterAttempts to JSON: ", err.Error()}, []string{}, []string{})
}
func ErrWritingRegisteryAttempts(err error) error {
	return errors.New(ErrWritingRegisteryAttemptsCode, errors.Alert, []string{"Error writing RegisteryAttempts JSON data to file"}, []string{"Error writing RegisteryAttempts JSON data to file:", err.Error()}, []string{}, []string{})
>>>>>>> 15f2861f
}<|MERGE_RESOLUTION|>--- conflicted
+++ resolved
@@ -18,12 +18,9 @@
 	ErrCleaningUpLocalProviderCode                = "1011"
 	ErrClosingDatabaseInstanceCode                = "1012"
 	ErrInitializingRegistryManagerCode            = "1013"
-<<<<<<< HEAD
-	ErrRegisteringEntityCode                      = "1014"
-=======
 	ErrMarshalingRegisteryAttemptsCode            = "1014"
 	ErrWritingRegisteryAttemptsCode               = "1015"
->>>>>>> 15f2861f
+	ErrRegisteringEntityCode                      = "1016"
 )
 
 func ErrInitializingRegistryManager(err error) error {
@@ -73,14 +70,12 @@
 func ErrClosingDatabaseInstance(err error) error {
 	return errors.New(ErrClosingDatabaseInstanceCode, errors.Alert, []string{"Error closing database instance"}, []string{"Error closing database instance: ", err.Error()}, []string{}, []string{})
 }
-<<<<<<< HEAD
-func ErrRegisteringEntity(err string) error {
-	return errors.New(ErrRegisteringEntityCode, errors.Alert, []string{"Few entites for particular registrant failed to import in registry table"}, []string{err}, []string{"Could be because of empty schema or some issue with the json or yaml file"}, []string{"Check /server/cmd/registery_attempts.json for futher details"})
-=======
 func ErrMarshalingRegisteryAttempts(err error) error {
 	return errors.New(ErrMarshalingRegisteryAttemptsCode, errors.Alert, []string{"Error marshaling RegisterAttempts to JSON"}, []string{"Error marshaling RegisterAttempts to JSON: ", err.Error()}, []string{}, []string{})
 }
 func ErrWritingRegisteryAttempts(err error) error {
 	return errors.New(ErrWritingRegisteryAttemptsCode, errors.Alert, []string{"Error writing RegisteryAttempts JSON data to file"}, []string{"Error writing RegisteryAttempts JSON data to file:", err.Error()}, []string{}, []string{})
->>>>>>> 15f2861f
+}
+func ErrRegisteringEntity(err string) error {
+	return errors.New(ErrRegisteringEntityCode, errors.Alert, []string{"Few entites for particular registrant failed to import in registry table"}, []string{err}, []string{"Could be because of empty schema or some issue with the json or yaml file"}, []string{"Check /server/cmd/registery_attempts.json for futher details"})
 }