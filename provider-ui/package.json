{
  "name": "provider-ui",
  "version": "1.0.0",
  "description": "the service mesh management plane",
  "main": "index.js",
  "scripts": {
    "dev": "node ui_dev_server.js",
    "build": "npm run clean && next build",
    "export": "next export",
    "start": "NODE_ENV=production node server.js",
    "lint": "next lint",
    "lint:fix": "next lint --fix",
    "clean": "rm -rf .next,out"
  },
  "keywords": [],
  "author": "Layer5",
  "repository": "https://github.com/meshery/meshery",
  "license": "Apache-2.0",
  "dependencies": {
    "@babel/eslint-parser": "^7.25.1",
    "@emotion/cache": "^11.10.5",
    "@emotion/react": "^11.13.0",
    "@emotion/server": "^11.11.0",
    "@emotion/styled": "^11.11.5",
    "@mui/icons-material": "^5.15.16",
    "@mui/material": "^5.15.11",
    "babel-plugin-istanbul": "^6.1.1",
    "http-proxy": "^1.18.1",
    "isomorphic-unfetch": "^4.0.2",
    "next": "^13.5.4",
    "prop-types": "^15.8.1",
    "react": "^18.3.1",
    "react-dom": "^18.3.1"
  },
  "devDependencies": {
    "eslint": "^8.57.0",
<<<<<<< HEAD
    "eslint-config-next": "^14.2.7",
=======
    "eslint-config-next": "^14.2.4",
>>>>>>> d45c37f8
    "start-server-and-test": "^2.0.5"
  },
  "engines": {
    "node": "^16 || ^18"
  }
}<|MERGE_RESOLUTION|>--- conflicted
+++ resolved
@@ -34,11 +34,7 @@
   },
   "devDependencies": {
     "eslint": "^8.57.0",
-<<<<<<< HEAD
     "eslint-config-next": "^14.2.7",
-=======
-    "eslint-config-next": "^14.2.4",
->>>>>>> d45c37f8
     "start-server-and-test": "^2.0.5"
   },
   "engines": {
