--- conflicted
+++ resolved
@@ -12,11 +12,7 @@
 
 <p align="center"><i>If you’re using Meshery or if you like the project, please ★ star this repository to show your support! 🤩</i></p>
 
-<<<<<<< HEAD
-[Meshery](https://layer5.io/meshery) is a multi-service mesh management plane offering lifecycle, configuration and performance management of service meshes and applications running atop them.
-=======
 [Meshery](https://layer5.io/meshery) is the multi-service mesh management plane offering lifecycle, configuration and performance management of service meshes and applications running atop them.
->>>>>>> 2ae9dde6
 
 In an effort to produce service mesh agnostic tooling, Meshery uses a [common performance benchmark specification](https://github.com/layer5io/service-mesh-benchmark-spec) to capture and share environment information and test configuration. As a partner of Multi-Vendor Service Mesh Interoperation (Hamlet) and Service Mesh Interface (SMI), Meshery participates in advancing service mesh adoption through standardization of APIs. 
 
