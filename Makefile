# Copyright Meshery Authors
#
# Licensed under the Apache License, Version 2.0 (the "License");
# you may not use this file except in compliance with the License.
# You may obtain a copy of the License at
#
#    http://www.apache.org/licenses/LICENSE-2.0
#
# Unless required by applicable law or agreed to in writing, software
# distributed under the License is distributed on an "AS IS" BASIS,
# WITHOUT WARRANTIES OR CONDITIONS OF ANY KIND, either express or implied.
# See the License for the specific language governing permissions and
# limitations under the License.

include install/Makefile.core.mk
include install/Makefile.show-help.mk

#-----------------------------------------------------------------------------
# Docker-based Builds
#-----------------------------------------------------------------------------
## Build Meshery Server and UI containers.
docker-build:
	# `make docker` builds Meshery inside of a multi-stage Docker container.
	# This method does NOT require that you have Go, NPM, etc. installed locally.
	DOCKER_BUILDKIT=1 docker build -t layer5/meshery --build-arg TOKEN=$(GLOBAL_TOKEN) --build-arg GIT_COMMITSHA=$(GIT_COMMITSHA) --build-arg GIT_VERSION=$(GIT_VERSION) --build-arg RELEASE_CHANNEL=${RELEASE_CHANNEL} .


## Meshery Cloud for user authentication.
## Runs Meshery in a container locally and points to locally-running
docker-local-cloud:
	
	(docker rm -f meshery) || true
	docker run --name meshery -d \
	--link meshery-cloud:meshery-cloud \
	-e PROVIDER_BASE_URLS=$(REMOTE_PROVIDER_LOCAL) \
	-e DEBUG=true \
	-e ADAPTER_URLS=$(ADAPTER_URLS) \
	-p 9081:8080 \
	layer5/meshery ./meshery

## Runs Meshery in a container locally and points to remote
## Remote Provider for user authentication.
docker-cloud:
	(docker rm -f meshery) || true
	docker run --name meshery -d \
	-e PROVIDER_BASE_URLS=$(MESHERY_CLOUD_PROD) \
	-e DEBUG=true \
	-e ADAPTER_URLS=$(ADAPTER_URLS) \
	-v meshery-config:/home/appuser/.meshery/config \
  -v $(HOME)/.kube:/home/appuser/.kube:ro \
	-p 9081:8080 \
	layer5/meshery ./meshery

#-----------------------------------------------------------------------------
# Meshery Server Native Builds
#-----------------------------------------------------------------------------
.PHONY: server
## Setup wrk2 for local development.
wrk2-setup:
	echo "setup-wrk does not work on Mac Catalina at the moment"
	cd cmd; git clone https://github.com/layer5io/wrk2.git; cd wrk2; make; cd ..

## ## Setup nighthawk for local development.
nighthawk-setup:
	cd cmd; git clone https://github.com/layer5io/nighthawk-go.git; cd nighthawk-go; make setup; cd ..

run-local: server-local error
## Build and run Meshery Server on your local machine
## and point to (expect) a locally running Meshery Cloud or other Provider(s)
## for user authentication.
server-local:
	cd cmd; go clean; rm meshery; go mod tidy; \
	go build -ldflags="-w -s -X main.version=${GIT_VERSION} -X main.commitsha=${GIT_COMMITSHA} -X main.releasechannel=${RELEASE_CHANNEL}" -tags draft -a -o meshery; \
	PROVIDER_BASE_URLS=$(REMOTE_PROVIDER_LOCAL) \
	PORT=9081 \
	DEBUG=true \
	ADAPTER_URLS=$(ADAPTER_URLS) \
	APP_PATH=$(APPLICATIONCONFIGPATH) \
	./meshery; \
	cd ..

run-fast: 
	## "DEPRECATED: This target is deprecated. Use `make server`.

## Buiild and run Meshery Server on your local machine.
<<<<<<< HEAD
server-run:
	cd cmd; go mod tidy; \
=======
server:
	cd cmd; go$(GOVERSION) mod tidy; \
>>>>>>> dceba303
	BUILD="$(GIT_VERSION)" \
	PROVIDER_BASE_URLS=$(MESHERY_CLOUD_PROD) \
	PORT=9081 \
	DEBUG=true \
	ADAPTER_URLS=$(ADAPTER_URLS) \
	APP_PATH=$(APPLICATIONCONFIGPATH) \
	go run main.go;

## Build and run Meshery Server with no Kubernetes components on your local machine.
server-skip-compgen:
	cd cmd; go mod tidy; \
	BUILD="$(GIT_VERSION)" \
	PROVIDER_BASE_URLS=$(MESHERY_CLOUD_PROD) \
	PORT=9081 \
	DEBUG=true \
	ADAPTER_URLS=$(ADAPTER_URLS) \
	APP_PATH=$(APPLICATIONCONFIGPATH) \
 	SKIP_COMP_GEN=true \
	go run main.go;
		
## Build and run Meshery Server with no seed content.
server-no-content:
	cd cmd; go mod tidy; \
	BUILD="$(GIT_VERSION)" \
	PROVIDER_BASE_URLS=$(MESHERY_CLOUD_PROD) \
	PORT=9081 \
	DEBUG=true \
	ADAPTER_URLS=$(ADAPTER_URLS) \
	APP_PATH=$(APPLICATIONCONFIGPATH) \
	SKIP_DOWNLOAD_CONTENT=true \
	go run main.go;

## Lint check Meshery Server.
golangci: error
	GO111MODULE=off GOPROXY=direct GOSUMDB=off go get github.com/golangci/golangci-lint/cmd/golangci-lint@v1.45.2;
	$(GOPATH)/bin/golangci-lint run

## Build Meshery's protobufs.
proto-build:
	# see https://grpc.io/docs/languages/go/quickstart/
	# go get -u google.golang.org/grpc
	# go get -u google.golang.org/protobuf/cmd/protoc-gen-go \
	#         google.golang.org/grpc/cmd/protoc-gen-go-grpc
	# PATH=$(PATH):`pwd`/../protoc/bin:$(GOPATH)/bin
	# export PATH=$PATH:`pwd`/../protoc/bin:$GOPATH/bin
	protoc -I meshes/ meshes/meshops.proto --go-grpc_out=./meshes/ --go_out=./meshes/

#-----------------------------------------------------------------------------
# Meshery UI Native Builds
#-----------------------------------------------------------------------------
.PHONY: setup-ui-libs ui-setup ui
setup-ui-libs: ui-setup
## Install dependencies for building Meshery UI.
ui-setup:
	cd ui; npm i; cd ..
	cd provider-ui; npm i; cd ..

run-ui-dev: ui
## Run Meshery UI on your local machine. Listen for changes.
ui:
	cd ui; npm run dev; cd ..

run-provider-ui-dev: ui-provider
## Run Meshery Provider UI  on your local machine. Listen for changes.
ui-provider:
	cd provider-ui; npm run dev; cd ..

lint-ui: ui-lint
## Lint check Meshery UI and Provider UI on your local machine.
ui-lint:
	cd ui; npm run lint; cd ..

lint-provider-ui: ui-provider-lint
## Lint check Meshery Provider UI on your local machine.
ui-provider-lint:
	cd provider-ui; npm run lint; cd ..

## Test Meshery Provider UI on your local machine.
test-provider-ui:
	cd provider-ui; npm run test; cd ..

build-ui: ui-build
## Buils all Meshery UIs  on your local machine.
ui-build: 
	cd ui; npm run build && npm run export; cd ..
	cd provider-ui; npm run build && npm run export; cd ..

build-meshery-ui: ui-meshery-build
## Build only Meshery UI on your local machine.
ui-meshery-build:
	cd ui; npm run build && npm run export; cd ..

build-provider-ui: ui-provider-build
## Builds only the provider user interface on your local machine
ui-provider-build:
	cd provider-ui; npm run build && npm run export; cd ..

#-----------------------------------------------------------------------------
# Meshery Docs
#-----------------------------------------------------------------------------
#Incorporating Make docs commands from the Docs Makefile
jekyll=bundle exec jekyll

site: docs

## Run Meshery Docs. Listen for changes.
docs:
	cd docs; bundle install; $(jekyll) serve --drafts --livereload --config _config_dev.yml

## Build Meshery Docs on your local machine.
docs-build:
	cd docs; $(jekyll) build --drafts

## Run Meshery Docs in a Docker container. Listen for changes.
docs-docker:
	cd docs; docker run --name meshery-docs --rm -p 4000:4000 -v `pwd`:"/srv/jekyll" jekyll/jekyll:4.0.0 bash -c "bundle install; jekyll serve --drafts --livereload"

#-----------------------------------------------------------------------------
# Meshery Helm Charts
#-----------------------------------------------------------------------------
.PHONY: helm-docs server lint-helm
## Generate all Meshery Helm Chart documentation in markdown format.
helm-docs: helm-operator-docs helm-meshery-docs

## Generate Meshery Operator Helm Chart documentation in markdown format.
helm-operator-docs:
	GO111MODULE=on go install github.com/norwoodj/helm-docs/cmd/helm-docs 
	$(GOPATH)/bin/helm-docs -c install/kubernetes/helm/meshery-operator

## Generate Meshery Server and Adapters Helm Chart documentation in markdown format.
helm-meshery-docs:
	GO111MODULE=on go install github.com/norwoodj/helm-docs/cmd/helm-docs 
	$(GOPATH)/bin/helm-docs -c install/kubernetes/helm/meshery

## Lint all of Meshery's Helm Charts
helm-lint: helm-operator-lint helm-meshery-lint

## Lint Meshery Operator Helm Chart
helm-operator-lint:
	helm lint install/kubernetes/helm/meshery-operator --with-subcharts
## Lint Meshery Server and Adapter Helm Charts
helm-meshery-lint:
	helm lint install/kubernetes/helm/meshery --with-subcharts

#-----------------------------------------------------------------------------
# Meshery APIs
#-----------------------------------------------------------------------------
## Build Meshery REST API specifications
swagger-build:
	swagger generate spec -o ./helpers/swagger.yaml --scan-models

## Generate and serve Meshery REST API specifications
swagger: swagger-build
	swagger serve ./helpers/swagger.yaml

## Build Meshery REST API documentation
swagger-docs-build:
	swagger generate spec -o ./docs/_data/swagger.yml --scan-models; \
	swagger flatten ./docs/_data/swagger.yml -o ./docs/_data/swagger.yml --with-expand --format=yaml

## Build Meshery GraphQL API documentation
graphql-docs:
	cd docs; build-docs; bundle exec rake graphql:compile_docs

## Build Meshery GraphQl API specifications
graphql-build:
	cd internal/graphql; go run -mod=mod github.com/99designs/gqlgen generate
<|MERGE_RESOLUTION|>--- conflicted
+++ resolved
@@ -83,13 +83,8 @@
 	## "DEPRECATED: This target is deprecated. Use `make server`.
 
 ## Buiild and run Meshery Server on your local machine.
-<<<<<<< HEAD
-server-run:
-	cd cmd; go mod tidy; \
-=======
 server:
 	cd cmd; go$(GOVERSION) mod tidy; \
->>>>>>> dceba303
 	BUILD="$(GIT_VERSION)" \
 	PROVIDER_BASE_URLS=$(MESHERY_CLOUD_PROD) \
 	PORT=9081 \
