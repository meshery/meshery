# Contributing to Meshery 

Please do! Thank you for your help in improving Meshery! :balloon:

<<<<<<< HEAD
---

<details>

  <summary><h3>Find the complete set of contributor guides at https://docs.meshery.io/project/contributing</h3></summary>

All contributors are welcome. Not sure where to start? Please see the [newcomers welcome guide](https://layer5.io/community/newcomers) for how, where, and why to contribute. This project is community-built and welcomes collaboration. Contributors are expected to adhere to our [Code of Conduct](CODE_OF_CONDUCT.md).

All set to contribute? Grab an open issue with the [help-wanted label](../../labels/help%20wanted) and jump in. Join our [Slack channel](https://slack.meshery.io) and engage in conversation. Create a [new issue](/../../issues/new/choose) if needed. All [pull requests](/../../pulls) should ideally reference an open [issue](/../../issues). Include keywords in your pull request descriptions, as well as commit messages, to [automatically close related issues in GitHub](https://help.github.com/en/github/managing-your-work-on-github/closing-issues-using-keywords).

**Sections**

- <a name="contributing">General Contribution Flow</a>
  - <a href="#commit-signing">Developer Certificate of Origin</a>
- Meshery Contribution Flow
  - <a href="#contributing-docs">Meshery Documentation</a>
  - <a href="#contributing-meshery">Meshery Backend</a>
    - <a href="#adapter">Writing a Meshery Adapter</a>
  - <a href="#contributing-ui">Meshery UI</a>
    Relevant coding style guidelines are the Go Code Review Comments and the Formatting and style section of Peter Bourgon's Go: Best Practices for Production Environments.
  - <a href="#contributing-mesheryctl">Mesheryctl Documentation</a>
    - <a href="https://docs.google.com/spreadsheets/d/1q63sIGAuCnIeDs8PeM-0BAkNj8BBgPUXhLbe1Y-318o/edit#gid=0">Command Reference and Tracker</a>

# <a name="contributing">General Contribution Flow</a>

To contribute to Meshery, please follow the fork-and-pull request workflow described [here](docs/CONTRIBUTING-gitflow.md).

## Issues & Pull Requests

### Creating an Issue

Before **creating** an Issue i.e for `features`/`bugs`/`improvements` please follow these steps:

1. Search existing Issues before creating a new Issue (look to see if the Issue has already been created).
1. If it doesn't exist create a new Issue giving as much context as possible (please take note and select the correct Issue type, for example `bug`, `documentation` or `feature`.
1. If you wish to work on the Issue once it has been triaged, please include this in your Issue description.

### Working on an Issue

Before working on an existing Issue please follow these steps:

1. Comment asking for the Issue to be assigned to you.
1. To best position yourself for Issues assignment, we recommend that you:
   1. Confirm that you have read the CONTRIBUTING.md.
   1. Have a functional development environment (have built and are able to run the project).
   1. Convey your intended approach to solving the issue.
   1. Put each of these items in writing in one or more comments.
1. After the Issue is assigned to you, you can start working on it.
1. In general, **only** start working on this Issue (and open a Pull Request) when it has been assigned to you. Doing so will prevent confusion, duplicate work (some of which may go unaccepted given its duplicity), incidental stepping on toes, and the headache involved for maintainers and contributors alike as Issue assignments collide and heads bump together.
1. Reference the Issue in your Pull Request (for example `This PR fixes #123`). so that the corresponding Issue is automatically closed upon merge of your Pull Request.

> Notes:
>
> - Check the `Assignees` box at the top of the page to see if the Issue has been assigned to someone else before requesting this be assigned to you. If the issue has a current Assignee, but appears to be inactive, politely inquire with the current Assignee as to whether they are still working on a solution and/or if you might collaborate with them.
> - Only request to be assigned an Issue if you know how to work on it.
> - If an Issue is unclear, ask questions to get more clarity before asking to have the Issue assigned to you; avoid asking "what do I do next? how do I fix this?" (see the item above this line)
> - An Issue can be assigned to multiple people, if you all agree to collaborate on the Issue (the Pull Request can contain commits from different collaborators)
> - Any Issues that has no activity after 2 weeks will be unassigned and re-assigned to someone else.

## Reviewing Pull Requests

We welcome everyone to review Pull Requests. It is a great way to learn, network, and support each other.

### DOs

- Use inline comments to explain your suggestions
- Use inline suggestions to propose changes
- Exercise patience and empathy while offering critiques of the works of others.

### DON'Ts

- Do not repeat feedback, this creates more noise than value (check the existing conversation), use GitHub reactions if you agree/disagree with a comment
- Do not blindly approve Pull Requests to improve your GitHub contributors graph

## <a name="commit-signing">Signing-off on Commits (Developer Certificate of Origin)</a>

To contribute to this project, you must agree to the Developer Certificate of
Origin (DCO) for each commit you make. The DCO is a simple statement that you,
as a contributor, have the legal right to make the contribution.

See the [DCO](https://developercertificate.org) file for the full text of what you must agree to
and how it works [here](https://github.com/probot/dco#how-it-works).
To signify that you agree to the DCO for contributions, you simply add a line to each of your
git commit messages:

```
Signed-off-by: Jane Smith <jane.smith@example.com>
```

In most cases, you can add this signoff to your commit automatically with the
`-s` or `--signoff` flag to `git commit`. You must use your real name and a reachable email
address (sorry, no pseudonyms or anonymous contributions). An example of signing off on a commit:

```
$ commit -s -m “my commit message w/signoff”
```

To ensure all your commits are signed, you may choose to add this alias to your global `.gitconfig`:

_~/.gitconfig_

```
[alias]
  amend = commit -s --amend
  cm = commit -s -m
  commit = commit -s
```

Or you may configure your IDE, for example, Visual Studio Code to automatically sign-off commits for you:

<a href="https://user-images.githubusercontent.com/7570704/64490167-98906400-d25a-11e9-8b8a-5f465b854d49.png" ><img src="https://user-images.githubusercontent.com/7570704/64490167-98906400-d25a-11e9-8b8a-5f465b854d49.png" width="50%"><a>

## <a name="contributing-docs">Documentation Contribution Flow</a>

Please contribute! Meshery documentation uses GitHub Pages to host the docs site. Learn more about [Meshery's documentation framework](https://docs.google.com/document/d/17guuaxb0xsfutBCzyj2CT6OZiFnMu9w4PzoILXhRXSo/edit?usp=sharing). The process of contributing follows this flow:

1. Create a fork, if you have not already, by following the steps described [here](docs/CONTRIBUTING-gitflow.md)
1. In the local copy of your fork, navigate to the docs folder.
   `cd docs`
1. Create and checkout a new branch to make changes within
   `git checkout -b <my-changes>`
1. Edit/add documentation.
   `vi <specific page>.md`
1. Add redirect link on the old page (only when a new page is created that replaces the old page)
1. Run site locally to preview changes.
   `make docs`

- **Note:** _From the Makefile, this command is actually running `$ bundle exec jekyll serve --drafts --livereload --config _config_dev.yml`. If this command causes errors try running the server without Livereload with this command: `$ bundle exec jekyll serve --drafts --config _config_dev.yml`. Just keep in mind you will have to manually restart the server to reflect any changes made without Livereload. There are two Jekyll configuration, `jekyll serve` for developing locally and `jekyll build` when you need to generate the site artifacts for production._

1. Commit, [sign-off](#commit-signing), and push changes to your remote branch.
   `git push origin <my-changes>`
1. Open a pull request (in your web browser) against our main repo: https://github.com/meshery/meshery.

\_Alternatively, LiveReload is available as an option during development: with jekyll serve --livereload no more manual page refresh.

`bundle exec jekyll serve --drafts --livereload --incremental --config _config_dev.yml`

## <a name="contributing-meshery">Meshery Contribution Flow</a>

Meshery is written in `Go` (Golang) and leverages Go Modules. UI is built on React and Next.js. To make building and packaging easier a `Makefile` is included in the main repository folder.

Relevant coding style guidelines are the [Go Code Review Comments](https://code.google.com/p/go-wiki/wiki/CodeReviewComments) and the _Formatting and style_ section of Peter Bourgon's [Go: Best
Practices for Production Environments](https://peter.bourgon.org/go-in-production/#formatting-and-style).

**Please note**: All `make` commands should be run in a terminal from within the Meshery's main folder.

### Prerequisites for building Meshery in your development environment:

1. Go version 1.21.1 must be installed if you want to build and/or make changes to the existing code. The binary `go1.21.1` should be available in your path. If you don't want to disturb your existing version of Go, then follow these [instructions](https://go.dev/doc/manage-install#:~:text=and%20run%20them.-,Installing%20multiple%20Go%20versions,-You%20can%20install) to keep multiple versions of Go in your system.
2. `GOPATH` environment variable should be configured appropriately
3. `npm` and `node` should be installed on your machine, preferably the latest versions.
4. Fork this repository (`git clone https://github.com/meshery/meshery.git`), and clone your forked version of Meshery to your development environment, preferably outside `GOPATH`.
5. `golangci-lint` should be installed if you want to test Go code, for MacOS and linux users.

#### Build and Run Meshery Server

Before you can access the Meshery UI, you need to install the UI dependencies,

```sh
make ui-setup
```

and then build and export the UI

```sh
make ui-build
```

To build & run Meshery Server, run the following command:

```sh
make server
```

Any time changes are made to the Go code, you will have to stop the server and run the above command again.
Once the Meshery server is up and running, you should be able to access Meshery on your `localhost` on port `9081` at `http://localhost:9081`.

**Please note**: If you see "Meshery Development Incompatible" while trying to sign into Meshery Server, then follow these steps:

<img src="./docs/assets/img/meshery-development-incompatible-error.png" width="50%">

Potential Solution:

- Go to your meshery folder in your local-system where you’ve cloned it.
  Execute:

- `git remote add upstream https://github.com/meshery/meshery`
- `git fetch upstream`
- Restart the meshery server
- Additionally, before restarting the server, if you like to pull the latest changes, you can do: `git pull upstream master`

### UI Development Server

If you want to work on the UI, it will be a good idea to use the included UI development server. You can run the UI development server by running the following command:

```
make ui
```

Once you have the server configured, and running successfully on the default port `http://localhost:9081`, you may proceed to access the Meshery UI at `http://localhost:3000`.
Any UI changes made now will automatically be recompiled and served in the browser.

To access the [Meshery UI Development Server](#ui-development-server) on port `3000`, you will need to select your **Cloud Provider** by navigating to `localhost:9081` after running the Meshery server.

**Please note**: When running `make server` on the macOS platform, some may face errors with the crypto module in Go. This is caused due to invalid C headers in Clang installed with XCode platform tools. Replacing Clang with gcc by adding `export CC=gcc` to .bashrc / .zshrc should fix the issue. More information on the issue can be found [here](https://github.com/golang/go/issues/30072)

**Please Note** : Little minor things where you can face some issues in the windows platform -

1. Meshery requires gcc at the `make server` step, **x64 windows** architecture can face issues while finding the best **GCC compiler**, You can install [tdm64-GCC](https://jmeubank.github.io/tdm-gcc/) which worked smoothly but many compilers other than that can cause issues, you also have to set an environment variable for this step.

2. Installing `make` in windows requires you to install [choco](https://chocolatey.org/install) first, which makes it easier to install `make` then, It requires security access which can only be done in admin mode.

#### Tests

Users can now test their code changes on their local machine against the CI checks implemented through golang-ci lint.

To test code changes on your local machine, run the following command:

```
make golangci
```

#### Building Docker image

To build a Docker image of Meshery, please ensure you have `Docker` installed to be able to build the image. Now, run the following command to build the Docker image:

```sh
make docker
```

#### <a name="adapter">Writing a Meshery Adapter</a>

Meshery uses adapters to provision and interact with different infrastructure and to extend its core functionality. Follow these instructions to create a new adapter or modify an existing adapter.

1. Get the proto buf spec file from Meshery repo:
   `wget https://raw.githubusercontent.com/meshery/meshery/master/server/meshes/meshops.proto`
1. Generate code

   1. Using Go as an example, do the following:

      - install the protocol buffer compiler: https://grpc.io/docs/protoc-installation/
      - add GOPATH to PATH: `export PATH=$PATH:$(go env GOPATH)/bin`
      - install the protocol compiler plugins for go:
        `go install google.golang.org/protobuf/cmd/protoc-gen-go@latest`
        `go install google.golang.org/grpc/cmd/protoc-gen-go-grpc@latest`
      - create a directory _meshes_
      - Generate Go code:
        `protoc --proto_path=. --go_out=meshes --go_opt=paths=source_relative --go-grpc_out=meshes --go-grpc_opt=paths=source_relative meshops.proto`

   1. For other languages, please refer to gRPC.io for language-specific guides.

1. Implement the service methods and expose the gRPC server on a port of your choice (e.g. 10000).

_Tip:_ The [Meshery adapter for Istio](https://github.com/meshery/meshery-istio) is a good reference adapter to use as an example of a Meshery adapter written in Go.

#### <a name="meshery-istio">Running Meshery Adapter (Meshery-Istio)</a>

**Meshery-Istio** is a pre-written example of Meshery Adapter written in Go. Follow these instructions to run meshery-istio to avoid errors related to Meshery Adapters

1. Fork [Meshery-Istio](https://github.com/meshery/meshery-istio)
2. Clone your fork locally
3. Run this command from the root directory of **meshery-istio**
   ```sh
   make run
   ```
4. Try connecting to port 10000 as Meshery Adapter URL

## <a name="contributing-ui">UI Contribution Flow</a>

Meshery is written in `Go` (Golang) and leverages Go Modules. UI is built on React, Billboard.js and Next.js. To make building and packaging easier a `Makefile` is included in the main repository folder.

![ui/assets/img/readme/meshery_ui.png](ui/assets/img/readme/meshery_ui.png)

### Install UI dependencies

To install/update the UI dependencies:

```
make ui-setup
```

### Build and export UI

To build and export the UI code:

```
make ui-build
```

### Build and run Meshery Server

To build & run Meshery Server:

```
make server
```

Now that the UI code is built, Meshery UI will be available at `http://localhost:9081`.
Any time changes are made to the UI code, the above code will have to run to rebuild the UI.

### UI Development Server

If you want to work on the UI, it will be a good idea to use the included UI development server. You can run the UI development server by running the following command:

```
make ui
```

Once you have the server configured, and running successfully on the default port `http://localhost:9081`, you may proceed to access the Meshery UI at `http://localhost:3000`.
Any UI changes made now will automatically be recompiled and served in the browser.

### Running Meshery from IDE

If you want to run Meshery from IDE like Goland, VSCode. set below environment variable

```
PROVIDER_BASE_URLS="https://cloud.layer5.io"
PORT=9081
DEBUG=true
ADAPTER_URLS=localhost:10000 localhost:10001 localhost:10002 localhost:10003 localhost:10004 localhost:10005 localhost:10006 localhost:10007 localhost:10008 localhost:10009
```

go tool argument

```shell
-tags draft
```

### UI Lint Rules

We are using ES-Lint to maintain code quality & consistency in our UI Code. To make sure your PR passes all the UI & ES-Lint Tests, please see below :

- Remember to run `make ui-lint` & `make ui-provider-lint` if you are making changes in Meshery-UI & Provider-UI respectively.
- The above commands will only fix some basic indenting rules. You will have to manually check your code to ensure there are no duplications, un-used variables or un-declared constants.
- We will soon be adding Pre-Commit Hooks to make sure you get to know your errors before you commit the code.
- In case you are unable to fix your lint errors, ping us on our [Slack](https://slack.meshery.io).

# Using Sistent in Meshery UI

## Overview

Meshery UI utilizes three component libraries:

1. Material-UI (MUI) v4
2. Material-UI (MUI) v5
3. Sistent

While MUI v4 and v5 are being phased out, Sistent is now the preferred component library. Sistent internally uses MUI v5, and Meshery UI globally still relies on MUI v4. This can lead to conflicts between themes when Sistent components are used directly.

## The `UseSistent` Wrapper

To resolve theme conflicts and ensure proper functionality, a custom wrapper called `UseSistent` has been created. This wrapper provides the Sistent theme to its child components.

## Usage Guidelines

1. Wrap any custom component that exclusively uses Sistent components with `UseSistent`.
2. Individual Sistent components can also be wrapped with `UseSistent`.
3. Avoid using MUI v4 components within a component wrapped with `UseSistent`.

## Examples

### Example 1: Wrapping a custom component

```jsx
import { UseSistent } from "./UseSistent";
import { Button, TextField } from "sistent";

const MyCustomForm = () => (
  <UseSistent>
    <form>
      <TextField label="Name" />
      <Button>Submit</Button>
    </form>
  </UseSistent>
);
```

### Example 2: Wrapping an individual Sistent component

```jsx
import { UseSistent } from "./UseSistent";
import { DataGrid } from "sistent";

const MyDataGridComponent = ({ data }) => (
  <UseSistent>
    <DataGrid rows={data} columns={columns} />
  </UseSistent>
);
```

### Example 3: Incorrect usage (avoid this)

```jsx
import { UseSistent } from "./UseSistent";
import { Button } from "sistent";
import { TextField } from "@mui/material"; // MUI v5

// Don't do this!
const IncorrectUsage = () => (
  <UseSistent>
    <Button>Sistent Button</Button>
    <TextField label="MUI v4 TextField" /> {/* This will cause conflicts */}
  </UseSistent>
);
```

## Best Practices

1. Gradually migrate components to use Sistent instead of MUI v4 or v5.
2. Always wrap Sistent components or custom components using Sistent with `UseSistent`.
3. Keep MUI v4 components separate from Sistent components to avoid theme conflicts.

## <a name="contributing-mesheryctl">Mesheryctl Documentation</a>

### mesheryctl

`mesheryctl` is the CLI client for Meshery.

### Contributing

Please refer to the [Meshery Contributing Guidelines](https://docs.meshery.io/project/contributing/contributing-cli) for setting up your development environment and the [mesheryctl Command Reference and Tracker](https://docs.google.com/spreadsheets/d/1q63sIGAuCnIeDs8PeM-0BAkNj8BBgPUXhLbe1Y-318o/edit#gid=0) for current status of `mesheryctl`.

For a quick introduction to `mesheryctl`, checkout [Beginner's guide to contributing to Meshery and mesheryctl](https://youtu.be/hh_kFLZx3G4).

### Building and running `mesheryctl`

The [`/mesheryctl`](https://github.com/meshery/meshery/tree/master/mesheryctl) folder contains the complete code for `mesheryctl`.

`mesheryctl` is written in Golang or the Go Programming Language. For development use Go version 1.15+.

After making changes, run `make` in the `mesheryctl` folder to build the binary. You can then use the binary by, say, `./mesheryctl system start`.

### `mesheryctl` command reference

- See user-facing, documentation of the `mesheryctl` commands is available in the [Meshery Docs](https://docs.meshery.io/reference/mesheryctl).
- See contributor-facing design spec for [Meshery CLI Commands and Documentation](https://docs.google.com/document/d/1xRlFpElRmybJ3WacgPKXgCSiQ2poJl3iCCV1dAalf0k/edit#heading=h.5fucij4hc5wt) for a complete reference of `mesheryctl`.

### General guidelines and resources

`mesheryctl` might be the interface that the users first have with Meshery. As such, `mesheryctl` needs to provide a great UX.

The following principles should be taken in mind while designing `mesheryctl` commands-

1. Provide user experiences that are familiar.
2. Make the commands and their behavior intuitive.
3. Avoid long commands with chained series of flags.
4. Design with automated testing in mind, e.g. provide possibility to specify output format as json (-o json) for easy inspection of command response.

Part of delivering a great user experience is providing intuitive interfaces. In the case of `mesheryctl`, we should take inspiration from and deliver similar user experiences as popular CLIs do in this ecosystem, like `kubectl` and `docker`. Here is relevant `kubectl` information to reference - [Kubectl SIG CLI Community Meeting Minutes](https://docs.google.com/document/u/2/d/1r0YElcXt6G5mOWxwZiXgGu_X6he3F--wKwg-9UBc29I/edit#), [contributing to kubectl](https://github.com/kubernetes/community/blob/master/sig-cli/CONTRIBUTING.md), [code](https://github.com/kubernetes/kubernetes/tree/master/pkg/kubectl/cmd/config).

`mesheryctl` uses the [Cobra](https://github.com/spf13/cobra) framework. A good first-step towards contributing to `mesheryctl` would be to familiarise yourself with the [Cobra concepts](https://github.com/spf13/cobra#concepts).

For manipulating config files, `mesheryctl` uses [Viper](https://github.com/spf13/viper).

A central `struct` is maintained in the `mesheryctl/internal/cli/root/config/config.go` file. These are updated and should be used for getting the Meshery configuration.

For logs, `mesheryctl` uses [Logrus](https://github.com/sirupsen/logrus). Going through the docs and understanding the different [log-levels](https://github.com/sirupsen/logrus#level-logging) will help a lot.

`mesheryctl` uses [golangci-lint](https://github.com/golangci/golangci-lint). Refer to it for lint checks.

All contributors are invited to review [pull requests](https://github.com/meshery/meshery/pulls) on `mesheryctl` as on other Meshery components.

# <a name="maintaining"> Reviews</a>

All contributors are invited to review pull requests. See this short video on [how to review a pull request](https://www.youtube.com/watch?v=isLfo7jfE6g&feature=youtu.be).

# New to Git?

Resources: https://lab.github.com and https://try.github.com/

### License

This repository and site are available as open-source under the terms of the [Apache 2.0 License](https://opensource.org/licenses/Apache-2.0).

</details>

---
=======
 Find the complete set of contributor guides at https://docs.meshery.io/project/contributing
>>>>>>> 282893d8
<|MERGE_RESOLUTION|>--- conflicted
+++ resolved
@@ -2,8 +2,7 @@
 
 Please do! Thank you for your help in improving Meshery! :balloon:
 
-<<<<<<< HEAD
----
+ Find the complete set of contributor guides at https://docs.meshery.io/project/contributing
 
 <details>
 
@@ -479,7 +478,4 @@
 
 </details>
 
----
-=======
- Find the complete set of contributor guides at https://docs.meshery.io/project/contributing
->>>>>>> 282893d8
+---