---
layout: page
title: Citrix Service Mesh (CPX) Adapter
name: Citrix Service Mesh
version: "1.0"
port: 10008/tcp
project_status: beta
github_link: https://github.com/layer5io/meshery-cpx
image: /docs/assets/img/service-meshes/cpx.png
---
# {{ page.name }}

| Service Mesh   | Adapter Status | Latest Supported Mesh Version |
| :------------: | :------------:   | :------------:              |
| {{page.title}} | [{{ page.project_status }}]({{ page.github_link }}) | {{page.version}}  |

<<<<<<< HEAD
### Lifecycle management

The {{page.name}} can install **{{page.version}}** of the {{page.name}} service mesh. The SMI adapter for Kuma can also be installed using Meshery.

### Suggested Topics

- Examine [Meshery's architecture]({{ site.baseurl }}/architecture) and how adapters fit in as a component.
- Learn more about [Meshery Adapters]({{ site.baseurl }}/architecture/adapters).
=======
## {{ page.title }}
This adapter is currently in a {{ page.project_status }} state. Please see this [adapter's code repository]({{ page.github_link }}) for more details or ask about this adapter in the [#meshery channel](https://layer5io.slack.com/archives/CFGG6U10E_).
>>>>>>> dbfc61f6
<|MERGE_RESOLUTION|>--- conflicted
+++ resolved
@@ -14,7 +14,7 @@
 | :------------: | :------------:   | :------------:              |
 | {{page.title}} | [{{ page.project_status }}]({{ page.github_link }}) | {{page.version}}  |
 
-<<<<<<< HEAD
+
 ### Lifecycle management
 
 The {{page.name}} can install **{{page.version}}** of the {{page.name}} service mesh. The SMI adapter for Kuma can also be installed using Meshery.
@@ -22,8 +22,4 @@
 ### Suggested Topics
 
 - Examine [Meshery's architecture]({{ site.baseurl }}/architecture) and how adapters fit in as a component.
-- Learn more about [Meshery Adapters]({{ site.baseurl }}/architecture/adapters).
-=======
-## {{ page.title }}
-This adapter is currently in a {{ page.project_status }} state. Please see this [adapter's code repository]({{ page.github_link }}) for more details or ask about this adapter in the [#meshery channel](https://layer5io.slack.com/archives/CFGG6U10E_).
->>>>>>> dbfc61f6
+- Learn more about [Meshery Adapters]({{ site.baseurl }}/architecture/adapters).