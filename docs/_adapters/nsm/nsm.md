<<<<<<< HEAD
---
layout: default
title: Meshery Adapter for Network Service Mesh
name: Meshery Adapter for Network Service Mesh
mesh_name: Network Service Mesh
version: v0.2.1
port: 10004/tcp
project_status: stable
lab: nsm-meshery-adapter
github_link: https://github.com/layer5io/meshery-nsm
image: /assets/img/service-meshes/nsm.svg
permalink: service-meshes/adapters/nsm
language: en
lang: en
categories: en
lang: en
categories: en
---

{% include adapter-status.html %}

{% include adapter-labs.html %}

## Lifecycle management of {{ page.name }}

The {{page.name}} can install {{page.version}} of {{page.mesh_name}}. A number of sample applications can be installed using the {{page.name}}.

### Install {{ page.mesh_name }}

##### Choose the Meshery Adapter for {{ page.mesh_name }}

<a href="{{ site.baseurl }}/assets/img/adapters/nsm/nsm-adapter.png">
  <img style="width:500px;" src="{{ site.baseurl }}/assets/img/adapters/nsm/nsm-adapter.png" />
</a>

Click on (+) and choose the {{page.version}} of the {{page.mesh_name}} service mesh.

<a href="{{ site.baseurl }}/assets/img/adapters/nsm/nsm-install.png">
  <img style="width:500px;" src="{{ site.baseurl }}/assets/img/adapters/nsm/nsm-install.png" />
</a>

## Sample Applications

The ({{ page.name }}) includes a handful of sample applications. These applications represent different network services orchestrated by {{page.mesh_name}}. Use Meshery to deploy any of these sample applications:

### 1. Hello NSM Application

Watch this presentation to see the Hello NSM Application in-action:

<iframe width="560" height="315" src="https://www.youtube.com/embed/4xKixsDTtdM" frameborder="0" allow="accelerometer; autoplay; encrypted-media; gyroscope; picture-in-picture" allowfullscreen></iframe>

See on YouTube: [Adopting Network Service Mesh with Meshery](https://www.youtube.com/watch?v=4xKixsDTtdM&list=PL3A-A6hPO2IOpTbdH89qR-4AE0ON13Zie)

#### 2. VPP-ICMP Application

_A simple example that connects a vpp based Pod to a Network Service using memif._

The simplest possible case for {{page.mesh_name}} is to have is connecting a Client via a vWire to another Pod that is providing a Network Service.
Network Service Mesh allows flexibility in the choice of mechanisms used to provide that vWire to a workload.

The icmp responder example does this with kernel interfaces. The vpp-icmp-responder provides and consumes the same 'icmp-responder' Network Service, but has Client's and Endpoint's that use a [memif](https://www.youtube.com/watch?v=6aVr32WgY0Q) high speed memory interfaces to achieve performance unavailable via kernel interfaces.

![vpp-icmp-responder-example](./vpp-icmp-responder-example.svg)

Working process

This will install two Deployments:

| Name                       | Description                  |
| :------------------------- | :--------------------------- |
| vpp-icmp-responder-nsc | The Clients (four replicas)  |
| vpp-icmp-responder-nse | The Endpoints (two replicas) |

And cause each Client to get a vWire connecting it to one of the Endpoints. Network Service Mesh handles the Network Service Discovery and Routing, as well as the vWire 'Connection Handling' for setting all of this up.

![vpp-icmp-responder-example-2](./vpp-icmp-responder-example-2.svg)

In order to make this case more interesting, Endpoint1 and Endpoint2 are deployed on two separate Nodes using PodAntiAffinity, so that the Network Service Mesh has to demonstrate the ability to string vWires between Clients and Endpoints on the same Node and Clients and Endpoints on different Nodes.

Verification

First verify that the vpp-icmp-responder example Pods are all up and running:

 <pre class="codeblock-pre">
 <div class="codeblock"><div class="clipboardjs">
 $ kubectl get pods | grep vpp-icmp-responder
 </div></div>
 </pre>

To see the vpp-icmp-responder example in action, you can run:

 <pre class="codeblock-pre">
 <div class="codeblock"><div class="clipboardjs">
 $ curl -s https://raw.githubusercontent.com/networkservicemesh/networkservicemesh/master/scripts/nsc_ping_all.sh | bash
 </div></div>
 </pre>

#### 3. ICMP Responder

The simplest possible case for Network Service Mesh is to have is connecting a Client via a vWire to another Pod that is providing a Network Service. We call this case the ‘icmp-responder’ example, because it allows the client to ping the IP address of the Endpoint over the vWire.

![icmp-responder-example](./icmp-responder-example.svg)

Outcomes

This will install two Deployments:

| Name                   | Description                 |
| :--------------------- | :-------------------------- |
| icmp-responder-nsc | The Clients, four replicas  |
| icmp-responder-nse | The Endpoints, two replicas |

And cause each Client to get a vWire connecting it to one of the Endpoints. Network Service Mesh handles the
Network Service Discovery and Routing, as well as the vWire 'Connection Handling' for setting all of this up.

![icmp-responder-example-2](./icmp-responder-example-2.svg)

In order to make this case more interesting, Endpoint1 and Endpoint2 are deployed on two separate Nodes using
*PodAntiAffinity*, so that the Network Service Mesh has to demonstrate the ability to string vWires between Clients and
Endpoints on the same Node and Clients and Endpoints on different Nodes.

Verification

1. Verify that the icmp-responder example Pods are all up and running:

 <pre class="codeblock-pre">
 <div class="codeblock"><div class="clipboardjs">
 $ kubectl get pods | grep icmp-responder
 </div></div>
 </pre>

2. To see the icmp-responder example in action, you may run:

 <pre class="codeblock-pre">
 <div class="codeblock"><div class="clipboardjs">
 $ curl -s https://raw.githubusercontent.com/networkservicemesh/networkservicemesh/master/scripts/nsc_ping_all.sh | bash
 </div></div>
 </pre>

### Suggested Topics

- Examine [Meshery's architecture]({{ site.baseurl }}/architecture) and how adapters fit in as a component.
- Learn more about [Meshery Adapters]({{ site.baseurl }}/architecture/adapters).
=======
---
layout: default
title: Meshery Adapter for Network Service Mesh
name: Meshery Adapter for Network Service Mesh
mesh_name: Network Service Mesh
version: v0.2.1
port: 10004/tcp
project_status: stable
lab: nsm-meshery-adapter
github_link: https://github.com/layer5io/meshery-nsm
image: /assets/img/service-meshes/nsm.svg
permalink: service-meshes/adapters/nsm
language: en
lang: en
categories: en
---

{% include adapter-status.html %}

{% include adapter-labs.html %}

## Lifecycle management of {{ page.name }}

The {{page.name}} can install {{page.version}} of {{page.mesh_name}}. A number of sample applications can be installed using the {{page.name}}.

### Install {{ page.mesh_name }}

##### Choose the Meshery Adapter for {{ page.mesh_name }}

<a href="{{ site.baseurl }}/assets/img/adapters/nsm/nsm-adapter.png">
  <img style="width:500px;" src="{{ site.baseurl }}/assets/img/adapters/nsm/nsm-adapter.png" />
</a>

Click on (+) and choose the {{page.version}} of the {{page.mesh_name}} service mesh.

<a href="{{ site.baseurl }}/assets/img/adapters/nsm/nsm-install.png">
  <img style="width:500px;" src="{{ site.baseurl }}/assets/img/adapters/nsm/nsm-install.png" />
</a>

## Sample Applications

The ({{ page.name }}) includes a handful of sample applications. These applications represent different network services orchestrated by {{page.mesh_name}}. Use Meshery to deploy any of these sample applications:

### 1. Hello NSM Application

Watch this presentation to see the Hello NSM Application in-action:

<iframe width="560" height="315" src="https://www.youtube.com/embed/4xKixsDTtdM" frameborder="0" allow="accelerometer; autoplay; encrypted-media; gyroscope; picture-in-picture" allowfullscreen></iframe>

See on YouTube: [Adopting Network Service Mesh with Meshery](https://www.youtube.com/watch?v=4xKixsDTtdM&list=PL3A-A6hPO2IOpTbdH89qR-4AE0ON13Zie)

#### 2. VPP-ICMP Application

_A simple example that connects a vpp based Pod to a Network Service using memif._

The simplest possible case for {{page.mesh_name}} is to have is connecting a Client via a vWire to another Pod that is providing a Network Service.
Network Service Mesh allows flexibility in the choice of mechanisms used to provide that vWire to a workload.

The icmp responder example does this with kernel interfaces. The vpp-icmp-responder provides and consumes the same 'icmp-responder' Network Service, but has Client's and Endpoint's that use a [memif](https://www.youtube.com/watch?v=6aVr32WgY0Q) high speed memory interfaces to achieve performance unavailable via kernel interfaces.

![vpp-icmp-responder-example](./vpp-icmp-responder-example.svg)

Working process

This will install two Deployments:

| Name                       | Description                  |
| :------------------------- | :--------------------------- |
| vpp-icmp-responder-nsc | The Clients (four replicas)  |
| vpp-icmp-responder-nse | The Endpoints (two replicas) |

And cause each Client to get a vWire connecting it to one of the Endpoints. Network Service Mesh handles the Network Service Discovery and Routing, as well as the vWire 'Connection Handling' for setting all of this up.

![vpp-icmp-responder-example-2](./vpp-icmp-responder-example-2.svg)

In order to make this case more interesting, Endpoint1 and Endpoint2 are deployed on two separate Nodes using PodAntiAffinity, so that the Network Service Mesh has to demonstrate the ability to string vWires between Clients and Endpoints on the same Node and Clients and Endpoints on different Nodes.

Verification

First verify that the vpp-icmp-responder example Pods are all up and running:

 <pre class="codeblock-pre">
 <div class="codeblock"><div class="clipboardjs">
 $ kubectl get pods | grep vpp-icmp-responder
 </div></div>
 </pre>

To see the vpp-icmp-responder example in action, you can run:

 <pre class="codeblock-pre">
 <div class="codeblock"><div class="clipboardjs">
 $ curl -s https://raw.githubusercontent.com/networkservicemesh/networkservicemesh/master/scripts/nsc_ping_all.sh | bash
 </div></div>
 </pre>

#### 3. ICMP Responder

The simplest possible case for Network Service Mesh is to have is connecting a Client via a vWire to another Pod that is providing a Network Service. We call this case the ‘icmp-responder’ example, because it allows the client to ping the IP address of the Endpoint over the vWire.

![icmp-responder-example](./icmp-responder-example.svg)

Outcomes

This will install two Deployments:

| Name                   | Description                 |
| :--------------------- | :-------------------------- |
| icmp-responder-nsc | The Clients, four replicas  |
| icmp-responder-nse | The Endpoints, two replicas |

And cause each Client to get a vWire connecting it to one of the Endpoints. Network Service Mesh handles the
Network Service Discovery and Routing, as well as the vWire 'Connection Handling' for setting all of this up.

![icmp-responder-example-2](./icmp-responder-example-2.svg)

In order to make this case more interesting, Endpoint1 and Endpoint2 are deployed on two separate Nodes using
*PodAntiAffinity*, so that the Network Service Mesh has to demonstrate the ability to string vWires between Clients and
Endpoints on the same Node and Clients and Endpoints on different Nodes.

Verification

1. Verify that the icmp-responder example Pods are all up and running:

 <pre class="codeblock-pre">
 <div class="codeblock"><div class="clipboardjs">
 $ kubectl get pods | grep icmp-responder
 </div></div>
 </pre>

2. To see the icmp-responder example in action, you may run:

 <pre class="codeblock-pre">
 <div class="codeblock"><div class="clipboardjs">
 $ curl -s https://raw.githubusercontent.com/networkservicemesh/networkservicemesh/master/scripts/nsc_ping_all.sh | bash
 </div></div>
 </pre>

### Suggested Topics

- Examine [Meshery's architecture]({{ site.baseurl }}/architecture) and how adapters fit in as a component.
- Learn more about [Meshery Adapters]({{ site.baseurl }}/architecture/adapters).
>>>>>>> eeee05d7
<|MERGE_RESOLUTION|>--- conflicted
+++ resolved
@@ -1,287 +1,141 @@
-<<<<<<< HEAD
----
-layout: default
-title: Meshery Adapter for Network Service Mesh
-name: Meshery Adapter for Network Service Mesh
-mesh_name: Network Service Mesh
-version: v0.2.1
-port: 10004/tcp
-project_status: stable
-lab: nsm-meshery-adapter
-github_link: https://github.com/layer5io/meshery-nsm
-image: /assets/img/service-meshes/nsm.svg
-permalink: service-meshes/adapters/nsm
-language: en
-lang: en
-categories: en
-lang: en
-categories: en
----
-
-{% include adapter-status.html %}
-
-{% include adapter-labs.html %}
-
-## Lifecycle management of {{ page.name }}
-
-The {{page.name}} can install {{page.version}} of {{page.mesh_name}}. A number of sample applications can be installed using the {{page.name}}.
-
-### Install {{ page.mesh_name }}
-
-##### Choose the Meshery Adapter for {{ page.mesh_name }}
-
-<a href="{{ site.baseurl }}/assets/img/adapters/nsm/nsm-adapter.png">
-  <img style="width:500px;" src="{{ site.baseurl }}/assets/img/adapters/nsm/nsm-adapter.png" />
-</a>
-
-Click on (+) and choose the {{page.version}} of the {{page.mesh_name}} service mesh.
-
-<a href="{{ site.baseurl }}/assets/img/adapters/nsm/nsm-install.png">
-  <img style="width:500px;" src="{{ site.baseurl }}/assets/img/adapters/nsm/nsm-install.png" />
-</a>
-
-## Sample Applications
-
-The ({{ page.name }}) includes a handful of sample applications. These applications represent different network services orchestrated by {{page.mesh_name}}. Use Meshery to deploy any of these sample applications:
-
-### 1. Hello NSM Application
-
-Watch this presentation to see the Hello NSM Application in-action:
-
-<iframe width="560" height="315" src="https://www.youtube.com/embed/4xKixsDTtdM" frameborder="0" allow="accelerometer; autoplay; encrypted-media; gyroscope; picture-in-picture" allowfullscreen></iframe>
-
-See on YouTube: [Adopting Network Service Mesh with Meshery](https://www.youtube.com/watch?v=4xKixsDTtdM&list=PL3A-A6hPO2IOpTbdH89qR-4AE0ON13Zie)
-
-#### 2. VPP-ICMP Application
-
-_A simple example that connects a vpp based Pod to a Network Service using memif._
-
-The simplest possible case for {{page.mesh_name}} is to have is connecting a Client via a vWire to another Pod that is providing a Network Service.
-Network Service Mesh allows flexibility in the choice of mechanisms used to provide that vWire to a workload.
-
-The icmp responder example does this with kernel interfaces. The vpp-icmp-responder provides and consumes the same 'icmp-responder' Network Service, but has Client's and Endpoint's that use a [memif](https://www.youtube.com/watch?v=6aVr32WgY0Q) high speed memory interfaces to achieve performance unavailable via kernel interfaces.
-
-![vpp-icmp-responder-example](./vpp-icmp-responder-example.svg)
-
-Working process
-
-This will install two Deployments:
-
-| Name                       | Description                  |
-| :------------------------- | :--------------------------- |
-| vpp-icmp-responder-nsc | The Clients (four replicas)  |
-| vpp-icmp-responder-nse | The Endpoints (two replicas) |
-
-And cause each Client to get a vWire connecting it to one of the Endpoints. Network Service Mesh handles the Network Service Discovery and Routing, as well as the vWire 'Connection Handling' for setting all of this up.
-
-![vpp-icmp-responder-example-2](./vpp-icmp-responder-example-2.svg)
-
-In order to make this case more interesting, Endpoint1 and Endpoint2 are deployed on two separate Nodes using PodAntiAffinity, so that the Network Service Mesh has to demonstrate the ability to string vWires between Clients and Endpoints on the same Node and Clients and Endpoints on different Nodes.
-
-Verification
-
-First verify that the vpp-icmp-responder example Pods are all up and running:
-
- <pre class="codeblock-pre">
- <div class="codeblock"><div class="clipboardjs">
- $ kubectl get pods | grep vpp-icmp-responder
- </div></div>
- </pre>
-
-To see the vpp-icmp-responder example in action, you can run:
-
- <pre class="codeblock-pre">
- <div class="codeblock"><div class="clipboardjs">
- $ curl -s https://raw.githubusercontent.com/networkservicemesh/networkservicemesh/master/scripts/nsc_ping_all.sh | bash
- </div></div>
- </pre>
-
-#### 3. ICMP Responder
-
-The simplest possible case for Network Service Mesh is to have is connecting a Client via a vWire to another Pod that is providing a Network Service. We call this case the ‘icmp-responder’ example, because it allows the client to ping the IP address of the Endpoint over the vWire.
-
-![icmp-responder-example](./icmp-responder-example.svg)
-
-Outcomes
-
-This will install two Deployments:
-
-| Name                   | Description                 |
-| :--------------------- | :-------------------------- |
-| icmp-responder-nsc | The Clients, four replicas  |
-| icmp-responder-nse | The Endpoints, two replicas |
-
-And cause each Client to get a vWire connecting it to one of the Endpoints. Network Service Mesh handles the
-Network Service Discovery and Routing, as well as the vWire 'Connection Handling' for setting all of this up.
-
-![icmp-responder-example-2](./icmp-responder-example-2.svg)
-
-In order to make this case more interesting, Endpoint1 and Endpoint2 are deployed on two separate Nodes using
-*PodAntiAffinity*, so that the Network Service Mesh has to demonstrate the ability to string vWires between Clients and
-Endpoints on the same Node and Clients and Endpoints on different Nodes.
-
-Verification
-
-1. Verify that the icmp-responder example Pods are all up and running:
-
- <pre class="codeblock-pre">
- <div class="codeblock"><div class="clipboardjs">
- $ kubectl get pods | grep icmp-responder
- </div></div>
- </pre>
-
-2. To see the icmp-responder example in action, you may run:
-
- <pre class="codeblock-pre">
- <div class="codeblock"><div class="clipboardjs">
- $ curl -s https://raw.githubusercontent.com/networkservicemesh/networkservicemesh/master/scripts/nsc_ping_all.sh | bash
- </div></div>
- </pre>
-
-### Suggested Topics
-
-- Examine [Meshery's architecture]({{ site.baseurl }}/architecture) and how adapters fit in as a component.
-- Learn more about [Meshery Adapters]({{ site.baseurl }}/architecture/adapters).
-=======
----
-layout: default
-title: Meshery Adapter for Network Service Mesh
-name: Meshery Adapter for Network Service Mesh
-mesh_name: Network Service Mesh
-version: v0.2.1
-port: 10004/tcp
-project_status: stable
-lab: nsm-meshery-adapter
-github_link: https://github.com/layer5io/meshery-nsm
-image: /assets/img/service-meshes/nsm.svg
-permalink: service-meshes/adapters/nsm
-language: en
-lang: en
-categories: en
----
-
-{% include adapter-status.html %}
-
-{% include adapter-labs.html %}
-
-## Lifecycle management of {{ page.name }}
-
-The {{page.name}} can install {{page.version}} of {{page.mesh_name}}. A number of sample applications can be installed using the {{page.name}}.
-
-### Install {{ page.mesh_name }}
-
-##### Choose the Meshery Adapter for {{ page.mesh_name }}
-
-<a href="{{ site.baseurl }}/assets/img/adapters/nsm/nsm-adapter.png">
-  <img style="width:500px;" src="{{ site.baseurl }}/assets/img/adapters/nsm/nsm-adapter.png" />
-</a>
-
-Click on (+) and choose the {{page.version}} of the {{page.mesh_name}} service mesh.
-
-<a href="{{ site.baseurl }}/assets/img/adapters/nsm/nsm-install.png">
-  <img style="width:500px;" src="{{ site.baseurl }}/assets/img/adapters/nsm/nsm-install.png" />
-</a>
-
-## Sample Applications
-
-The ({{ page.name }}) includes a handful of sample applications. These applications represent different network services orchestrated by {{page.mesh_name}}. Use Meshery to deploy any of these sample applications:
-
-### 1. Hello NSM Application
-
-Watch this presentation to see the Hello NSM Application in-action:
-
-<iframe width="560" height="315" src="https://www.youtube.com/embed/4xKixsDTtdM" frameborder="0" allow="accelerometer; autoplay; encrypted-media; gyroscope; picture-in-picture" allowfullscreen></iframe>
-
-See on YouTube: [Adopting Network Service Mesh with Meshery](https://www.youtube.com/watch?v=4xKixsDTtdM&list=PL3A-A6hPO2IOpTbdH89qR-4AE0ON13Zie)
-
-#### 2. VPP-ICMP Application
-
-_A simple example that connects a vpp based Pod to a Network Service using memif._
-
-The simplest possible case for {{page.mesh_name}} is to have is connecting a Client via a vWire to another Pod that is providing a Network Service.
-Network Service Mesh allows flexibility in the choice of mechanisms used to provide that vWire to a workload.
-
-The icmp responder example does this with kernel interfaces. The vpp-icmp-responder provides and consumes the same 'icmp-responder' Network Service, but has Client's and Endpoint's that use a [memif](https://www.youtube.com/watch?v=6aVr32WgY0Q) high speed memory interfaces to achieve performance unavailable via kernel interfaces.
-
-![vpp-icmp-responder-example](./vpp-icmp-responder-example.svg)
-
-Working process
-
-This will install two Deployments:
-
-| Name                       | Description                  |
-| :------------------------- | :--------------------------- |
-| vpp-icmp-responder-nsc | The Clients (four replicas)  |
-| vpp-icmp-responder-nse | The Endpoints (two replicas) |
-
-And cause each Client to get a vWire connecting it to one of the Endpoints. Network Service Mesh handles the Network Service Discovery and Routing, as well as the vWire 'Connection Handling' for setting all of this up.
-
-![vpp-icmp-responder-example-2](./vpp-icmp-responder-example-2.svg)
-
-In order to make this case more interesting, Endpoint1 and Endpoint2 are deployed on two separate Nodes using PodAntiAffinity, so that the Network Service Mesh has to demonstrate the ability to string vWires between Clients and Endpoints on the same Node and Clients and Endpoints on different Nodes.
-
-Verification
-
-First verify that the vpp-icmp-responder example Pods are all up and running:
-
- <pre class="codeblock-pre">
- <div class="codeblock"><div class="clipboardjs">
- $ kubectl get pods | grep vpp-icmp-responder
- </div></div>
- </pre>
-
-To see the vpp-icmp-responder example in action, you can run:
-
- <pre class="codeblock-pre">
- <div class="codeblock"><div class="clipboardjs">
- $ curl -s https://raw.githubusercontent.com/networkservicemesh/networkservicemesh/master/scripts/nsc_ping_all.sh | bash
- </div></div>
- </pre>
-
-#### 3. ICMP Responder
-
-The simplest possible case for Network Service Mesh is to have is connecting a Client via a vWire to another Pod that is providing a Network Service. We call this case the ‘icmp-responder’ example, because it allows the client to ping the IP address of the Endpoint over the vWire.
-
-![icmp-responder-example](./icmp-responder-example.svg)
-
-Outcomes
-
-This will install two Deployments:
-
-| Name                   | Description                 |
-| :--------------------- | :-------------------------- |
-| icmp-responder-nsc | The Clients, four replicas  |
-| icmp-responder-nse | The Endpoints, two replicas |
-
-And cause each Client to get a vWire connecting it to one of the Endpoints. Network Service Mesh handles the
-Network Service Discovery and Routing, as well as the vWire 'Connection Handling' for setting all of this up.
-
-![icmp-responder-example-2](./icmp-responder-example-2.svg)
-
-In order to make this case more interesting, Endpoint1 and Endpoint2 are deployed on two separate Nodes using
-*PodAntiAffinity*, so that the Network Service Mesh has to demonstrate the ability to string vWires between Clients and
-Endpoints on the same Node and Clients and Endpoints on different Nodes.
-
-Verification
-
-1. Verify that the icmp-responder example Pods are all up and running:
-
- <pre class="codeblock-pre">
- <div class="codeblock"><div class="clipboardjs">
- $ kubectl get pods | grep icmp-responder
- </div></div>
- </pre>
-
-2. To see the icmp-responder example in action, you may run:
-
- <pre class="codeblock-pre">
- <div class="codeblock"><div class="clipboardjs">
- $ curl -s https://raw.githubusercontent.com/networkservicemesh/networkservicemesh/master/scripts/nsc_ping_all.sh | bash
- </div></div>
- </pre>
-
-### Suggested Topics
-
-- Examine [Meshery's architecture]({{ site.baseurl }}/architecture) and how adapters fit in as a component.
-- Learn more about [Meshery Adapters]({{ site.baseurl }}/architecture/adapters).
->>>>>>> eeee05d7
+---
+layout: default
+title: Meshery Adapter for Network Service Mesh
+name: Meshery Adapter for Network Service Mesh
+mesh_name: Network Service Mesh
+version: v0.2.1
+port: 10004/tcp
+project_status: stable
+lab: nsm-meshery-adapter
+github_link: https://github.com/layer5io/meshery-nsm
+image: /assets/img/service-meshes/nsm.svg
+permalink: service-meshes/adapters/nsm
+language: en
+lang: en
+categories: en
+---
+
+{% include adapter-status.html %}
+
+{% include adapter-labs.html %}
+
+## Lifecycle management of {{ page.name }}
+
+The {{page.name}} can install {{page.version}} of {{page.mesh_name}}. A number of sample applications can be installed using the {{page.name}}.
+
+### Install {{ page.mesh_name }}
+
+##### Choose the Meshery Adapter for {{ page.mesh_name }}
+
+<a href="{{ site.baseurl }}/assets/img/adapters/nsm/nsm-adapter.png">
+  <img style="width:500px;" src="{{ site.baseurl }}/assets/img/adapters/nsm/nsm-adapter.png" />
+</a>
+
+Click on (+) and choose the {{page.version}} of the {{page.mesh_name}} service mesh.
+
+<a href="{{ site.baseurl }}/assets/img/adapters/nsm/nsm-install.png">
+  <img style="width:500px;" src="{{ site.baseurl }}/assets/img/adapters/nsm/nsm-install.png" />
+</a>
+
+## Sample Applications
+
+The ({{ page.name }}) includes a handful of sample applications. These applications represent different network services orchestrated by {{page.mesh_name}}. Use Meshery to deploy any of these sample applications:
+
+### 1. Hello NSM Application
+
+Watch this presentation to see the Hello NSM Application in-action:
+
+<iframe width="560" height="315" src="https://www.youtube.com/embed/4xKixsDTtdM" frameborder="0" allow="accelerometer; autoplay; encrypted-media; gyroscope; picture-in-picture" allowfullscreen></iframe>
+
+See on YouTube: [Adopting Network Service Mesh with Meshery](https://www.youtube.com/watch?v=4xKixsDTtdM&list=PL3A-A6hPO2IOpTbdH89qR-4AE0ON13Zie)
+
+#### 2. VPP-ICMP Application
+
+_A simple example that connects a vpp based Pod to a Network Service using memif._
+
+The simplest possible case for {{page.mesh_name}} is to have is connecting a Client via a vWire to another Pod that is providing a Network Service.
+Network Service Mesh allows flexibility in the choice of mechanisms used to provide that vWire to a workload.
+
+The icmp responder example does this with kernel interfaces. The vpp-icmp-responder provides and consumes the same 'icmp-responder' Network Service, but has Client's and Endpoint's that use a [memif](https://www.youtube.com/watch?v=6aVr32WgY0Q) high speed memory interfaces to achieve performance unavailable via kernel interfaces.
+
+![vpp-icmp-responder-example](./vpp-icmp-responder-example.svg)
+
+Working process
+
+This will install two Deployments:
+
+| Name                       | Description                  |
+| :------------------------- | :--------------------------- |
+| vpp-icmp-responder-nsc | The Clients (four replicas)  |
+| vpp-icmp-responder-nse | The Endpoints (two replicas) |
+
+And cause each Client to get a vWire connecting it to one of the Endpoints. Network Service Mesh handles the Network Service Discovery and Routing, as well as the vWire 'Connection Handling' for setting all of this up.
+
+![vpp-icmp-responder-example-2](./vpp-icmp-responder-example-2.svg)
+
+In order to make this case more interesting, Endpoint1 and Endpoint2 are deployed on two separate Nodes using PodAntiAffinity, so that the Network Service Mesh has to demonstrate the ability to string vWires between Clients and Endpoints on the same Node and Clients and Endpoints on different Nodes.
+
+Verification
+
+First verify that the vpp-icmp-responder example Pods are all up and running:
+
+ <pre class="codeblock-pre">
+ <div class="codeblock"><div class="clipboardjs">
+ $ kubectl get pods | grep vpp-icmp-responder
+ </div></div>
+ </pre>
+
+To see the vpp-icmp-responder example in action, you can run:
+
+ <pre class="codeblock-pre">
+ <div class="codeblock"><div class="clipboardjs">
+ $ curl -s https://raw.githubusercontent.com/networkservicemesh/networkservicemesh/master/scripts/nsc_ping_all.sh | bash
+ </div></div>
+ </pre>
+
+#### 3. ICMP Responder
+
+The simplest possible case for Network Service Mesh is to have is connecting a Client via a vWire to another Pod that is providing a Network Service. We call this case the ‘icmp-responder’ example, because it allows the client to ping the IP address of the Endpoint over the vWire.
+
+![icmp-responder-example](./icmp-responder-example.svg)
+
+Outcomes
+
+This will install two Deployments:
+
+| Name                   | Description                 |
+| :--------------------- | :-------------------------- |
+| icmp-responder-nsc | The Clients, four replicas  |
+| icmp-responder-nse | The Endpoints, two replicas |
+
+And cause each Client to get a vWire connecting it to one of the Endpoints. Network Service Mesh handles the
+Network Service Discovery and Routing, as well as the vWire 'Connection Handling' for setting all of this up.
+
+![icmp-responder-example-2](./icmp-responder-example-2.svg)
+
+In order to make this case more interesting, Endpoint1 and Endpoint2 are deployed on two separate Nodes using
+*PodAntiAffinity*, so that the Network Service Mesh has to demonstrate the ability to string vWires between Clients and
+Endpoints on the same Node and Clients and Endpoints on different Nodes.
+
+Verification
+
+1. Verify that the icmp-responder example Pods are all up and running:
+
+ <pre class="codeblock-pre">
+ <div class="codeblock"><div class="clipboardjs">
+ $ kubectl get pods | grep icmp-responder
+ </div></div>
+ </pre>
+
+2. To see the icmp-responder example in action, you may run:
+
+ <pre class="codeblock-pre">
+ <div class="codeblock"><div class="clipboardjs">
+ $ curl -s https://raw.githubusercontent.com/networkservicemesh/networkservicemesh/master/scripts/nsc_ping_all.sh | bash
+ </div></div>
+ </pre>
+
+### Suggested Topics
+
+- Examine [Meshery's architecture]({{ site.baseurl }}/architecture) and how adapters fit in as a component.
+- Learn more about [Meshery Adapters]({{ site.baseurl }}/architecture/adapters).