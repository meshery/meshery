<<<<<<< HEAD
---
layout: default
title: SOFAmesh
name: Meshery Adapter for SOFAmesh
project_status: 
visibility: hidden
language: en
lang: en
categories: en
lang: en
categories: en
---
{% include adapter-status.html %}

### Lifecycle management

The {{page.name}} can install **{{page.version}}** of the {{page.mesh_name}} service mesh. A number of sample applications for {{page.mesh_name}} can also be installed using Meshery.

### Suggested Topics

- Examine [Meshery's architecture]({{ site.baseurl }}/architecture) and how adapters fit in as a component.
- Learn more about [Meshery Adapters]({{ site.baseurl }}/architecture/adapters).
=======
---
layout: default
title: SOFAmesh
name: Meshery Adapter for SOFAmesh
project_status: 
visibility: hidden
language: en
lang: en
categories: en
---
{% include adapter-status.html %}

### Lifecycle management

The {{page.name}} can install **{{page.version}}** of the {{page.mesh_name}} service mesh. A number of sample applications for {{page.mesh_name}} can also be installed using Meshery.

### Suggested Topics

- Examine [Meshery's architecture]({{ site.baseurl }}/architecture) and how adapters fit in as a component.
- Learn more about [Meshery Adapters]({{ site.baseurl }}/architecture/adapters).
>>>>>>> eeee05d7
<|MERGE_RESOLUTION|>--- conflicted
+++ resolved
@@ -1,45 +1,20 @@
-<<<<<<< HEAD
----
-layout: default
-title: SOFAmesh
-name: Meshery Adapter for SOFAmesh
-project_status: 
-visibility: hidden
-language: en
-lang: en
-categories: en
-lang: en
-categories: en
----
-{% include adapter-status.html %}
-
-### Lifecycle management
-
-The {{page.name}} can install **{{page.version}}** of the {{page.mesh_name}} service mesh. A number of sample applications for {{page.mesh_name}} can also be installed using Meshery.
-
-### Suggested Topics
-
-- Examine [Meshery's architecture]({{ site.baseurl }}/architecture) and how adapters fit in as a component.
-- Learn more about [Meshery Adapters]({{ site.baseurl }}/architecture/adapters).
-=======
----
-layout: default
-title: SOFAmesh
-name: Meshery Adapter for SOFAmesh
-project_status: 
-visibility: hidden
-language: en
-lang: en
-categories: en
----
-{% include adapter-status.html %}
-
-### Lifecycle management
-
-The {{page.name}} can install **{{page.version}}** of the {{page.mesh_name}} service mesh. A number of sample applications for {{page.mesh_name}} can also be installed using Meshery.
-
-### Suggested Topics
-
-- Examine [Meshery's architecture]({{ site.baseurl }}/architecture) and how adapters fit in as a component.
-- Learn more about [Meshery Adapters]({{ site.baseurl }}/architecture/adapters).
->>>>>>> eeee05d7
+---
+layout: default
+title: SOFAmesh
+name: Meshery Adapter for SOFAmesh
+project_status: 
+visibility: hidden
+language: en
+lang: en
+categories: en
+---
+{% include adapter-status.html %}
+
+### Lifecycle management
+
+The {{page.name}} can install **{{page.version}}** of the {{page.mesh_name}} service mesh. A number of sample applications for {{page.mesh_name}} can also be installed using Meshery.
+
+### Suggested Topics
+
+- Examine [Meshery's architecture]({{ site.baseurl }}/architecture) and how adapters fit in as a component.
+- Learn more about [Meshery Adapters]({{ site.baseurl }}/architecture/adapters).