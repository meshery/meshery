<<<<<<< HEAD
---
layout: default
title: Meshery Adapter for Tanzu Service Mesh
name: Meshery Adapter for Tanzu Service Mesh
mesh_name: Tanzu Service Mesh
version: pre-GA
port: 10010/tcp
project_status: alpha
github_link: https://github.com/layer5io/meshery-tanzu-sm
image: /assets/img/service-meshes/tanzu.svg
permalink: service-meshes/adapters/tanzu-sm
language: en
lang: en
categories: en
lang: en
categories: en
---

{% include adapter-status.html %}
## Features

1. {{page.mesh_name}} Lifecycle Management
1. Workload Lifecycle Management
   1. Using Service Mesh Standards
      1. Service Mesh Performance (SMP)
         1. Prometheus and Grafana connections
      1. Service Mesh Interface (SMI)
1. Configuration Analysis, Patterns, and Best Practices
   1. Custom Service Mesh Configuration

## Lifecycle management

The {{page.name}} can install **{{page.version}}** of {{page.mesh_name}}. A number of sample applications for {{page.mesh_name}} can also be installed using Meshery.

The {{ page.name }} is currently under construction ({{ page.project_status }} state), which means that the adapter is not functional and cannot be interacted with through the <a href="{{ site.baseurl }}/installation#6-you-will-now-be-directed-to-the-meshery-ui"> Meshery UI </a>at the moment. Check back here to see updates.

Want to contribute? Check our [progress](page.github_link).
## Workload Management

The Meshery Adapter for {{ page.name }} includes some sample applications operations. Meshery can be used to deploy any of these sample applications.  

- [BookInfo](https://github.com/layer5io/istio-service-mesh-workshop/blob/master/lab-2/README.md#what-is-the-bookinfo-application)
    - This application is a polyglot composition of microservices are written in different languages and sample BookInfo application displays information about a book, similar to a single catalog entry of an online book store.
- [httpbin](https://httpbin.org)
    - This is a simple HTTP Request & Response Service.
- [hipster](https://github.com/GoogleCloudPlatform/microservices-demo)
    - Hipster Shop Application is a web-based, e-commerce demo application from the Google Cloud Platform.

### Suggested Reading

- Examine [Meshery's architecture]({{ site.baseurl }}/architecture) and how adapters fit in as a component.
- Learn more about [Meshery Adapters]({{ site.baseurl }}/architecture/adapters).
=======
---
layout: default
title: Meshery Adapter for Tanzu Service Mesh
name: Meshery Adapter for Tanzu Service Mesh
mesh_name: Tanzu Service Mesh
version: pre-GA
port: 10010/tcp
project_status: alpha
github_link: https://github.com/layer5io/meshery-tanzu-sm
image: /assets/img/service-meshes/tanzu.svg
permalink: service-meshes/adapters/tanzu-sm
language: en
lang: en
categories: en
---

{% include adapter-status.html %}
## Features

1. {{page.mesh_name}} Lifecycle Management
1. Workload Lifecycle Management
   1. Using Service Mesh Standards
      1. Service Mesh Performance (SMP)
         1. Prometheus and Grafana connections
      1. Service Mesh Interface (SMI)
1. Configuration Analysis, Patterns, and Best Practices
   1. Custom Service Mesh Configuration

## Lifecycle management

The {{page.name}} can install **{{page.version}}** of {{page.mesh_name}}. A number of sample applications for {{page.mesh_name}} can also be installed using Meshery.

The {{ page.name }} is currently under construction ({{ page.project_status }} state), which means that the adapter is not functional and cannot be interacted with through the <a href="{{ site.baseurl }}/installation#6-you-will-now-be-directed-to-the-meshery-ui"> Meshery UI </a>at the moment. Check back here to see updates.

Want to contribute? Check our [progress](page.github_link).
## Workload Management

The Meshery Adapter for {{ page.name }} includes some sample applications operations. Meshery can be used to deploy any of these sample applications.  

- [BookInfo](https://github.com/layer5io/istio-service-mesh-workshop/blob/master/lab-2/README.md#what-is-the-bookinfo-application)
    - This application is a polyglot composition of microservices are written in different languages and sample BookInfo application displays information about a book, similar to a single catalog entry of an online book store.
- [httpbin](https://httpbin.org)
    - This is a simple HTTP Request & Response Service.
- [hipster](https://github.com/GoogleCloudPlatform/microservices-demo)
    - Hipster Shop Application is a web-based, e-commerce demo application from the Google Cloud Platform.

### Suggested Reading

- Examine [Meshery's architecture]({{ site.baseurl }}/architecture) and how adapters fit in as a component.
- Learn more about [Meshery Adapters]({{ site.baseurl }}/architecture/adapters).
>>>>>>> eeee05d7
<|MERGE_RESOLUTION|>--- conflicted
+++ resolved
@@ -1,105 +1,50 @@
-<<<<<<< HEAD
----
-layout: default
-title: Meshery Adapter for Tanzu Service Mesh
-name: Meshery Adapter for Tanzu Service Mesh
-mesh_name: Tanzu Service Mesh
-version: pre-GA
-port: 10010/tcp
-project_status: alpha
-github_link: https://github.com/layer5io/meshery-tanzu-sm
-image: /assets/img/service-meshes/tanzu.svg
-permalink: service-meshes/adapters/tanzu-sm
-language: en
-lang: en
-categories: en
-lang: en
-categories: en
----
-
-{% include adapter-status.html %}
-## Features
-
-1. {{page.mesh_name}} Lifecycle Management
-1. Workload Lifecycle Management
-   1. Using Service Mesh Standards
-      1. Service Mesh Performance (SMP)
-         1. Prometheus and Grafana connections
-      1. Service Mesh Interface (SMI)
-1. Configuration Analysis, Patterns, and Best Practices
-   1. Custom Service Mesh Configuration
-
-## Lifecycle management
-
-The {{page.name}} can install **{{page.version}}** of {{page.mesh_name}}. A number of sample applications for {{page.mesh_name}} can also be installed using Meshery.
-
-The {{ page.name }} is currently under construction ({{ page.project_status }} state), which means that the adapter is not functional and cannot be interacted with through the <a href="{{ site.baseurl }}/installation#6-you-will-now-be-directed-to-the-meshery-ui"> Meshery UI </a>at the moment. Check back here to see updates.
-
-Want to contribute? Check our [progress](page.github_link).
-## Workload Management
-
-The Meshery Adapter for {{ page.name }} includes some sample applications operations. Meshery can be used to deploy any of these sample applications.  
-
-- [BookInfo](https://github.com/layer5io/istio-service-mesh-workshop/blob/master/lab-2/README.md#what-is-the-bookinfo-application)
-    - This application is a polyglot composition of microservices are written in different languages and sample BookInfo application displays information about a book, similar to a single catalog entry of an online book store.
-- [httpbin](https://httpbin.org)
-    - This is a simple HTTP Request & Response Service.
-- [hipster](https://github.com/GoogleCloudPlatform/microservices-demo)
-    - Hipster Shop Application is a web-based, e-commerce demo application from the Google Cloud Platform.
-
-### Suggested Reading
-
-- Examine [Meshery's architecture]({{ site.baseurl }}/architecture) and how adapters fit in as a component.
-- Learn more about [Meshery Adapters]({{ site.baseurl }}/architecture/adapters).
-=======
----
-layout: default
-title: Meshery Adapter for Tanzu Service Mesh
-name: Meshery Adapter for Tanzu Service Mesh
-mesh_name: Tanzu Service Mesh
-version: pre-GA
-port: 10010/tcp
-project_status: alpha
-github_link: https://github.com/layer5io/meshery-tanzu-sm
-image: /assets/img/service-meshes/tanzu.svg
-permalink: service-meshes/adapters/tanzu-sm
-language: en
-lang: en
-categories: en
----
-
-{% include adapter-status.html %}
-## Features
-
-1. {{page.mesh_name}} Lifecycle Management
-1. Workload Lifecycle Management
-   1. Using Service Mesh Standards
-      1. Service Mesh Performance (SMP)
-         1. Prometheus and Grafana connections
-      1. Service Mesh Interface (SMI)
-1. Configuration Analysis, Patterns, and Best Practices
-   1. Custom Service Mesh Configuration
-
-## Lifecycle management
-
-The {{page.name}} can install **{{page.version}}** of {{page.mesh_name}}. A number of sample applications for {{page.mesh_name}} can also be installed using Meshery.
-
-The {{ page.name }} is currently under construction ({{ page.project_status }} state), which means that the adapter is not functional and cannot be interacted with through the <a href="{{ site.baseurl }}/installation#6-you-will-now-be-directed-to-the-meshery-ui"> Meshery UI </a>at the moment. Check back here to see updates.
-
-Want to contribute? Check our [progress](page.github_link).
-## Workload Management
-
-The Meshery Adapter for {{ page.name }} includes some sample applications operations. Meshery can be used to deploy any of these sample applications.  
-
-- [BookInfo](https://github.com/layer5io/istio-service-mesh-workshop/blob/master/lab-2/README.md#what-is-the-bookinfo-application)
-    - This application is a polyglot composition of microservices are written in different languages and sample BookInfo application displays information about a book, similar to a single catalog entry of an online book store.
-- [httpbin](https://httpbin.org)
-    - This is a simple HTTP Request & Response Service.
-- [hipster](https://github.com/GoogleCloudPlatform/microservices-demo)
-    - Hipster Shop Application is a web-based, e-commerce demo application from the Google Cloud Platform.
-
-### Suggested Reading
-
-- Examine [Meshery's architecture]({{ site.baseurl }}/architecture) and how adapters fit in as a component.
-- Learn more about [Meshery Adapters]({{ site.baseurl }}/architecture/adapters).
->>>>>>> eeee05d7
+---
+layout: default
+title: Meshery Adapter for Tanzu Service Mesh
+name: Meshery Adapter for Tanzu Service Mesh
+mesh_name: Tanzu Service Mesh
+version: pre-GA
+port: 10010/tcp
+project_status: alpha
+github_link: https://github.com/layer5io/meshery-tanzu-sm
+image: /assets/img/service-meshes/tanzu.svg
+permalink: service-meshes/adapters/tanzu-sm
+language: en
+lang: en
+categories: en
+---
+
+{% include adapter-status.html %}
+## Features
+
+1. {{page.mesh_name}} Lifecycle Management
+1. Workload Lifecycle Management
+   1. Using Service Mesh Standards
+      1. Service Mesh Performance (SMP)
+         1. Prometheus and Grafana connections
+      1. Service Mesh Interface (SMI)
+1. Configuration Analysis, Patterns, and Best Practices
+   1. Custom Service Mesh Configuration
+
+## Lifecycle management
+
+The {{page.name}} can install **{{page.version}}** of {{page.mesh_name}}. A number of sample applications for {{page.mesh_name}} can also be installed using Meshery.
+
+The {{ page.name }} is currently under construction ({{ page.project_status }} state), which means that the adapter is not functional and cannot be interacted with through the <a href="{{ site.baseurl }}/installation#6-you-will-now-be-directed-to-the-meshery-ui"> Meshery UI </a>at the moment. Check back here to see updates.
+
+Want to contribute? Check our [progress](page.github_link).
+## Workload Management
+
+The Meshery Adapter for {{ page.name }} includes some sample applications operations. Meshery can be used to deploy any of these sample applications.  
+
+- [BookInfo](https://github.com/layer5io/istio-service-mesh-workshop/blob/master/lab-2/README.md#what-is-the-bookinfo-application)
+    - This application is a polyglot composition of microservices are written in different languages and sample BookInfo application displays information about a book, similar to a single catalog entry of an online book store.
+- [httpbin](https://httpbin.org)
+    - This is a simple HTTP Request & Response Service.
+- [hipster](https://github.com/GoogleCloudPlatform/microservices-demo)
+    - Hipster Shop Application is a web-based, e-commerce demo application from the Google Cloud Platform.
+
+### Suggested Reading
+
+- Examine [Meshery's architecture]({{ site.baseurl }}/architecture) and how adapters fit in as a component.
+- Learn more about [Meshery Adapters]({{ site.baseurl }}/architecture/adapters).