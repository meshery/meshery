--- conflicted
+++ resolved
@@ -1,108 +1,52 @@
-<<<<<<< HEAD
----
-layout: page
-title: Meshery Adapter for Kuma
-name: Meshery Adapter for Kuma
-mesh_name: Kuma
-version: v1.0
-port: 10007/tcp
-project_status: beta
-lab: kuma-meshery-adapter
-github_link: https://github.com/layer5io/meshery-kuma
-image: /assets/img/service-meshes/kuma.svg
-permalink: service-meshes/adapters/kuma
-language: en
-lang: en
-categories: en
-lang: en
-categories: en
----
-
-{% include adapter-status.html %}
-
-{% include adapter-labs.html %}
-
-## Lifecycle management
-
-The {{page.name}} can install **{{page.version}}** of {{page.mesh_name}}. A number of sample applications can be installed using the {{page.name}}.
-
-### Install {{ page.mesh_name }}
-Choose the Meshery Adapter for {{ page.mesh_name }}.
-
-<a href="{{ site.baseurl }}/assets/img/adapters/kuma/kuma-adapter.png">
-  <img style="width:500px;" src="{{ site.baseurl }}/assets/img/adapters/kuma/kuma-adapter.png" />
-</a>
-
-Click on (+) and choose the {{page.version}} of the {{page.mesh_name}} service mesh.
-
-<a href="{{ site.baseurl }}/assets/img/adapters/kuma/kuma-install.png">
-  <img style="width:500px;" src="{{ site.baseurl }}/assets/img/adapters/kuma/kuma-install.png" />
-</a>
-
-
-## Workload Management
-
-The following sample applications are available in this adapter.
-
-- [Bookinfo]({{ site.baseurl }}/guides/sample-apps#bookinfo) 
-    - The sample BookInfo application displays information about a book, similar to a single catalog entry of an online book store.
-
-### SMI Conformance Capability
-
-Meshery allows you to analyze the compliance status and functional capabilities of your service mesh. This allows you to compare high-level functional differences between service meshes and verify whether your service mesh is conformant with the SMI specification.
-
-Learn more about the SMI specification and [Meshery's conformance test suite]({{ site.baseurl }}/functionality/service-mesh-interface).
-
-=======
----
-layout: page
-title: Meshery Adapter for Kuma
-name: Meshery Adapter for Kuma
-mesh_name: Kuma
-version: v1.0
-port: 10007/tcp
-project_status: beta
-lab: kuma-meshery-adapter
-github_link: https://github.com/layer5io/meshery-kuma
-image: /assets/img/service-meshes/kuma.svg
-permalink: service-meshes/adapters/kuma
-language: en
-lang: en
-categories: en
----
-
-{% include adapter-status.html %}
-
-{% include adapter-labs.html %}
-
-## Lifecycle management
-
-The {{page.name}} can install **{{page.version}}** of {{page.mesh_name}}. A number of sample applications can be installed using the {{page.name}}.
-
-### Install {{ page.mesh_name }}
-Choose the Meshery Adapter for {{ page.mesh_name }}.
-
-<a href="{{ site.baseurl }}/assets/img/adapters/kuma/kuma-adapter.png">
-  <img style="width:500px;" src="{{ site.baseurl }}/assets/img/adapters/kuma/kuma-adapter.png" />
-</a>
-
-Click on (+) and choose the {{page.version}} of the {{page.mesh_name}} service mesh.
-
-<a href="{{ site.baseurl }}/assets/img/adapters/kuma/kuma-install.png">
-  <img style="width:500px;" src="{{ site.baseurl }}/assets/img/adapters/kuma/kuma-install.png" />
-</a>
-
-
-## Workload Management
-
-The following sample applications are available in this adapter.
-
-- [Bookinfo]({{ site.baseurl }}/guides/sample-apps#bookinfo) 
-    - The sample BookInfo application displays information about a book, similar to a single catalog entry of an online book store.
-
-### SMI Conformance Capability
-
-Meshery allows you to analyze the compliance status and functional capabilities of your service mesh. This allows you to compare high-level functional differences between service meshes and verify whether your service mesh is conformant with the SMI specification.
-
-Learn more about the SMI specification and [Meshery's conformance test suite]({{ site.baseurl }}/functionality/service-mesh-interface).
->>>>>>> eeee05d7
+---
+layout: page
+title: Meshery Adapter for Kuma
+name: Meshery Adapter for Kuma
+mesh_name: Kuma
+version: v1.0
+port: 10007/tcp
+project_status: beta
+lab: kuma-meshery-adapter
+github_link: https://github.com/layer5io/meshery-kuma
+image: /assets/img/service-meshes/kuma.svg
+permalink: service-meshes/adapters/kuma
+language: en
+lang: en
+categories: en
+---
+
+{% include adapter-status.html %}
+
+{% include adapter-labs.html %}
+
+## Lifecycle management
+
+The {{page.name}} can install **{{page.version}}** of {{page.mesh_name}}. A number of sample applications can be installed using the {{page.name}}.
+
+### Install {{ page.mesh_name }}
+Choose the Meshery Adapter for {{ page.mesh_name }}.
+
+<a href="{{ site.baseurl }}/assets/img/adapters/kuma/kuma-adapter.png">
+  <img style="width:500px;" src="{{ site.baseurl }}/assets/img/adapters/kuma/kuma-adapter.png" />
+</a>
+
+Click on (+) and choose the {{page.version}} of the {{page.mesh_name}} service mesh.
+
+<a href="{{ site.baseurl }}/assets/img/adapters/kuma/kuma-install.png">
+  <img style="width:500px;" src="{{ site.baseurl }}/assets/img/adapters/kuma/kuma-install.png" />
+</a>
+
+
+## Workload Management
+
+The following sample applications are available in this adapter.
+
+- [Bookinfo]({{ site.baseurl }}/guides/sample-apps#bookinfo) 
+    - The sample BookInfo application displays information about a book, similar to a single catalog entry of an online book store.
+
+### SMI Conformance Capability
+
+Meshery allows you to analyze the compliance status and functional capabilities of your service mesh. This allows you to compare high-level functional differences between service meshes and verify whether your service mesh is conformant with the SMI specification.
+
+Learn more about the SMI specification and [Meshery's conformance test suite]({{ site.baseurl }}/functionality/service-mesh-interface).
+