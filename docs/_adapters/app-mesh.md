---
layout: page
title: App Mesh Adapter
name: App Mesh
version: "-"
port: 10005/tcp
project_status: alpha
github_link: https://github.com/layer5io/meshery-app-mesh
image: /docs/assets/img/service-meshes/aws-app-mesh.png
---

# Meshery Adapter for {{ page.name }}

|                   Adapter Status                    |
| :-------------------------------------------------: |
| [{{ page.project_status }}]({{ page.github_link }}) |

## {{ page.title }}
<<<<<<< HEAD
=======

>>>>>>> cf7a821e
This adapter is currently in an alpha state. Please see this [adapter's code repository]({{ page.github_link }}) for more details or ask about this adapter in the [#meshery channel](https://layer5io.slack.com/archives/CFGG6U10E_).<|MERGE_RESOLUTION|>--- conflicted
+++ resolved
@@ -16,8 +16,5 @@
 | [{{ page.project_status }}]({{ page.github_link }}) |
 
 ## {{ page.title }}
-<<<<<<< HEAD
-=======
 
->>>>>>> cf7a821e
 This adapter is currently in an alpha state. Please see this [adapter's code repository]({{ page.github_link }}) for more details or ask about this adapter in the [#meshery channel](https://layer5io.slack.com/archives/CFGG6U10E_).