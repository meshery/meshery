--- conflicted
+++ resolved
@@ -1,105 +1,50 @@
-<<<<<<< HEAD
----
-layout: default
-title: Meshery Adapter for NGINX Service Mesh
-name: Meshery Adapter for NGINX Service Mesh
-mesh_name: NGINX Service Mesh
-version: v0.6.0
-port: 10010/tcp
-project_status: beta
-github_link: https://github.com/layer5io/meshery-nginx-sm
-image: /assets/img/service-meshes/nginx-sm.svg
-permalink: service-meshes/adapters/nginx-sm
-language: en
-lang: en
-categories: en
-lang: en
-categories: en
----
-{% include adapter-status.html %}
-
-The {{ page.name }} is currently under construction ({{ page.project_status }} state). Want to contribute? Check our [progress](page.github_link).
-
-## Lifecycle management
-
-The {{page.name}} can install **{{page.version}}** of {{page.mesh_name}}. A number of sample applications can be installed using the {{page.name}}.
-
-### Features
-1. Lifecycle management of {{page.mesh_name}}
-1. Lifecycle management of sample applications
-1. Performance testing
-
-### Sample Applications
-
-The {{ page.name }} includes a handful of sample applications. Use Meshery to deploy any of these sample applications.
-
-- [Emojivoto]({{ site.baseurl }}/guides/sample-apps#emoji.voto)
-    - A microservice application that allows users to vote for their favorite emoji, and tracks votes received on a leaderboard.
-
-- [Bookinfo]({{ site.baseurl }}/guides/sample-apps#bookinfo)
-    - Follow this [tutorial workshop](https://github.com/layer5io/istio-service-mesh-workshop/blob/master/lab-2/README.md) to set up and deploy the BookInfo sample app on Istio using Meshery. 
-
-- [Httpbin]({{ site.baseurl }}/guides/sample-apps#httpbin)
-    - Httpbin is a simple HTTP request and response service.
-
-- [Nginx Servce Mesh Books](https://github.com/BuoyantIO/booksapp)
-    - Application that helps you manage your bookshelf.
-
-Identify overhead involved in running {{page.mesh_name}}, various {{page.mesh_name}} configurations while running different workloads and on different infrastructure. The adapter facilitates data plane and control plane performance testing.
-
-1. Prometheus integration
-1. Grafana integration
-
-The [{{page.name}}]({{ page.github_link }}) will connect to NGINX Service Mesh's Prometheus and Grafana instances running in the control plane.
-=======
----
-layout: default
-title: Meshery Adapter for NGINX Service Mesh
-name: Meshery Adapter for NGINX Service Mesh
-mesh_name: NGINX Service Mesh
-version: v0.6.0
-port: 10010/tcp
-project_status: beta
-github_link: https://github.com/layer5io/meshery-nginx-sm
-image: /assets/img/service-meshes/nginx-sm.svg
-permalink: service-meshes/adapters/nginx-sm
-language: en
-lang: en
-categories: en
----
-{% include adapter-status.html %}
-
-The {{ page.name }} is currently under construction ({{ page.project_status }} state). Want to contribute? Check our [progress](page.github_link).
-
-## Lifecycle management
-
-The {{page.name}} can install **{{page.version}}** of {{page.mesh_name}}. A number of sample applications can be installed using the {{page.name}}.
-
-### Features
-1. Lifecycle management of {{page.mesh_name}}
-1. Lifecycle management of sample applications
-1. Performance testing
-
-### Sample Applications
-
-The {{ page.name }} includes a handful of sample applications. Use Meshery to deploy any of these sample applications.
-
-- [Emojivoto]({{ site.baseurl }}/guides/sample-apps#emoji.voto)
-    - A microservice application that allows users to vote for their favorite emoji, and tracks votes received on a leaderboard.
-
-- [Bookinfo]({{ site.baseurl }}/guides/sample-apps#bookinfo)
-    - Follow this [tutorial workshop](https://github.com/layer5io/istio-service-mesh-workshop/blob/master/lab-2/README.md) to set up and deploy the BookInfo sample app on Istio using Meshery. 
-
-- [Httpbin]({{ site.baseurl }}/guides/sample-apps#httpbin)
-    - Httpbin is a simple HTTP request and response service.
-
-- [Nginx Servce Mesh Books](https://github.com/BuoyantIO/booksapp)
-    - Application that helps you manage your bookshelf.
-
-Identify overhead involved in running {{page.mesh_name}}, various {{page.mesh_name}} configurations while running different workloads and on different infrastructure. The adapter facilitates data plane and control plane performance testing.
-
-1. Prometheus integration
-1. Grafana integration
-
-The [{{page.name}}]({{ page.github_link }}) will connect to NGINX Service Mesh's Prometheus and Grafana instances running in the control plane.
->>>>>>> eeee05d7
+---
+layout: default
+title: Meshery Adapter for NGINX Service Mesh
+name: Meshery Adapter for NGINX Service Mesh
+mesh_name: NGINX Service Mesh
+version: v0.6.0
+port: 10010/tcp
+project_status: beta
+github_link: https://github.com/layer5io/meshery-nginx-sm
+image: /assets/img/service-meshes/nginx-sm.svg
+permalink: service-meshes/adapters/nginx-sm
+language: en
+lang: en
+categories: en
+---
+{% include adapter-status.html %}
+
+The {{ page.name }} is currently under construction ({{ page.project_status }} state). Want to contribute? Check our [progress](page.github_link).
+
+## Lifecycle management
+
+The {{page.name}} can install **{{page.version}}** of {{page.mesh_name}}. A number of sample applications can be installed using the {{page.name}}.
+
+### Features
+1. Lifecycle management of {{page.mesh_name}}
+1. Lifecycle management of sample applications
+1. Performance testing
+
+### Sample Applications
+
+The {{ page.name }} includes a handful of sample applications. Use Meshery to deploy any of these sample applications.
+
+- [Emojivoto]({{ site.baseurl }}/guides/sample-apps#emoji.voto)
+    - A microservice application that allows users to vote for their favorite emoji, and tracks votes received on a leaderboard.
+
+- [Bookinfo]({{ site.baseurl }}/guides/sample-apps#bookinfo)
+    - Follow this [tutorial workshop](https://github.com/layer5io/istio-service-mesh-workshop/blob/master/lab-2/README.md) to set up and deploy the BookInfo sample app on Istio using Meshery. 
+
+- [Httpbin]({{ site.baseurl }}/guides/sample-apps#httpbin)
+    - Httpbin is a simple HTTP request and response service.
+
+- [Nginx Servce Mesh Books](https://github.com/BuoyantIO/booksapp)
+    - Application that helps you manage your bookshelf.
+
+Identify overhead involved in running {{page.mesh_name}}, various {{page.mesh_name}} configurations while running different workloads and on different infrastructure. The adapter facilitates data plane and control plane performance testing.
+
+1. Prometheus integration
+1. Grafana integration
+
+The [{{page.name}}]({{ page.github_link }}) will connect to NGINX Service Mesh's Prometheus and Grafana instances running in the control plane.