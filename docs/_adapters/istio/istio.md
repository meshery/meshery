<<<<<<< HEAD
---
layout: default
title: Meshery Adapter for Istio
name: Meshery Adapter for Istio
version: v1.8.1
mesh_name: Istio
port: 10000/tcp
project_status: stable
lab: istio-meshery-adapter
github_link: https://github.com/layer5io/meshery-istio
image: /assets/img/service-meshes/istio.svg
permalink: service-meshes/adapters/istio
language: en
lang: en
categories: en
lang: en
categories: en
---

{% include adapter-status.html %}

{% include adapter-labs.html %}

## Features

1. {{page.mesh_name}} Lifecycle Management
1. Workload Lifecycle Management
   1. Using Service Mesh Standards
      1. Service Mesh Performance (SMP)
         1. Prometheus and Grafana connections
      1. Service Mesh Interface (SMI)
1. Configuration Analysis, Patterns, and Best Practices
   1. Custom Service Mesh Configuration

### Lifecycle management

The {{page.name}} can install {{page.version}} of the {{page.title}} service mesh. The SMI adapter for Istio can also be installed using Meshery.

### Install {{ page.mesh_name }}

In Meshery's UI, choose the Meshery Adapter for {{ page.mesh_name }}.

<a href="{{ site.baseurl }}/assets/img/adapters/istio/istio-adapter.png">
  <img style="width:500px;" src="{{ site.baseurl }}/assets/img/adapters/istio/istio-adapter.png" />
</a>

Click on (+) and choose the {{page.version}} of the {{page.mesh_name}} service mesh.

<a href="{{ site.baseurl }}/assets/img/adapters/istio/istio-install.png">
  <img style="width:500px;" src="{{ site.baseurl }}/assets/img/adapters/istio/istio-install.png" />
</a>


### Workload Management

The ({{page.name}}) includes a handful of sample applications. Use Meshery to deploy any of these sample applications:

- [Bookinfo]({{ site.baseurl }}/guides/sample-apps#bookinfo)
   - Follow this [tutorial workshop](https://github.com/layer5io/istio-service-mesh-workshop/blob/master/lab-2/README.md) to set up and deploy the BookInfo sample app on Istio using Meshery.

- [Httpbin]({{ site.baseurl }}/guides/sample-apps#httpbin)
    - Httpbin is a simple HTTP request and response service.

- [Hipster]({{ site.baseurl }}/guides/sample-apps#hipster)
    - Hipster Shop Application is a web-based, e-commerce demo application from the Google Cloud Platform.

## Using Service Mesh Standards

### Complying with Service Mesh Interface (SMI)

Meshery allows you to analyze the compliance status and functional capabilities of your service mesh. This allows you to compare high-level functional differences between service meshes and verify whether your service mesh is conformant with the SMI specification.

Learn more about the SMI specification and [Meshery's conformance test suite]({{ site.baseurl }}/functionality/service-mesh-interface).

### Managing Service Mesh Performance (SMP)

### Prometheus and Grafana connections

The {{page.name}} will connect to Istio's Prometheus and Grafana instances running in the control plane (typically found in the `istio-system` namespace). You can also connect Meshery to Prometheus and Grafana instances not running in the service mesh's control plane.
## Configuration Analysis, Patterns, and Best Practices

### Configuration best practices

The {{page.name}} will parse all of Istio's configuration and compare the running configuration of the service mesh against known best practices for an {{page.title}} deployment.

### Custom service mesh configuration

Meshery allows you to paste (or type in) any Kubernetes manifest that you would like to have applied to the cluster. This configuraiton may be new VirtualServices or new DestinationRules or other.

<a href="#istio-custom">
  <img style="width:500px;" src="istio-adapter-custom-configuration.png" />
</a>
<a href="#" class="lightbox" id="istio-custom">
  <span style="background-image: url('istio-adapter-custom-configuration.png')"></span>
</a>

### Suggested Topics

- Examine [Meshery's architecture]({{ site.baseurl }}/architecture) and how adapters fit in as a component.
- Learn more about [Meshery Adapters]({{ site.baseurl }}/architecture/adapters).
=======
---
layout: default
title: Meshery Adapter for Istio
name: Meshery Adapter for Istio
version: v1.8.1
mesh_name: Istio
port: 10000/tcp
project_status: stable
lab: istio-meshery-adapter
github_link: https://github.com/layer5io/meshery-istio
image: /assets/img/service-meshes/istio.svg
permalink: service-meshes/adapters/istio
language: en
lang: en
categories: en
---

{% include adapter-status.html %}

{% include adapter-labs.html %}

## Features

1. {{page.mesh_name}} Lifecycle Management
1. Workload Lifecycle Management
   1. Using Service Mesh Standards
      1. Service Mesh Performance (SMP)
         1. Prometheus and Grafana connections
      1. Service Mesh Interface (SMI)
1. Configuration Analysis, Patterns, and Best Practices
   1. Custom Service Mesh Configuration

### Lifecycle management

The {{page.name}} can install {{page.version}} of the {{page.title}} service mesh. The SMI adapter for Istio can also be installed using Meshery.

### Install {{ page.mesh_name }}

In Meshery's UI, choose the Meshery Adapter for {{ page.mesh_name }}.

<a href="{{ site.baseurl }}/assets/img/adapters/istio/istio-adapter.png">
  <img style="width:500px;" src="{{ site.baseurl }}/assets/img/adapters/istio/istio-adapter.png" />
</a>

Click on (+) and choose the {{page.version}} of the {{page.mesh_name}} service mesh.

<a href="{{ site.baseurl }}/assets/img/adapters/istio/istio-install.png">
  <img style="width:500px;" src="{{ site.baseurl }}/assets/img/adapters/istio/istio-install.png" />
</a>


### Workload Management

The ({{page.name}}) includes a handful of sample applications. Use Meshery to deploy any of these sample applications:

- [Bookinfo]({{ site.baseurl }}/guides/sample-apps#bookinfo)
   - Follow this [tutorial workshop](https://github.com/layer5io/istio-service-mesh-workshop/blob/master/lab-2/README.md) to set up and deploy the BookInfo sample app on Istio using Meshery.

- [Httpbin]({{ site.baseurl }}/guides/sample-apps#httpbin)
    - Httpbin is a simple HTTP request and response service.

- [Hipster]({{ site.baseurl }}/guides/sample-apps#hipster)
    - Hipster Shop Application is a web-based, e-commerce demo application from the Google Cloud Platform.

## Using Service Mesh Standards

### Complying with Service Mesh Interface (SMI)

Meshery allows you to analyze the compliance status and functional capabilities of your service mesh. This allows you to compare high-level functional differences between service meshes and verify whether your service mesh is conformant with the SMI specification.

Learn more about the SMI specification and [Meshery's conformance test suite]({{ site.baseurl }}/functionality/service-mesh-interface).

### Managing Service Mesh Performance (SMP)

### Prometheus and Grafana connections

The {{page.name}} will connect to Istio's Prometheus and Grafana instances running in the control plane (typically found in the `istio-system` namespace). You can also connect Meshery to Prometheus and Grafana instances not running in the service mesh's control plane.
## Configuration Analysis, Patterns, and Best Practices

### Configuration best practices

The {{page.name}} will parse all of Istio's configuration and compare the running configuration of the service mesh against known best practices for an {{page.title}} deployment.

### Custom service mesh configuration

Meshery allows you to paste (or type in) any Kubernetes manifest that you would like to have applied to the cluster. This configuraiton may be new VirtualServices or new DestinationRules or other.

<a href="#istio-custom">
  <img style="width:500px;" src="istio-adapter-custom-configuration.png" />
</a>
<a href="#" class="lightbox" id="istio-custom">
  <span style="background-image: url('istio-adapter-custom-configuration.png')"></span>
</a>

### Suggested Topics

- Examine [Meshery's architecture]({{ site.baseurl }}/architecture) and how adapters fit in as a component.
- Learn more about [Meshery Adapters]({{ site.baseurl }}/architecture/adapters).
>>>>>>> eeee05d7
<|MERGE_RESOLUTION|>--- conflicted
+++ resolved
@@ -1,201 +1,98 @@
-<<<<<<< HEAD
----
-layout: default
-title: Meshery Adapter for Istio
-name: Meshery Adapter for Istio
-version: v1.8.1
-mesh_name: Istio
-port: 10000/tcp
-project_status: stable
-lab: istio-meshery-adapter
-github_link: https://github.com/layer5io/meshery-istio
-image: /assets/img/service-meshes/istio.svg
-permalink: service-meshes/adapters/istio
-language: en
-lang: en
-categories: en
-lang: en
-categories: en
----
-
-{% include adapter-status.html %}
-
-{% include adapter-labs.html %}
-
-## Features
-
-1. {{page.mesh_name}} Lifecycle Management
-1. Workload Lifecycle Management
-   1. Using Service Mesh Standards
-      1. Service Mesh Performance (SMP)
-         1. Prometheus and Grafana connections
-      1. Service Mesh Interface (SMI)
-1. Configuration Analysis, Patterns, and Best Practices
-   1. Custom Service Mesh Configuration
-
-### Lifecycle management
-
-The {{page.name}} can install {{page.version}} of the {{page.title}} service mesh. The SMI adapter for Istio can also be installed using Meshery.
-
-### Install {{ page.mesh_name }}
-
-In Meshery's UI, choose the Meshery Adapter for {{ page.mesh_name }}.
-
-<a href="{{ site.baseurl }}/assets/img/adapters/istio/istio-adapter.png">
-  <img style="width:500px;" src="{{ site.baseurl }}/assets/img/adapters/istio/istio-adapter.png" />
-</a>
-
-Click on (+) and choose the {{page.version}} of the {{page.mesh_name}} service mesh.
-
-<a href="{{ site.baseurl }}/assets/img/adapters/istio/istio-install.png">
-  <img style="width:500px;" src="{{ site.baseurl }}/assets/img/adapters/istio/istio-install.png" />
-</a>
-
-
-### Workload Management
-
-The ({{page.name}}) includes a handful of sample applications. Use Meshery to deploy any of these sample applications:
-
-- [Bookinfo]({{ site.baseurl }}/guides/sample-apps#bookinfo)
-   - Follow this [tutorial workshop](https://github.com/layer5io/istio-service-mesh-workshop/blob/master/lab-2/README.md) to set up and deploy the BookInfo sample app on Istio using Meshery.
-
-- [Httpbin]({{ site.baseurl }}/guides/sample-apps#httpbin)
-    - Httpbin is a simple HTTP request and response service.
-
-- [Hipster]({{ site.baseurl }}/guides/sample-apps#hipster)
-    - Hipster Shop Application is a web-based, e-commerce demo application from the Google Cloud Platform.
-
-## Using Service Mesh Standards
-
-### Complying with Service Mesh Interface (SMI)
-
-Meshery allows you to analyze the compliance status and functional capabilities of your service mesh. This allows you to compare high-level functional differences between service meshes and verify whether your service mesh is conformant with the SMI specification.
-
-Learn more about the SMI specification and [Meshery's conformance test suite]({{ site.baseurl }}/functionality/service-mesh-interface).
-
-### Managing Service Mesh Performance (SMP)
-
-### Prometheus and Grafana connections
-
-The {{page.name}} will connect to Istio's Prometheus and Grafana instances running in the control plane (typically found in the `istio-system` namespace). You can also connect Meshery to Prometheus and Grafana instances not running in the service mesh's control plane.
-## Configuration Analysis, Patterns, and Best Practices
-
-### Configuration best practices
-
-The {{page.name}} will parse all of Istio's configuration and compare the running configuration of the service mesh against known best practices for an {{page.title}} deployment.
-
-### Custom service mesh configuration
-
-Meshery allows you to paste (or type in) any Kubernetes manifest that you would like to have applied to the cluster. This configuraiton may be new VirtualServices or new DestinationRules or other.
-
-<a href="#istio-custom">
-  <img style="width:500px;" src="istio-adapter-custom-configuration.png" />
-</a>
-<a href="#" class="lightbox" id="istio-custom">
-  <span style="background-image: url('istio-adapter-custom-configuration.png')"></span>
-</a>
-
-### Suggested Topics
-
-- Examine [Meshery's architecture]({{ site.baseurl }}/architecture) and how adapters fit in as a component.
-- Learn more about [Meshery Adapters]({{ site.baseurl }}/architecture/adapters).
-=======
----
-layout: default
-title: Meshery Adapter for Istio
-name: Meshery Adapter for Istio
-version: v1.8.1
-mesh_name: Istio
-port: 10000/tcp
-project_status: stable
-lab: istio-meshery-adapter
-github_link: https://github.com/layer5io/meshery-istio
-image: /assets/img/service-meshes/istio.svg
-permalink: service-meshes/adapters/istio
-language: en
-lang: en
-categories: en
----
-
-{% include adapter-status.html %}
-
-{% include adapter-labs.html %}
-
-## Features
-
-1. {{page.mesh_name}} Lifecycle Management
-1. Workload Lifecycle Management
-   1. Using Service Mesh Standards
-      1. Service Mesh Performance (SMP)
-         1. Prometheus and Grafana connections
-      1. Service Mesh Interface (SMI)
-1. Configuration Analysis, Patterns, and Best Practices
-   1. Custom Service Mesh Configuration
-
-### Lifecycle management
-
-The {{page.name}} can install {{page.version}} of the {{page.title}} service mesh. The SMI adapter for Istio can also be installed using Meshery.
-
-### Install {{ page.mesh_name }}
-
-In Meshery's UI, choose the Meshery Adapter for {{ page.mesh_name }}.
-
-<a href="{{ site.baseurl }}/assets/img/adapters/istio/istio-adapter.png">
-  <img style="width:500px;" src="{{ site.baseurl }}/assets/img/adapters/istio/istio-adapter.png" />
-</a>
-
-Click on (+) and choose the {{page.version}} of the {{page.mesh_name}} service mesh.
-
-<a href="{{ site.baseurl }}/assets/img/adapters/istio/istio-install.png">
-  <img style="width:500px;" src="{{ site.baseurl }}/assets/img/adapters/istio/istio-install.png" />
-</a>
-
-
-### Workload Management
-
-The ({{page.name}}) includes a handful of sample applications. Use Meshery to deploy any of these sample applications:
-
-- [Bookinfo]({{ site.baseurl }}/guides/sample-apps#bookinfo)
-   - Follow this [tutorial workshop](https://github.com/layer5io/istio-service-mesh-workshop/blob/master/lab-2/README.md) to set up and deploy the BookInfo sample app on Istio using Meshery.
-
-- [Httpbin]({{ site.baseurl }}/guides/sample-apps#httpbin)
-    - Httpbin is a simple HTTP request and response service.
-
-- [Hipster]({{ site.baseurl }}/guides/sample-apps#hipster)
-    - Hipster Shop Application is a web-based, e-commerce demo application from the Google Cloud Platform.
-
-## Using Service Mesh Standards
-
-### Complying with Service Mesh Interface (SMI)
-
-Meshery allows you to analyze the compliance status and functional capabilities of your service mesh. This allows you to compare high-level functional differences between service meshes and verify whether your service mesh is conformant with the SMI specification.
-
-Learn more about the SMI specification and [Meshery's conformance test suite]({{ site.baseurl }}/functionality/service-mesh-interface).
-
-### Managing Service Mesh Performance (SMP)
-
-### Prometheus and Grafana connections
-
-The {{page.name}} will connect to Istio's Prometheus and Grafana instances running in the control plane (typically found in the `istio-system` namespace). You can also connect Meshery to Prometheus and Grafana instances not running in the service mesh's control plane.
-## Configuration Analysis, Patterns, and Best Practices
-
-### Configuration best practices
-
-The {{page.name}} will parse all of Istio's configuration and compare the running configuration of the service mesh against known best practices for an {{page.title}} deployment.
-
-### Custom service mesh configuration
-
-Meshery allows you to paste (or type in) any Kubernetes manifest that you would like to have applied to the cluster. This configuraiton may be new VirtualServices or new DestinationRules or other.
-
-<a href="#istio-custom">
-  <img style="width:500px;" src="istio-adapter-custom-configuration.png" />
-</a>
-<a href="#" class="lightbox" id="istio-custom">
-  <span style="background-image: url('istio-adapter-custom-configuration.png')"></span>
-</a>
-
-### Suggested Topics
-
-- Examine [Meshery's architecture]({{ site.baseurl }}/architecture) and how adapters fit in as a component.
-- Learn more about [Meshery Adapters]({{ site.baseurl }}/architecture/adapters).
->>>>>>> eeee05d7
+---
+layout: default
+title: Meshery Adapter for Istio
+name: Meshery Adapter for Istio
+version: v1.8.1
+mesh_name: Istio
+port: 10000/tcp
+project_status: stable
+lab: istio-meshery-adapter
+github_link: https://github.com/layer5io/meshery-istio
+image: /assets/img/service-meshes/istio.svg
+permalink: service-meshes/adapters/istio
+language: en
+lang: en
+categories: en
+---
+
+{% include adapter-status.html %}
+
+{% include adapter-labs.html %}
+
+## Features
+
+1. {{page.mesh_name}} Lifecycle Management
+1. Workload Lifecycle Management
+   1. Using Service Mesh Standards
+      1. Service Mesh Performance (SMP)
+         1. Prometheus and Grafana connections
+      1. Service Mesh Interface (SMI)
+1. Configuration Analysis, Patterns, and Best Practices
+   1. Custom Service Mesh Configuration
+
+### Lifecycle management
+
+The {{page.name}} can install {{page.version}} of the {{page.title}} service mesh. The SMI adapter for Istio can also be installed using Meshery.
+
+### Install {{ page.mesh_name }}
+
+In Meshery's UI, choose the Meshery Adapter for {{ page.mesh_name }}.
+
+<a href="{{ site.baseurl }}/assets/img/adapters/istio/istio-adapter.png">
+  <img style="width:500px;" src="{{ site.baseurl }}/assets/img/adapters/istio/istio-adapter.png" />
+</a>
+
+Click on (+) and choose the {{page.version}} of the {{page.mesh_name}} service mesh.
+
+<a href="{{ site.baseurl }}/assets/img/adapters/istio/istio-install.png">
+  <img style="width:500px;" src="{{ site.baseurl }}/assets/img/adapters/istio/istio-install.png" />
+</a>
+
+
+### Workload Management
+
+The ({{page.name}}) includes a handful of sample applications. Use Meshery to deploy any of these sample applications:
+
+- [Bookinfo]({{ site.baseurl }}/guides/sample-apps#bookinfo)
+   - Follow this [tutorial workshop](https://github.com/layer5io/istio-service-mesh-workshop/blob/master/lab-2/README.md) to set up and deploy the BookInfo sample app on Istio using Meshery.
+
+- [Httpbin]({{ site.baseurl }}/guides/sample-apps#httpbin)
+    - Httpbin is a simple HTTP request and response service.
+
+- [Hipster]({{ site.baseurl }}/guides/sample-apps#hipster)
+    - Hipster Shop Application is a web-based, e-commerce demo application from the Google Cloud Platform.
+
+## Using Service Mesh Standards
+
+### Complying with Service Mesh Interface (SMI)
+
+Meshery allows you to analyze the compliance status and functional capabilities of your service mesh. This allows you to compare high-level functional differences between service meshes and verify whether your service mesh is conformant with the SMI specification.
+
+Learn more about the SMI specification and [Meshery's conformance test suite]({{ site.baseurl }}/functionality/service-mesh-interface).
+
+### Managing Service Mesh Performance (SMP)
+
+### Prometheus and Grafana connections
+
+The {{page.name}} will connect to Istio's Prometheus and Grafana instances running in the control plane (typically found in the `istio-system` namespace). You can also connect Meshery to Prometheus and Grafana instances not running in the service mesh's control plane.
+## Configuration Analysis, Patterns, and Best Practices
+
+### Configuration best practices
+
+The {{page.name}} will parse all of Istio's configuration and compare the running configuration of the service mesh against known best practices for an {{page.title}} deployment.
+
+### Custom service mesh configuration
+
+Meshery allows you to paste (or type in) any Kubernetes manifest that you would like to have applied to the cluster. This configuraiton may be new VirtualServices or new DestinationRules or other.
+
+<a href="#istio-custom">
+  <img style="width:500px;" src="istio-adapter-custom-configuration.png" />
+</a>
+<a href="#" class="lightbox" id="istio-custom">
+  <span style="background-image: url('istio-adapter-custom-configuration.png')"></span>
+</a>
+
+### Suggested Topics
+
+- Examine [Meshery's architecture]({{ site.baseurl }}/architecture) and how adapters fit in as a component.
+- Learn more about [Meshery Adapters]({{ site.baseurl }}/architecture/adapters).