---
layout: page
title: Istio
name: Meshery Adapter for Istio
version: v1.5
port: 10000/tcp
project_status: stable
github_link: https://github.com/layer5io/meshery-istio
image: /docs/assets/img/service-meshes/istio.svg
---

# {{ page.name }}

|  Service Mesh  |                   Adapter Status                    | Latest Supported Mesh Version |
| :------------: | :-------------------------------------------------: | :---------------------------: |
| {{page.title}} | [{{ page.project_status }}]({{ page.github_link }}) |       {{page.version}}        |

### Features

1. Lifecycle management of Istio
1. SMI Conformance Capability
1. Lifecycle management of sample applications
1. Configuration best practices
1. Custom service mesh configuration
1. Prometheus and Grafana connections

### Lifecycle management

The {{page.name}} can install **{{page.version}}** of the {{page.name}} service mesh. The SMI adapter for Istio can also be installed using Meshery.

### SMI Conformance Capability

### Conformance

Defining “Conformance” - It’s important to acknowledge that conformance consists of both capabilities and compliance status. We define conformance as a combination of these two concepts.

1. SMI Conformance acknowledges that
   ...some participating service meshes may conscientiously never fully implement functions (SMI specs)...

2. SMI Conformance identifies
   ...a difference between full implementation of a specification and compliance with the portions that it implements...

### Capability

Given that some service mesh implementations, never intend to fully implement the SMI specifications, for each individual test, three possible capability designations exist

<<<<<<< HEAD
- Full - service mesh has this capability

- Partial - service mesh has a portion of this capability implemented(may or may not have this full capability in the future)

- None - currently service mesh does not have this capability (may or may not have this capability in the future).

=======
- Full - service mesh has this capability.

- Partial - service mesh has a portion of this capability implemented (may or may not have this full capability in the future).

- None - currently service mesh does not have this capability (may or may not have this capability in the future).

## Approach to Conformance Testing

Each Kubernetes version, service mesh version and SMI category will undergo several tests. Each test will be carried out in an automated and concurrent fashion, mostly, by invoking Meshery to execute the conformance tests.

#### Here are the steps

- Setup a specific version of a service mesh
- [Optional] Setup Prometheus accordingly
- Deploy a chosen sample app
- Deploy the needed SMI operator like smi-metrics
  the test to run, which can involve calling an API endpoint
- Validation of the response

Not all tests can be validated by just using the response, in those cases we can also connect to a prometheus instance, which is preconfigured to collect all the metrics for the test, and use these metrics to define expectations. We will be working on specific examples.

Finally, the results for the test runs from Meshery are persisted (same GitHub repository) and published on the conformance web page. Eventually, we can build a system which will allow us to run granular tests on demand for a chosen Kubernetes, service mesh and SMI Operator versions.

### Conformance Test Definitions

Conformance tests are categorized by SMI specification type. A set of tests are defined for each SMI specification. Within each test set, two types of assertion tests are defined a presence assertion and a capability assertion.

### Validating Conformance

Conformance to SMI specifications will be done through automated provisioning of individual service meshes and deployment of a common workload. A simple, instrumented, sample application is used as the workload to test.

### Defining Conformance

Conformance with SMI specifications is defined as a series of test assertions. A test assertion is a condition that must be tested to confirm conformance to a requirement. A test assertion is a condition that from the perspective of validation testing, determining conformance will require any number of conditions to be tested. The collection of test assertions categorized by SMI specification collectively define the suite of SMI conformance tests. Meshery is the test harness used to fit SMI conformance tests to different service meshes and different workloads.

## Steps To Executing Performance Tests

### Preconditions

- A given service mesh’s ability to adhere to the SMI specification is validated by running a workload on top of the service mesh.
- Workload deployments are configured specific to the onboarding requirements of the given service mesh.
- Tests are defined to validate conformance for each type of SMI specification (e.g. metrics, access, traffic… ).

### Invocation

- Test assertions are defined in a workload-specific way and deployed with the workloads being tested (test assertions are packaged).
- A test result is collected with the evaluation of each assertion.
- Future Test results will be individually streamed to Meshery after each assertion is evaluated.
- Once all assertions are evaluated, test results are returned for visual presentation in Meshery

## Reporting Conformance

### Provenance of Test Results

Each participating service mesh project will be asked to incorporate the conformance tool, Meshery, into their CI pipelines, or alternatively, to manually run the conformance test suite when a release of the service mesh project is made. The conformance tool will run the test suite and automatically update the conformance dashboard when the test is complete.
In order to ensure provenance of test results that represent a given service mesh, each project will be asked to identify one or more github accounts that will be used for publishing the tests. Ideally, this github account is a service robot account used within the project’s CI pipeline.

This method of providing verification of results is similarly used for those same service mesh projects that also use Meshery to provide their performance test results.

Each service mesh project needs to identify their servicerobot account, by updating this list httpsmeshery.iosmi-conformancesm-service-accounts. Identify a given Meshery Provider user and designate their “CI service account”.

### Publishing Test Results

A public-facing report will display the current and historical status of individual service mesh capability with each of the SMI specifications. The report will be visual in nature, but also be available as yaml. Dashboard to be published publicly here httpsmeshery.iosmi-conformance (currently, listed on httpslayer5.iolandscape#smi).

### Historical Conformance

Reports will track the history of service mesh versions and SMI spec versions and their compatibility.
>>>>>>> 1bdc0392

### Sample applications

The ({{ page.name }}) includes a handful of sample applications. Use Meshery to deploy any of these sample applications:

- [Bookinfo](https://github.com/istio/istio/tree/master/samples/bookinfo)
- [Httpbin](https://httpbin.org/)
- [Hipster](https://github.com/GoogleCloudPlatform/microservices-demo)

Once BookInfo is deployed, you can use Meshery to apply configuration to control traffic, inject latency, perform context-based routing, and so on.

### Configuration best practices

The {{page.name}} will parse all of Istio's configuration and compare the running configuration of the service mesh against known best practices for an {{page.title}} deployment.

### Custom service mesh configuration

Meshery allows you to paste (or type in) any Kubernetes manifest that you would like to have applied to the cluster. This configuraiton may be new VirtualServices or new DestinationRules or other.

![Custom Istio Configuration in Meshery]({{ relative_url }}istio-adapter-custom-configuration.png)

### Prometheus and Grafana connections

The {{page.name}} will connect to Istio's Prometheus and Grafana instances running in the control plane (typically found in the `istio-system` namespace). You can also connect Meshery to Prometheus and Grafana instances not running in the service mesh's control plane.

### Suggested Topics

- Examine [Meshery's architecture]({{ site.baseurl }}/architecture) and how adapters fit in as a component.
- Learn more about [Meshery Adapters]({{ site.baseurl }}/architecture/adapters).<|MERGE_RESOLUTION|>--- conflicted
+++ resolved
@@ -44,83 +44,12 @@
 
 Given that some service mesh implementations, never intend to fully implement the SMI specifications, for each individual test, three possible capability designations exist
 
-<<<<<<< HEAD
 - Full - service mesh has this capability
 
 - Partial - service mesh has a portion of this capability implemented(may or may not have this full capability in the future)
 
 - None - currently service mesh does not have this capability (may or may not have this capability in the future).
 
-=======
-- Full - service mesh has this capability.
-
-- Partial - service mesh has a portion of this capability implemented (may or may not have this full capability in the future).
-
-- None - currently service mesh does not have this capability (may or may not have this capability in the future).
-
-## Approach to Conformance Testing
-
-Each Kubernetes version, service mesh version and SMI category will undergo several tests. Each test will be carried out in an automated and concurrent fashion, mostly, by invoking Meshery to execute the conformance tests.
-
-#### Here are the steps
-
-- Setup a specific version of a service mesh
-- [Optional] Setup Prometheus accordingly
-- Deploy a chosen sample app
-- Deploy the needed SMI operator like smi-metrics
-  the test to run, which can involve calling an API endpoint
-- Validation of the response
-
-Not all tests can be validated by just using the response, in those cases we can also connect to a prometheus instance, which is preconfigured to collect all the metrics for the test, and use these metrics to define expectations. We will be working on specific examples.
-
-Finally, the results for the test runs from Meshery are persisted (same GitHub repository) and published on the conformance web page. Eventually, we can build a system which will allow us to run granular tests on demand for a chosen Kubernetes, service mesh and SMI Operator versions.
-
-### Conformance Test Definitions
-
-Conformance tests are categorized by SMI specification type. A set of tests are defined for each SMI specification. Within each test set, two types of assertion tests are defined a presence assertion and a capability assertion.
-
-### Validating Conformance
-
-Conformance to SMI specifications will be done through automated provisioning of individual service meshes and deployment of a common workload. A simple, instrumented, sample application is used as the workload to test.
-
-### Defining Conformance
-
-Conformance with SMI specifications is defined as a series of test assertions. A test assertion is a condition that must be tested to confirm conformance to a requirement. A test assertion is a condition that from the perspective of validation testing, determining conformance will require any number of conditions to be tested. The collection of test assertions categorized by SMI specification collectively define the suite of SMI conformance tests. Meshery is the test harness used to fit SMI conformance tests to different service meshes and different workloads.
-
-## Steps To Executing Performance Tests
-
-### Preconditions
-
-- A given service mesh’s ability to adhere to the SMI specification is validated by running a workload on top of the service mesh.
-- Workload deployments are configured specific to the onboarding requirements of the given service mesh.
-- Tests are defined to validate conformance for each type of SMI specification (e.g. metrics, access, traffic… ).
-
-### Invocation
-
-- Test assertions are defined in a workload-specific way and deployed with the workloads being tested (test assertions are packaged).
-- A test result is collected with the evaluation of each assertion.
-- Future Test results will be individually streamed to Meshery after each assertion is evaluated.
-- Once all assertions are evaluated, test results are returned for visual presentation in Meshery
-
-## Reporting Conformance
-
-### Provenance of Test Results
-
-Each participating service mesh project will be asked to incorporate the conformance tool, Meshery, into their CI pipelines, or alternatively, to manually run the conformance test suite when a release of the service mesh project is made. The conformance tool will run the test suite and automatically update the conformance dashboard when the test is complete.
-In order to ensure provenance of test results that represent a given service mesh, each project will be asked to identify one or more github accounts that will be used for publishing the tests. Ideally, this github account is a service robot account used within the project’s CI pipeline.
-
-This method of providing verification of results is similarly used for those same service mesh projects that also use Meshery to provide their performance test results.
-
-Each service mesh project needs to identify their servicerobot account, by updating this list httpsmeshery.iosmi-conformancesm-service-accounts. Identify a given Meshery Provider user and designate their “CI service account”.
-
-### Publishing Test Results
-
-A public-facing report will display the current and historical status of individual service mesh capability with each of the SMI specifications. The report will be visual in nature, but also be available as yaml. Dashboard to be published publicly here httpsmeshery.iosmi-conformance (currently, listed on httpslayer5.iolandscape#smi).
-
-### Historical Conformance
-
-Reports will track the history of service mesh versions and SMI spec versions and their compatibility.
->>>>>>> 1bdc0392
 
 ### Sample applications
 
