--- conflicted
+++ resolved
@@ -1,123 +1,115 @@
-- title: Documentation
-  url: ""
-  links:
-    - title: Overview
-      url: overview
-    - title: Project
-      url: project
-      children:
-        - title: Contributing
-          url: project/contributing
-        - title: Releases
-          url: project/releases
-        - title: Build & Release (CI)
-          url: project/build-and-release
-        - title: Vulnerabilities
-          url: project/security-vulnerabilities
-        - title: FAQ
-          url: project/faq
-    - title: Quick Start
-      url: installation/quick-start
-      children:
-        - title: Installing mesheryctl
-          url: installation/mesheryctl
-    - title: Supported Platforms
-      url: installation/platforms
-      children:
-        - title: AKS
-          url: installation/platforms/aks
-        - title: Docker
-          url: installation/platforms/docker
-        - title: EKS
-          url: installation/platforms/eks
-        - title: GKE
-          url: installation/platforms/gke
-        - title: KinD
-          url: installation/platforms/kind
-        - title: Kubernetes
-          url: installation/platforms/kubernetes
-        - title: Minikube
-          url: installation/platforms/minikube
-        - title: Windows
-          url: installation/platforms/windows
-- title: Concepts
-  url: concepts
-  links:
-    - title: Architecture
-      url: concepts/architecture
-    - title: Adapters
-      url: concepts/architecture/adapters
-- title: Functionality
-  url: functionality
-  links:
-    - title: Lifecycle Management
-      url: functionality/lifecycle-management
-    - title: Service Mesh Interface (SMI)
-      url: functionality/service-mesh-interface
-    - title: Performance Management
-      url: functionality/performance-management
-- title: Service Meshes
-  url: service-meshes
-  links:
-    - title: App Mesh
-      url: service-meshes/adapters/app-mesh
-    - title: Citrix Service Mesh
-      url: service-meshes/adapters/cpx
-    - title: Consul
-      url: service-meshes/adapters/consul
-    - title: Istio
-      url: service-meshes/adapters/istio
-    - title: Kuma
-      url: service-meshes/adapters/kuma
-    - title: Linkerd
-      url: service-meshes/adapters/linkerd
-    - title: NGINX Service Mesh
-      url: service-meshes/adapters/nginx-sm
-    - title: Network Service Mesh
-      url: service-meshes/adapters/nsm
-    - title: Octarine
-      url: service-meshes/adapters/octarine
-    - title: Open Service Mesh
-      url: service-meshes/adapters/osm
-    - title: Tanzu
-      url: service-meshes/adapters/tanzu-sm
-    - title: Traefik Mesh
-      url: service-meshes/adapters/traefik-mesh
-- title: Guides
-  url: guides
-  links:
-    - title: Deploying Sample Applications
-      url: guides/sample-apps
-    - title: Integrating Prometheus and Grafana
-      url: guides/meshery-metrics
-    - title: Upgrading Meshery
-      url: guides/upgrade
-    - title: Using Multiple Meshery Adapters
-      url: guides/multiple-adapters
-    - title: Using mesheryctl
-      url: guides/mesheryctl
-- title: Extensibility
-  url: extensibility
-  links:
-    - title: "Load Generators"
-      url: extensibility/load-generators
-    - title: "Providers"
-      url: extensibility/providers
-    - title: "Service Mesh Adapters"
-      url: extensibility/adapters
-
-- title: Reference
-  url: reference
-  links:
-    - title: mesheryctl Commands
-      url: reference/mesheryctl
-<<<<<<< HEAD
-    - title: Error Code Reference
-      url: reference/error-codes
-
-
-
-=======
-    - title: Error Codes
-      url: reference/error-codes
->>>>>>> 2602d17d
+- title: Documentation
+  url: ""
+  links:
+    - title: Overview
+      url: overview
+    - title: Project
+      url: project
+      children:
+        - title: Contributing
+          url: project/contributing
+        - title: Releases
+          url: project/releases
+        - title: Build & Release (CI)
+          url: project/build-and-release
+        - title: Vulnerabilities
+          url: project/security-vulnerabilities
+        - title: FAQ
+          url: project/faq
+    - title: Quick Start
+      url: installation/quick-start
+      children:
+        - title: Installing mesheryctl
+          url: installation/mesheryctl
+    - title: Supported Platforms
+      url: installation/platforms
+      children:
+        - title: AKS
+          url: installation/platforms/aks
+        - title: Docker
+          url: installation/platforms/docker
+        - title: EKS
+          url: installation/platforms/eks
+        - title: GKE
+          url: installation/platforms/gke
+        - title: KinD
+          url: installation/platforms/kind
+        - title: Kubernetes
+          url: installation/platforms/kubernetes
+        - title: Minikube
+          url: installation/platforms/minikube
+        - title: Windows
+          url: installation/platforms/windows
+- title: Concepts
+  url: concepts
+  links:
+    - title: Architecture
+      url: concepts/architecture
+    - title: Adapters
+      url: concepts/architecture/adapters
+- title: Functionality
+  url: functionality
+  links:
+    - title: Lifecycle Management
+      url: functionality/lifecycle-management
+    - title: Service Mesh Interface (SMI)
+      url: functionality/service-mesh-interface
+    - title: Performance Management
+      url: functionality/performance-management
+- title: Service Meshes
+  url: service-meshes
+  links:
+    - title: App Mesh
+      url: service-meshes/adapters/app-mesh
+    - title: Citrix Service Mesh
+      url: service-meshes/adapters/cpx
+    - title: Consul
+      url: service-meshes/adapters/consul
+    - title: Istio
+      url: service-meshes/adapters/istio
+    - title: Kuma
+      url: service-meshes/adapters/kuma
+    - title: Linkerd
+      url: service-meshes/adapters/linkerd
+    - title: NGINX Service Mesh
+      url: service-meshes/adapters/nginx-sm
+    - title: Network Service Mesh
+      url: service-meshes/adapters/nsm
+    - title: Octarine
+      url: service-meshes/adapters/octarine
+    - title: Open Service Mesh
+      url: service-meshes/adapters/osm
+    - title: Tanzu
+      url: service-meshes/adapters/tanzu-sm
+    - title: Traefik Mesh
+      url: service-meshes/adapters/traefik-mesh
+- title: Guides
+  url: guides
+  links:
+    - title: Deploying Sample Applications
+      url: guides/sample-apps
+    - title: Integrating Prometheus and Grafana
+      url: guides/meshery-metrics
+    - title: Upgrading Meshery
+      url: guides/upgrade
+    - title: Using Multiple Meshery Adapters
+      url: guides/multiple-adapters
+    - title: Using mesheryctl
+      url: guides/mesheryctl
+- title: Extensibility
+  url: extensibility
+  links:
+    - title: "Load Generators"
+      url: extensibility/load-generators
+    - title: "Providers"
+      url: extensibility/providers
+    - title: "Service Mesh Adapters"
+      url: extensibility/adapters
+
+- title: Reference
+  url: reference
+  links:
+    - title: mesheryctl Commands
+      url: reference/mesheryctl
+    - title: Error Codes
+      url: reference/error-codes