- title: 🚀 Quick Start
  url: installation/quick-start
  links:
    - title: Supported Platforms ↆ
      url: installation
      children:
        - title: Docker
          url: installation/docker
          grandchildren:
            - title: Docker Extension
              url: installation/docker/docker-extension
        - title: GitHub Codespaces
          url: installation/codespaces
        - title: Kubernetes
          url: installation/kubernetes
          grandchildren:
            - title: "- AKS"
              url: installation/kubernetes/aks
            - title: "- EKS"
              url: installation/kubernetes/eks
            - title: "- GKE"
              url: installation/kubernetes/gke
            - title: "- KinD"
              url: installation/kubernetes/kind
            - title: "- Minikube"
              url: installation/kubernetes/minikube
        - title: KubeSphere
          url: installation/kubesphere
        - title: Linux or Mac
          url: installation/linux
          grandchildren: 
            - title: "- Bash"
<<<<<<< HEAD
              url: installation/mesheryctl#bash
=======
              url: installation/linux/bash
>>>>>>> 250e113d
            - title: "- Brew"
              url: installation/linux/brew
        - title: Windows
          url: installation/windows 
          grandchildren: 
            - title: Scoop
              url: installation/windows/scoop 
    - title: Compatibility Matrix
      url: installation/compatibility-matrix
- title: 🗺 Overview
  url: project
  links:
  - title: FAQ
    url: project/faq
- title: 🧑‍💻 Contributing & Community
  url: project/community
  links:
    - title: Contributing ↆ
      url: project/contributing
      children:
        - title: Build & Release (CI)
          url: project/contributing/build-and-release
          grandchildren:
          - title: "End-to-End Testing"
            url: project/contributing/contributing-cypress
        - title: Meshery Adapters
          url: project/contributing/contributing-adapters
        - title: Meshery CLI
          url: project/contributing/contributing-cli
          grandchildren:
          - title: "CLI Design Principles"
            url: project/contributing/contributing-cli-guide
        - title: Meshery Docs
          url: project/contributing/contributing-docs
        - title: Meshery Errors
          url: project/contributing/contributing-error
        - title: Meshery Server
          url: project/contributing/contributing-server
        - title: Meshery UI
          url: project/contributing/contributing-ui
        - title: Meshery Docker Extension
          url: project/contributing/contributing-docker-extension
        - title: Meshery Server Events
          url: project/contributing-server-events
    - title: Releases
      url: project/releases
    - title: Vulnerabilities
      url: project/security-vulnerabilities
- title: 🧠 Concepts
  url: concepts
  links:
    - title: Architectural ↆ
      url: concepts/architecture
      children: 
        - title: "Adapters"
          url: concepts/architecture/adapters
        - title: Database
          url: concepts/architecture/database  
        - title: "Operator"
          url: concepts/architecture/operator
          grandchildren:
          - title: "- Broker"
            url: concepts/architecture/broker
          - title: "- Meshsync"
            url: concepts/architecture/meshsync     
    - title: Logical ↆ
      url: concepts/logical
      children: 
        - title: "Designs"
          url: concepts/designs
        - title: "Environments"
          url: concepts/environments
        - title: "Filters"
          url: concepts/filters          
        - title: "Models"
          url: concepts/models
          grandchildren: 
          - title: "- Components"
            url: concepts/components
          - title: "- Relationships"
            url: concepts/relationships
          - title: "- Policies"
            url: concepts/policies
          - title: "- Connections"
            url: concepts/connections
          - title: "- Credentials"
            url: concepts/credentials
        - title: "Workspaces"
          url: concepts/workspaces
- title: ⚙️ Tasks (all)
  url: tasks
  links:
    - title: Application Management
      url: tasks/application-management
    - title: Filter Management
      url: tasks/filter-management
    - title: Lifecycle Management
      url: tasks/lifecycle-management
    - title: Pattern Management
      url: tasks/pattern-management
    - title: Performance Management
      url: tasks/performance-management
#    - title: Meshery and SMI Management
#      url: tasks/service-mesh-interface  
# - title: 📑 Features
#   url: features
#   links:
#     - title: Meshery Playground
#       url: features/playground

    # - title: Service Mesh Interface (SMI) Conformance
    #   url: tasks/service-mesh-interface
# - title: 🦾 Service Meshes
#   url: service-meshes
#   links:
#     - title: App Mesh
#       url: service-meshes/adapters/app-mesh
#     # - title: Citrix Service Mesh
#     #   url: service-meshes/adapters/cpx
#     - title: Cilium Service Mesh
#       url: service-meshes/adapters/cilium
#     - title: Consul
#       url: service-meshes/adapters/consul
#     - title: Istio
#       url: service-meshes/adapters/istio
#     - title: Kuma
#       url: service-meshes/adapters/kuma
#     - title: Linkerd
#       url: service-meshes/adapters/linkerd
#     - title: Network Service Mesh
#       url: service-meshes/adapters/nsm
#     - title: NGINX Service Mesh
#       url: service-meshes/adapters/nginx-sm
#     - title: Open Service Mesh
#       url: service-meshes/adapters/osm
#     - title: Tanzu
#       url: service-meshes/adapters/tanzu-sm
#     - title: Traefik Mesh
#       url: service-meshes/adapters/traefik-mesh
- title: 📚 Guides (all)
  url: guides
  links:
    # - title: Deploying Designs
    #   url: guides/deploying-designs
    # - title: Deploying Sample Applications
    #   url: guides/sample-apps
    # - title: Running SMI Conformance Tests
      # url: guides/smi-conformance
    - title: Integrating Prometheus and Grafana
      url: guides/meshery-metrics
    - title: Importing Applications
      url: guides/importing-apps
    - title: Pipelining service mesh specifications
      url: guides/pipelining-service-mesh-specifications
    - title: Performance Management with Meshery
      url: guides/performance-management
    - title: Troubleshooting Guide
      url: guides/troubleshooting
    - title: Upgrading Meshery
      url: guides/upgrade
    - title: Using mesheryctl ↆ
      url: guides/mesheryctl
      children:
        - title: Using mesheryctl
          url: guides/mesheryctl/working-with-mesheryctl
        - title: Configure autocompletion for mesheryctl
          url: guides/mesheryctl/configuring-autocompletion-for-mesheryctl
        - title: Authenticate via Meshery CLI
          url: guides/mesheryctl/authenticate-with-meshery-via-cli
        - title: Upgrading Meshery CLI
          url: guides/upgrade#upgrading-meshery-cli
        - title: Running system checks using Meshery CLI
          url: guides/mesheryctl/running-system-checks-using-mesheryctl
    - title: Using Multiple Meshery Adapters
      url: guides/multiple-adapters
- title: 🛠 Extensibility
  url: extensibility
  links:
    - title: "Adapters"
      url: extensibility/adapters
    - title: "Load Generators"
      url: extensibility/load-generators
    - title: "Providers"
      url: extensibility/providers
    - title: "REST & GraphQL APIs"
      url: extensibility/api
    - title: "UI Plugins"
      url: extensibility/ui
- title: 📖 Reference
  url: reference
  links:
    - title: Meshery CLI
      url: reference/mesheryctl
    - title: Error Codes
      url: reference/error-codes
    - title: "REST & GraphQL APIs ↆ"
      url: extensibility/api
      children:
      - title: "GraphQL API Reference"
        url: reference/graphql-apis
      - title: "REST API Reference"
        url: reference/rest-apis
<|MERGE_RESOLUTION|>--- conflicted
+++ resolved
@@ -26,17 +26,13 @@
               url: installation/kubernetes/minikube
         - title: KubeSphere
           url: installation/kubesphere
-        - title: Linux or Mac
-          url: installation/linux
+        - title: Linux or macOS
+          url: installation/linux-mac
           grandchildren: 
             - title: "- Bash"
-<<<<<<< HEAD
-              url: installation/mesheryctl#bash
-=======
-              url: installation/linux/bash
->>>>>>> 250e113d
+              url: installation/linux-mac/bash
             - title: "- Brew"
-              url: installation/linux/brew
+              url: installation/linux-mac/brew
         - title: Windows
           url: installation/windows 
           grandchildren: 
