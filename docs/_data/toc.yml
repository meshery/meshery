- title: 🗺 Overview & Installation
  url: project/overview
  links:
  - title: FAQs
    url: project/faq
  - title: 🚀 Quick Start
    url: installation/quick-start
  - title: Installation ↆ
    url: installation
    children:
      - title: Docker ↆ
        url: installation/docker
        grandchildren:
          - title: Docker Extension
            url: installation/docker/docker-extension
      - title: GitHub Codespaces
        url: installation/codespaces
      - title: Kubernetes ↆ
        url: installation/kubernetes
        grandchildren:
          - title: "AKS"
            url: installation/kubernetes/aks
          - title: "EKS"
            url: installation/kubernetes/eks
          - title: "GKE"
            url: installation/kubernetes/gke
          - title: "Helm"
            url: installation/kubernetes/helm
          - title: "KinD"
            url: installation/kubernetes/kind
          - title: "Minikube"
            url: installation/kubernetes/minikube
          - title: KubeSphere
            url: installation/kubernetes/kubesphere
      - title: Linux or macOS ↆ
        url: installation/linux-mac
        grandchildren: 
          - title: "Bash"
            url: installation/linux-mac/bash
          - title: "Brew"
            url: installation/linux-mac/brew
      - title: Windows ↆ
        url: installation/windows 
        grandchildren: 
          - title: "Scoop"
            url: installation/windows/scoop
      - title: Upgrading Meshery ↆ
        url: installation/upgrades
        children:
          - title: Meshery CLI
            url: installation/upgrades#upgrading-meshery-cli            
      - title: Using Multiple Meshery Adapters
        url: installation/multiple-adapters
      - title: Meshery Playground
        url: installation/playground
- title: 🧠 Concepts
  url: concepts
  links:
    - title: Architectural ↆ
      url: concepts/architecture
      children: 
        - title: "Adapters"
          url: concepts/architecture/adapters
        - title: Database
          url: concepts/architecture/database  
        - title: "Operator ↆ"
          url: concepts/architecture/operator
          grandchildren:
          - title: "Broker"
            url: concepts/architecture/broker
          - title: "Meshsync"
            url: concepts/architecture/meshsync     
    - title: Logical ↆ
      url: concepts/logical
      children: 
        - title: "Designs"
          url: concepts/logical/designs
        - title: "Environments"
          url: concepts/logical/environments          
        - title: "Models ↆ"
          url: concepts/logical/models
          grandchildren: 
          - title: "Components"
            url: concepts/logical/components
          - title: "Relationships"
            url: concepts/logical/relationships
          - title: "Policies"
            url: concepts/logical/policies
          - title: "Connections"
            url: concepts/logical/connections
          - title: "Credentials"
            url: concepts/logical/credentials
        - title: "Registry"
          url: concepts/logical/registry
        - title: "Workspaces"
          url: concepts/logical/workspaces
# - title: 📑 Features
#   url: features
#   links:
#     - title: Meshery Playground
#       url: features/playground
- title: 📚 Guides & Tutorials
  url: guides
  links:
    # - title: Deploying Designs
    #   url: guides/deploying-designs
    # - title: Deploying Sample Applications
    #   url: guides/sample-apps
    # - title: Running SMI Conformance Tests
      # url: guides/smi-conformance
    - title: ⚙️ Infrastructure Management ↆ
      url: guides/infrastructure-management/overview
      children:
      - title: Managing Envoy Filters
        url: guides/infrastructure-management/filter-management
      - title: Managing Connections
        url: guides/infrastructure-management/lifecycle-management
        grandchildren:
        - title: Registering a Connection
          url: guides/infrastructure-management/registering-a-connection
    - title: Configuring Kubernetes Infrastructure ↆ
      url: guides/configuration-management
      children:
      - title: Creating a Meshery Design
        url: guides/creating-a-meshery-design
      - title: Working with Designs
        url: guides/configuration-management/working-with-designs
      - title: Importing Designs
        url: guides/configuration-management/importing-designs
      - title: Working with design patterns
        url: guides/configuration-management/pattern-management
    - title: Managing Events with Notification Center
      url: guides/events-management
    - title: GitOps with Meshery
      url: guides/infrastructure-management/gitops-with-meshery
    - title: Performance Management ↆ
      url: guides/performance-management
      children:
        - title: Performance Management with Meshery 
          url: guides/performance-management/performance-management
        - title: Using Metrics in Meshery
          url: guides/performance-management/meshery-metrics
        - title: Interpreting Performance Test Results 
          url: guides/performance-management/interpreting-performance-test-results
        - title: Performance Profiles and Tests #should go under concepts
          url: guides/performance-management/managing-performance
    - title: Using Meshery CLI Guides ↆ
      url: guides/mesheryctl
      children:
        - title: Using mesheryctl
          url: guides/mesheryctl/working-with-mesheryctl
        - title: Configure autocompletion for mesheryctl
          url: guides/mesheryctl/configuring-autocompletion-for-mesheryctl
        - title: Authenticate via Meshery CLI
          url: guides/mesheryctl/authenticate-with-meshery-via-cli
        - title: Running system checks using Meshery CLI
          url: guides/mesheryctl/running-system-checks-using-mesheryctl
    - title: Troubleshooting Guides ↆ
      url: guides/troubleshooting
      children:
        - title: Installation
          url: guides/troubleshooting/installation
        - title: Meshery Operator 
          url: guides/troubleshooting/meshery-operator-meshsync
        - title: Meshery Server
          url: guides/troubleshooting/meshery-server
    - title: 🧑‍🔬 Tutorials ↆ
      url: guides/tutorials
      children:
      - title: Exploring Kubernetes Pods
        url: guides/tutorials/kubernetes-pods
      - title: Exploring Kubernetes ConJobs
        url: guides/tutorials/exploring-kubernetes-cronjobs
      - title: Understanding Kubernetes ConfigMaps and Secrets
        url: guides/tutorials/kubernetes-configmaps-secrets
<<<<<<< HEAD
      - title: Deploying PHP Guestbook application with Redis in Meshery
        url: guides/tutorials/deploying-php-app-with-redis
    - title: Upgrading Meshery ↆ
      url: installation/upgrades
      children:
        - title: Meshery CLI
          url: installation/upgrades#upgrading-meshery-cli
=======
>>>>>>> 3242849c
# - title: ⚙️ Tasks
#   url: tasks
#   links:
- title: 🛠 Integrations & Extensions
  url: extensibility
  links:
    - title: "APIs"
      url: extensibility/api
    - title: "Adapters ↆ"
      url: extensibility/adapters
      children:
        - title: Compatibility Matrix
          url: installation/compatibility-matrix
        - title: App Mesh
          url: extensibility/adapters/app-mesh
        - title: Cilium Service Mesh
          url: extensibility/adapters/cilium
        - title: Consul
          url: extensibility/adapters/consul
        - title: Istio
          url: extensibility/adapters/istio
        - title: Kuma
          url: extensibility/adapters/kuma
        - title: Linkerd
          url: extensibility/adapters/linkerd
        - title: Network Service Mesh
          url: extensibility/adapters/nsm
        - title: NGINX Service Mesh
          url: extensibility/adapters/nginx-sm
        - title: Nighthawk
          url: extensibility/adapters/nighthawk
        - title: Tanzu
          url: extensibility/adapters/tanzu-sm
        - title: Traefik Mesh
          url: extensibility/adapters/traefik-mesh
    - title: "Integrations"
      url: extensibility/integrations
    - title: "Load Generators"
      url: extensibility/load-generators
    - title: "Providers"
      url: extensibility/providers
    - title: "UI Plugins"
      url: extensibility/ui      
    - title: "🦾 Extensions ↆ"
      url: extensions
      children:
        - title: "Plugin: MeshMap"
          url: extensions/meshmap
          # grandchildren:
          # - title: "Sharing a Design"
          #   url: extensions/sharing-a-design
        - title: "GitOps: Snapshots"
          url: extensions/snapshot
        # - title: "Provider: Layer5 Cloud"
        #   url: extensions/layer5-cloud
      # children:
      # - title: Building a Remote Provider
      #   url: extensibility/providers/building-a-remote-provider
- title: 🧑‍💻 Contributing & Community
  url: project
  links:
    - title: Community
      url: project/community
    - title: Contributing ↆ
      url: project/contributing
      children:
        - title: "Build & Release (CI) ↆ"
          url: project/contributing/build-and-release
          grandchildren:
          - title: "End-to-End Testing"
            url: project/contributing/contributing-ui-tests
        - title: Adapters
          url: project/contributing/contributing-adapters
        - title: CLI ↆ
          url: project/contributing/contributing-cli
          grandchildren:
          - title: "Design Principles"
            url: project/contributing/contributing-cli-guide
        - title: Docs
          url: project/contributing/contributing-docs
        - title: Server ↆ
          url: project/contributing/contributing-server
          grandchildren:
          - title: "Server Events"
            url: project/contributing/contributing-server-events
          - title: "Server Errors"
            url: project/contributing/contributing-error
        - title: UI
          url: project/contributing/contributing-ui
          grandchildren:
          - title: Notification Center
            url: project/contributing/contributing-ui-notification-center
        - title: Docker Extension
          url: project/contributing/contributing-docker-extension
        - title: Models ↆ
          url: project/contributing/contributing-models
          grandchildren:
          - title: Components
            url: project/contributing/contributing-components
          - title: Relationships
            url: project/contributing/contributing-relationships

- title: 📖 Reference
  url: reference
  links:
    - title: Error Code Reference
      url: reference/error-codes
    - title: Permissions Keys Reference
      url: reference/permissions
    - title: "REST & GraphQL APIs ↆ"
      url: extensibility/api
      children:
      - title: "GraphQL API Reference"
        url: reference/graphql-apis
      - title: "REST API Reference"
        url: reference/rest-apis
    - title: "CLI Command Reference"
      url: reference/mesheryctl
    - title: "Meshery Operator CRDs"
      url: reference/meshery-operator-crds
    - title: Releases
      url: project/releases
    - title: Vulnerabilities
      url: project/security-vulnerabilities<|MERGE_RESOLUTION|>--- conflicted
+++ resolved
@@ -173,7 +173,6 @@
         url: guides/tutorials/exploring-kubernetes-cronjobs
       - title: Understanding Kubernetes ConfigMaps and Secrets
         url: guides/tutorials/kubernetes-configmaps-secrets
-<<<<<<< HEAD
       - title: Deploying PHP Guestbook application with Redis in Meshery
         url: guides/tutorials/deploying-php-app-with-redis
     - title: Upgrading Meshery ↆ
@@ -181,8 +180,6 @@
       children:
         - title: Meshery CLI
           url: installation/upgrades#upgrading-meshery-cli
-=======
->>>>>>> 3242849c
 # - title: ⚙️ Tasks
 #   url: tasks
 #   links:
