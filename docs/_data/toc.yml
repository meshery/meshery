--- conflicted
+++ resolved
@@ -78,15 +78,12 @@
       url: tasks/pattern-management
     - title: Performance Management
       url: tasks/performance-management
-<<<<<<< HEAD
-=======
+
 # - title: 📑 Features
 #   url: features
 #   links:
 #     - title: Meshery Playground
 #       url: features/playground
-
->>>>>>> f6a1aa2f
 
     # - title: Service Mesh Interface (SMI) Conformance
     #   url: tasks/service-mesh-interface
