--- conflicted
+++ resolved
@@ -79,15 +79,12 @@
     - title: Performance Management
       url: tasks/performance-management
 
-<<<<<<< HEAD
-=======
 # - title: 📑 Features
 #   url: features
 #   links:
 #     - title: Meshery Playground
 #       url: features/playground
 
->>>>>>> 7709dfec
     # - title: Service Mesh Interface (SMI) Conformance
     #   url: tasks/service-mesh-interface
 # - title: 🦾 Service Meshes
