---
layout: release
date: 2021-05-02
tag: v0.5.8
---

### What's new?

**General**
<<<<<<< HEAD

  - No Changes
=======
- No Changes
>>>>>>> ecc96ecc
<|MERGE_RESOLUTION|>--- conflicted
+++ resolved
@@ -7,9 +7,4 @@
 ### What's new?
 
 **General**
-<<<<<<< HEAD
-
-  - No Changes
-=======
-- No Changes
->>>>>>> ecc96ecc
+- No Changes