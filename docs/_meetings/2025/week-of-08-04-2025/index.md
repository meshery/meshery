--- conflicted
+++ resolved
@@ -1,9 +1,5 @@
-<<<<<<< HEAD
-# Meeting Attendance - August 7th, 2025
+# Meeting Attendance – August 7th, 2025
 
 ## Attendees
 - Ahmed Samaila
-=======
-Attendance folder for 7th august
-Name: Rinshad
->>>>>>> b833a8b3
+- Rinshad