<<<<<<< HEAD
#attendance folder for 11th september
i am dineshraj dhanapathy
=======
I'm Aayushi Thakre. I'm marking attendance for 11th September.

#attendance folder for 11th september
>>>>>>> a8a589e5
<|MERGE_RESOLUTION|>--- conflicted
+++ resolved
@@ -1,8 +1,4 @@
-<<<<<<< HEAD
-#attendance folder for 11th september
-i am dineshraj dhanapathy
-=======
 I'm Aayushi Thakre. I'm marking attendance for 11th September.
 
 #attendance folder for 11th september
->>>>>>> a8a589e5
+i am dineshraj dhanapathy