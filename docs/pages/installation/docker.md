---
layout: default
title: Docker
permalink: installation/platforms/docker
type: installation
language: en
list: include
image: /docs/assets/img/platforms/docker.svg
---

<<<<<<< HEAD

{% include installation_prerequisites.html %}

*Note: a minimum of 4GB RAM is needed for [Istio (and BookInfo sample app)](/docs/service-meshes/adapters/istio/istio) deployments.*
=======
{% include installation_prerequisites.html %}
>>>>>>> dd8051c1

### **Steps**

Follow these installation steps to use Docker and Docker Compose to run Meshery. Users often choose this installation approach in order to run Meshery on their local machine. If you need to install *docker*, see [Getting Started with Docker](https://docs.docker.com/get-started/) and if you need to install *docker-compose*, see [Installing Docker Compose](https://docs.docker.com/compose/install/). 

Meshery repository includes a *docker-compose.yaml* file. We can use *docker-compose* to spin up all the Meshery services by running:

 <pre class="codeblock-pre">
 <div class="codeblock"><div class="clipboardjs">
 curl -L https://git.io/meshery | bash -
 </div></div>
 </pre>


Once you have verified that all the services are up and running, Meshery UI will be accessible on your local machine on port 9081. Open your browser and access Meshery at [`http://localhost:9081`](http://localhost:9081).
You will be redirected to a social login page where you can pick one of the available Social Login methods to login to Meshery.

Upon starting Meshery successfully, instructions to access Meshery will be printed on the sceen. Take a look at the [Meshery guides](/docs/guides) for advanced usage tips.<|MERGE_RESOLUTION|>--- conflicted
+++ resolved
@@ -8,14 +8,9 @@
 image: /docs/assets/img/platforms/docker.svg
 ---
 
-<<<<<<< HEAD
-
 {% include installation_prerequisites.html %}
 
 *Note: a minimum of 4GB RAM is needed for [Istio (and BookInfo sample app)](/docs/service-meshes/adapters/istio/istio) deployments.*
-=======
-{% include installation_prerequisites.html %}
->>>>>>> dd8051c1
 
 ### **Steps**
 
