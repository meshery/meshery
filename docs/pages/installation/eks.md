--- conflicted
+++ resolved
@@ -1,119 +1,116 @@
----
-layout: default
-title: EKS
-permalink: installation/platforms/eks
-type: installation
-display-title: "false"
-<<<<<<< HEAD
-language: en
-=======
->>>>>>> eeee05d7
-lang: en
-categories: en
-list: include
-image: /assets/img/platforms/eks.png
----
-
-{% include installation_prerequisites.html %}
-
-<!--To set up and run Meshery on EKS 
-
-In order to provide Meshery with the necessary access to your managed Kubernetes instance, 
-Meshery will need to be assigned a *ServiceAccount*. An existing ServiceAccount can be used or a new one created. 
-1. Ensure that the ServiceAccount you use has the *cluster-admin* role assigned.
-1. Configure Meshery to run on EKS:
-    - [Automatic Configuration](#automatic-configuration-recommended)
-    - [Manual Configuration](#manual-configuration-optional)
-
-_Note: Make sure you are able to access EKS with *kubectl* by following the [EKS Guide.](https://docs.aws.amazon.com/eks/latest/userguide/create-kubeconfig.html){:target="_blank"}_
-
-#### Automatic Configuration (Recommended)
-
-1. In your browser, navigate to Meshery (e.g. `http://localhost:9081`) and login.
-1. Download your Meshery authentication token by clicking Get Token under your user profile.
-1. Use this authentication token to execute the following command:
-
-    ```$ mesheryctl system config eks --token <PATH TO TOKEN>```
-
-This command updates your kubeconfig to provide Meshery with access to your managed Kubernetes instance.
-Once configured, proceed with using Meshery:
-
-`mesheryctl system start`
-
-#### Manual Configuration (Optional)
-
-If the [Automatic Configuration](#automatic-configuration-recommended) procedure fails or you would like to manually prepare your kubeconfig file to provide Meshery with the necessary access to your managed Kubernetes instance, perform the following actions:
-
-1. Create a *ServiceAccount* with *cluster-admin* role
-    
-    ```$ kubectl create serviceaccount meshery```
-
-1. Adding/Binding *cluster-admin* role to new service account meshery
-    
-    ```$ kubectl create clusterrolebinding meshery-binding --clusterrole=cluster-admin\--serviceaccount=default:meshery```
-
-1. Get secret name from *ServiceAccount*.
-    
-    <pre class="codeblock-pre">
-    <div class="codeblock"><div class="clipboardjs">
-    $ kubectl get secrets
-
-    NAME                           TYPE                                  DATA   AGE
-    default-token-fnfjp            kubernetes.io/service-account-token   3      95d
-    meshery-token-5z9xj               kubernetes.io/service-account-token   3      66m
-    </div></div>
-    </pre>
-
-    _Note: Here the secret name is meshery-token-5z9xj_
-1. Get secret/token:
-
-    <pre class="codeblock-pre">
-    <div class="codeblock"><div class="clipboardjs">
-    $ kubectl describe secret  sa-1-token-5z9xj
-    Name:         meshery-token-5z9xj
-    Namespace:    default
-    Labels:       <none>
-    Annotations:  kubernetes.io/service-account.name: meshery
-                  kubernetes.io/service-account.uid: 397XXX-XXX-XXXX-XXXXX-XXXXX
-
-    Type:  kubernetes.io/service-account-token
-
-    Data
-    ====
-    ca.crt:     1025 bytes
-    namespace:  7 bytes
-    token:      XXXhbGciOiJSUXXXX     </div></div></pre>
-
-1. Generate new kubeconfig yaml file to use as input to Meshery.
-1. Set config Credential using above generate `token`.
-    
-    <pre class="codeblock-pre">
-    <div class="codeblock"><div class="clipboardjs">
-    $ kubectl config set-credentials meshery --token=XXXXX
-
-    o/p:User "meshery" set.
-    </div></div>
-    </pre>
-
-1. Set current context to our new service account `meshery`
-    
-    <pre class="codeblock-pre">
-    <div class="codeblock"><div class="clipboardjs">
-    $ kubectl config set-context --current --user=meshery
-
-    o/p:
-    Context "aws" modified.
-    </div></div>
-    </pre>
-
-1. Generate kubeconfig yaml file to use as input to Meshery.
-    
-    <pre class="codeblock-pre">
-    <div class="codeblock"><div class="clipboardjs">
-    $ kubectl config view --minify --flatten >  config_aws_eks.yaml
-    </div></div>
-    </pre>
-
-Meshery should now be connected with your managed Kubernetes instance. Take a look at the [Meshery guides]({{ site.baseurl }}/guides) for advanced usage tips.-->
-
+---
+layout: default
+title: EKS
+permalink: installation/platforms/eks
+type: installation
+display-title: "false"
+lang: en
+language: en
+categories: en
+list: include
+image: /assets/img/platforms/eks.png
+---
+
+{% include installation_prerequisites.html %}
+
+<!--To set up and run Meshery on EKS 
+
+In order to provide Meshery with the necessary access to your managed Kubernetes instance, 
+Meshery will need to be assigned a *ServiceAccount*. An existing ServiceAccount can be used or a new one created. 
+1. Ensure that the ServiceAccount you use has the *cluster-admin* role assigned.
+1. Configure Meshery to run on EKS:
+    - [Automatic Configuration](#automatic-configuration-recommended)
+    - [Manual Configuration](#manual-configuration-optional)
+
+_Note: Make sure you are able to access EKS with *kubectl* by following the [EKS Guide.](https://docs.aws.amazon.com/eks/latest/userguide/create-kubeconfig.html){:target="_blank"}_
+
+#### Automatic Configuration (Recommended)
+
+1. In your browser, navigate to Meshery (e.g. `http://localhost:9081`) and login.
+1. Download your Meshery authentication token by clicking Get Token under your user profile.
+1. Use this authentication token to execute the following command:
+
+    ```$ mesheryctl system config eks --token <PATH TO TOKEN>```
+
+This command updates your kubeconfig to provide Meshery with access to your managed Kubernetes instance.
+Once configured, proceed with using Meshery:
+
+`mesheryctl system start`
+
+#### Manual Configuration (Optional)
+
+If the [Automatic Configuration](#automatic-configuration-recommended) procedure fails or you would like to manually prepare your kubeconfig file to provide Meshery with the necessary access to your managed Kubernetes instance, perform the following actions:
+
+1. Create a *ServiceAccount* with *cluster-admin* role
+    
+    ```$ kubectl create serviceaccount meshery```
+
+1. Adding/Binding *cluster-admin* role to new service account meshery
+    
+    ```$ kubectl create clusterrolebinding meshery-binding --clusterrole=cluster-admin\--serviceaccount=default:meshery```
+
+1. Get secret name from *ServiceAccount*.
+    
+    <pre class="codeblock-pre">
+    <div class="codeblock"><div class="clipboardjs">
+    $ kubectl get secrets
+
+    NAME                           TYPE                                  DATA   AGE
+    default-token-fnfjp            kubernetes.io/service-account-token   3      95d
+    meshery-token-5z9xj               kubernetes.io/service-account-token   3      66m
+    </div></div>
+    </pre>
+
+    _Note: Here the secret name is meshery-token-5z9xj_
+1. Get secret/token:
+
+    <pre class="codeblock-pre">
+    <div class="codeblock"><div class="clipboardjs">
+    $ kubectl describe secret  sa-1-token-5z9xj
+    Name:         meshery-token-5z9xj
+    Namespace:    default
+    Labels:       <none>
+    Annotations:  kubernetes.io/service-account.name: meshery
+                  kubernetes.io/service-account.uid: 397XXX-XXX-XXXX-XXXXX-XXXXX
+
+    Type:  kubernetes.io/service-account-token
+
+    Data
+    ====
+    ca.crt:     1025 bytes
+    namespace:  7 bytes
+    token:      XXXhbGciOiJSUXXXX     </div></div></pre>
+
+1. Generate new kubeconfig yaml file to use as input to Meshery.
+1. Set config Credential using above generate `token`.
+    
+    <pre class="codeblock-pre">
+    <div class="codeblock"><div class="clipboardjs">
+    $ kubectl config set-credentials meshery --token=XXXXX
+
+    o/p:User "meshery" set.
+    </div></div>
+    </pre>
+
+1. Set current context to our new service account `meshery`
+    
+    <pre class="codeblock-pre">
+    <div class="codeblock"><div class="clipboardjs">
+    $ kubectl config set-context --current --user=meshery
+
+    o/p:
+    Context "aws" modified.
+    </div></div>
+    </pre>
+
+1. Generate kubeconfig yaml file to use as input to Meshery.
+    
+    <pre class="codeblock-pre">
+    <div class="codeblock"><div class="clipboardjs">
+    $ kubectl config view --minify --flatten >  config_aws_eks.yaml
+    </div></div>
+    </pre>
+
+Meshery should now be connected with your managed Kubernetes instance. Take a look at the [Meshery guides]({{ site.baseurl }}/guides) for advanced usage tips.-->
+
 *Coming soon*