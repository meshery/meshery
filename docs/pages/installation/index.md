---
layout: default
title: Quick Start Guide
permalink: /installation/quick-start
redirect_from: installation
language: en
list: exclude
---

<a name="getting-started"></a>

# Meshery Quick Start Guide

Getting Meshery up and running locally on a Docker-enabled system is easy with Meshery's command line interface, <a href="/docs/guides/mesheryctl">mesheryctl</a>.

## Configure Your Environment

Meshery deploys as a set of Docker containers, which can be deployed to either a Docker host or Kubernetes cluster. See the complete list of its [supported platforms](/docs/installation/platforms). 

## Install Meshery

Use the Meshery command line interface, , to install and start Meshery. Begin with Meshery by installing its command line client: [mesheryctl](/docs/guides/mesheryctl). If you are on a MacOS or Linux system, you can download, install, and run to the management plane with the command shown in the figure.

```
$ curl -L https://git.io/meshery | bash - 
```

_Download, install, and run Meshery in a single command._

## Access Meshery

<<<<<<< HEAD
##### 5. Sign in 

Sign in with your preferred authentication method:
=======
Visit Meshery's web-based user interface `http://<hostname>:9081`. When Meshery is installed on a Docker host, your default browser will be opened and navigated to `http://localhost:9081`.
>>>>>>> bb79fb5c

## Select a Provider
Select from the list of [Providers](/docs/reference/extensibility#providers) in order to login to Meshery. Authenticate with your chosen your Provider.

<<<<<<< HEAD
##### 6. Access Meshery's UI

<a href="/docs/assets/img/adapters/meshery-ui.png">
<img style="width:450px;height=auto;" src="/docs/assets/img/adapters/meshery-ui.png" />
=======
<a href="/docs/assets/img/meshery-server-page.png">
  <img style="width:300px;" src="/docs/assets/img/meshery-server-page.png" />
>>>>>>> bb79fb5c
</a>


## Configure Connection to Kubernetes
Meshery attempts to auto detect your kubeconfig if it is stored in the default path (`$HOME/.kube`) on your system. In most deployments, Meshery will automatically connect to your Kubernetes cluster. Ensure that Meshery is connected to your your Kubernetes cluster. 

Visit <i class="fas fa-cog"></i> Settings:

  <a href="/docs/assets/img/adapters/meshery-settings.png">
  <img style="width:600px;" src="/docs/assets/img/adapters/meshery-settings.png" />
  </a>

If your config has not been auto-detected, you may manually locate and upload your **kube config** file and select the **context name** (docker-desktop, kind-clsuter, minikube etc.)

## Verify Meshery's Deployment
Run connectivity tests and verify the health of your Meshery system. Verify Meshery's connection to Kubernetes by clicking on your configuration `context` name. You will be notified of your connection status. You can also verify a successful connection between Meshery and its adapters by clicking on any of the available [Adapter Ports](/docs/concepts/architecture#adapter-ports).

<a href="/docs/assets/img/adapters/meshery-ui.png">
<img style="width:450px;height=auto;" src="/docs/assets/img/adapters/meshery-ui.png" />
</a>


<<<<<<< HEAD
**You may now proceed to install and work with any [service mesh](/docs/service-meshes) supported by Meshery**
=======
## Operate service meshes and their workloads
You may now proceed to install and work with any [service mesh](/docs/service-meshes) supported by Meshery.
>>>>>>> bb79fb5c

<video class="videoTest" width="750" height="auto" autoplay muted loop>
  <source src="/docs/assets/img/adapters/meshery-ui-setup.mp4" type="video/mp4">
 Your browser does not support the video tag
</video><|MERGE_RESOLUTION|>--- conflicted
+++ resolved
@@ -29,26 +29,13 @@
 
 ## Access Meshery
 
-<<<<<<< HEAD
-##### 5. Sign in 
-
-Sign in with your preferred authentication method:
-=======
 Visit Meshery's web-based user interface `http://<hostname>:9081`. When Meshery is installed on a Docker host, your default browser will be opened and navigated to `http://localhost:9081`.
->>>>>>> bb79fb5c
 
 ## Select a Provider
 Select from the list of [Providers](/docs/reference/extensibility#providers) in order to login to Meshery. Authenticate with your chosen your Provider.
 
-<<<<<<< HEAD
-##### 6. Access Meshery's UI
-
-<a href="/docs/assets/img/adapters/meshery-ui.png">
-<img style="width:450px;height=auto;" src="/docs/assets/img/adapters/meshery-ui.png" />
-=======
 <a href="/docs/assets/img/meshery-server-page.png">
   <img style="width:300px;" src="/docs/assets/img/meshery-server-page.png" />
->>>>>>> bb79fb5c
 </a>
 
 
@@ -71,12 +58,8 @@
 </a>
 
 
-<<<<<<< HEAD
-**You may now proceed to install and work with any [service mesh](/docs/service-meshes) supported by Meshery**
-=======
 ## Operate service meshes and their workloads
 You may now proceed to install and work with any [service mesh](/docs/service-meshes) supported by Meshery.
->>>>>>> bb79fb5c
 
 <video class="videoTest" width="750" height="auto" autoplay muted loop>
   <source src="/docs/assets/img/adapters/meshery-ui-setup.mp4" type="video/mp4">
