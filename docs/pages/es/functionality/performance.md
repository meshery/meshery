--- conflicted
+++ resolved
@@ -1,70 +1,64 @@
----
-layout: page
-title: Performance Management
-permalink: es/functionality/performance-management
-type: functionality 
-language: es
----
-
-# Gestión del rendimiento
-La clave del funcionamiento eficiente de cualquier service mesh es la medición y gestión de su rendimiento.
-
-## Generadores de carga
-Meshery proporciona a los usuarios la opción de elegir qué generador de carga prefieren usar para una prueba de rendimiento determinada. Los usuarios pueden establecer su configuración basada en su propia preferencia de generador de carga diferente al generador de carga por defecto.
-
-Meshery soporta los siguientes generadores de carga y es [extensible](extensibility) para soportar otros:
-
-- Fortio
-- wrk2
-- NightHawk
-
-### Fortio
-
-Fortio es un rápida, pequeña (imagen de Docker de 3Mb, dependencias mínimas), reusable, biblioteca de go integrable, así como también una herramienta de línea de comandos y un proceso de servidor. El servidor incluye una Interfaz de Usuario web simple y una representación gráfica de los resultados (un gráfico de latencia único y gráficos comparativos de min, max, avg, qps y percentiles gráficos).
-
-### wrk2
-
-Es una herramienta moderna de evaluación comparativa HTTP capaz de generar una carga significativa cuando se ejecuta en un solo CPU multi-núcleo. Combina un diseño multiproceso con sistemas de notificación de eventos escalables como lo son epoll y kqueue.
-
-### NightHawk
-
-NightHawk es una herramienta de caracterización L7 (HTTP/HTTPS/HTTP2). Actualmente ofrece:
-
-- Un cliente de prueba de carga que soporta HTTP/1.1 y HTTP/2 sobre HTTP y HTTPS (los certificados HTTPS aún no se validan).
-- Un servidor de prueba simple capaz de generar tamaños de respuestas dinámicas, así como también inyectar retrasos.
-- Un binario para tranformar la salida de NightHawk a formatos conocidos, permitiendo la integración con otros sistemas y paneles.
-
-## Node y métricas del service mesh
-
-Meshery proporciona los resultados de pruebas de rendimiento junto a las métricas del entorno, incluyendo el control del service mesh y las métricas del plano de datos. También incluye las métricas de los recursos del nodo del clúster, para que los operadores puedan comprender fácilmente la sobrecarga del plano de control y el plano de datos de su service mesh en el contexto de la sobrecarga incurrida en los nodos dentro del clúster.
-
-## Grafana y Meshery
-
-Conecte Meshery a su instancia de Grafana existente y Meshery importará los tableros que elija.
-
-<a href="/assets/img/performance-management/meshery-and-grafana.png">
-    <img src="/assets/img/performance-management/meshery-and-grafana.png" style="width: 100%" />
-</a>
-
-### Conexión a Grafana
-Si tiene una clave de API configurada para restringir el acceso a sus tableros de Grafana, deberá ingresar la clave de API cuando establezca la conexión de Meshery con Grafana.
-
-* Importación de tableros de Grafana
-    - Importación de tablero existente de Grafana a través de API
-    - Importación de tablero personalizado de Grafana a través de yaml
-* Configuración de las preferencias del panel de gráficos
-
-## Prometheus y Meshery
-Meshery permite a los usuarios conectarse a una o más instancias de Prometheus para recopilar datos telemétricos (en forma de métricas). Estas métricas pueden pertenecer al service mesh, Kubernetes, aplicaciones en la malla o realmente... cualquier métrica que Prometheus haya recolectado.
-
-Una vez que haya conectado Meshery a su (s) despliegue (es) de Prometheus, puede realizar pruebas de conectividad ad-hoc para verificar la comunicación entre Meshery y Prometheus.
-
-## Lectura sugerida
-
-<<<<<<< HEAD
-- Guía: [Interpretación de los resultados de la prueba de rendimiento]({{ site.baseurl }}/guides/interpreting-performance-test-results)
-
-=======
-- Guía: [Interpretación de los resultados de la prueba de rendimiento]({{site.baseurl}}/guides/interpreting-performance-test-results)
-
->>>>>>> d3fc197d
+---
+layout: page
+title: Performance Management
+permalink: es/functionality/performance-management
+type: functionality 
+language: es
+---
+
+# Gestión del rendimiento
+La clave del funcionamiento eficiente de cualquier service mesh es la medición y gestión de su rendimiento.
+
+## Generadores de carga
+Meshery proporciona a los usuarios la opción de elegir qué generador de carga prefieren usar para una prueba de rendimiento determinada. Los usuarios pueden establecer su configuración basada en su propia preferencia de generador de carga diferente al generador de carga por defecto.
+
+Meshery soporta los siguientes generadores de carga y es [extensible](extensibility) para soportar otros:
+
+- Fortio
+- wrk2
+- NightHawk
+
+### Fortio
+
+Fortio es un rápida, pequeña (imagen de Docker de 3Mb, dependencias mínimas), reusable, biblioteca de go integrable, así como también una herramienta de línea de comandos y un proceso de servidor. El servidor incluye una Interfaz de Usuario web simple y una representación gráfica de los resultados (un gráfico de latencia único y gráficos comparativos de min, max, avg, qps y percentiles gráficos).
+
+### wrk2
+
+Es una herramienta moderna de evaluación comparativa HTTP capaz de generar una carga significativa cuando se ejecuta en un solo CPU multi-núcleo. Combina un diseño multiproceso con sistemas de notificación de eventos escalables como lo son epoll y kqueue.
+
+### NightHawk
+
+NightHawk es una herramienta de caracterización L7 (HTTP/HTTPS/HTTP2). Actualmente ofrece:
+
+- Un cliente de prueba de carga que soporta HTTP/1.1 y HTTP/2 sobre HTTP y HTTPS (los certificados HTTPS aún no se validan).
+- Un servidor de prueba simple capaz de generar tamaños de respuestas dinámicas, así como también inyectar retrasos.
+- Un binario para tranformar la salida de NightHawk a formatos conocidos, permitiendo la integración con otros sistemas y paneles.
+
+## Node y métricas del service mesh
+
+Meshery proporciona los resultados de pruebas de rendimiento junto a las métricas del entorno, incluyendo el control del service mesh y las métricas del plano de datos. También incluye las métricas de los recursos del nodo del clúster, para que los operadores puedan comprender fácilmente la sobrecarga del plano de control y el plano de datos de su service mesh en el contexto de la sobrecarga incurrida en los nodos dentro del clúster.
+
+## Grafana y Meshery
+
+Conecte Meshery a su instancia de Grafana existente y Meshery importará los tableros que elija.
+
+<a href="/assets/img/performance-management/meshery-and-grafana.png">
+    <img src="/assets/img/performance-management/meshery-and-grafana.png" style="width: 100%" />
+</a>
+
+### Conexión a Grafana
+Si tiene una clave de API configurada para restringir el acceso a sus tableros de Grafana, deberá ingresar la clave de API cuando establezca la conexión de Meshery con Grafana.
+
+* Importación de tableros de Grafana
+    - Importación de tablero existente de Grafana a través de API
+    - Importación de tablero personalizado de Grafana a través de yaml
+* Configuración de las preferencias del panel de gráficos
+
+## Prometheus y Meshery
+Meshery permite a los usuarios conectarse a una o más instancias de Prometheus para recopilar datos telemétricos (en forma de métricas). Estas métricas pueden pertenecer al service mesh, Kubernetes, aplicaciones en la malla o realmente... cualquier métrica que Prometheus haya recolectado.
+
+Una vez que haya conectado Meshery a su (s) despliegue (es) de Prometheus, puede realizar pruebas de conectividad ad-hoc para verificar la comunicación entre Meshery y Prometheus.
+
+## Lectura sugerida
+
+- Guía: [Interpretación de los resultados de la prueba de rendimiento]({{site.baseurl}}/guides/interpreting-performance-test-results)