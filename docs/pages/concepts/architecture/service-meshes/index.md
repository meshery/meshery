--- conflicted
+++ resolved
@@ -1,49 +1,25 @@
-<<<<<<< HEAD
----
-layout: default
-title: Service Meshes
-permalink: service-meshes
-type: service-mesh
-list: exclude
-language: en
-lang: en
-categories: en
----
-
-
-As the multi-mesh manager, Meshery offers support for more adapters than any other project or product in the world.
-## Support for Service Meshes
-
-| Service Mesh  | Service Mesh Version  |
-| :------------ | :------------: |
-{% for adapter in site.adapters -%}
-{% if adapter.port -%}
-| <img src="{{ adapter.image }}" style="width:20px" /> [{{ adapter.name }}]({{ site.baseurl }}{{ adapter.url }}) |&nbsp; &nbsp; &nbsp; &nbsp; &nbsp; &nbsp; &nbsp; &nbsp; &nbsp; &nbsp; &nbsp; &nbsp; &nbsp; &nbsp; &nbsp;&nbsp; &nbsp; &nbsp; &nbsp; &nbsp; &nbsp; {{ adapter.version }} |
-{% endif -%}
-{% endfor %}
-
-Meshery supports the following service meshes. It uses both abstraction APIs and service mesh-specific adapters to interface with and manage service meshes. Review the full list of Meshery [adapters]({{ site.baseurl }}/architecture/adapters).
-=======
----
-layout: default
-title: Service Meshes
-permalink: service-meshes
-type: service-mesh
-list: exclude
----
-
-
-As the multi-mesh manager, Meshery offers support for more adapters than any other project or product in the world. Learn more about [Meshery Adapters]({{ site.baseurl }}/concepts/architecture/adapters) in the Architecture section.
-
-## Support for Service Meshes
-
-| Service Mesh  | Service Mesh Version  |
-| :------------ | :------------: |
-{% for adapter in site.adapters -%}
-{% if adapter.port -%}
-| <img src="{{ adapter.image }}" style="width:20px" /> [{{ adapter.name }}]({{ site.baseurl }}{{ adapter.url }}) |&nbsp; &nbsp; &nbsp; &nbsp; &nbsp; &nbsp; &nbsp; &nbsp; &nbsp; &nbsp; &nbsp; &nbsp; &nbsp; &nbsp; &nbsp;&nbsp; &nbsp; &nbsp; &nbsp; &nbsp; &nbsp; {{ adapter.version }} |
-{% endif -%}
-{% endfor %}
-
-Meshery supports the following service meshes. It uses both abstraction APIs and service mesh-specific adapters to interface with and manage service meshes. Review the full list of Meshery [adapters]({{ site.baseurl }}/architecture/adapters).
->>>>>>> e4724d0c
+---
+layout: default
+title: Service Meshes
+permalink: service-meshes
+type: service-mesh
+lang: es
+language: es
+categories: es
+list: exclude
+---
+
+
+As the multi-mesh manager, Meshery offers support for more adapters than any other project or product in the world. Learn more about [Meshery Adapters]({{ site.baseurl }}/concepts/architecture/adapters) in the Architecture section.
+
+## Support for Service Meshes
+
+| Service Mesh  | Service Mesh Version  |
+| :------------ | :------------: |
+{% for adapter in site.adapters -%}
+{% if adapter.port -%}
+| <img src="{{ adapter.image }}" style="width:20px" /> [{{ adapter.name }}]({{ site.baseurl }}{{ adapter.url }}) |&nbsp; &nbsp; &nbsp; &nbsp; &nbsp; &nbsp; &nbsp; &nbsp; &nbsp; &nbsp; &nbsp; &nbsp; &nbsp; &nbsp; &nbsp;&nbsp; &nbsp; &nbsp; &nbsp; &nbsp; &nbsp; {{ adapter.version }} |
+{% endif -%}
+{% endfor %}
+
+Meshery supports the following service meshes. It uses both abstraction APIs and service mesh-specific adapters to interface with and manage service meshes. Review the full list of Meshery [adapters]({{ site.baseurl }}/architecture/adapters).