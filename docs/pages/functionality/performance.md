--- conflicted
+++ resolved
@@ -59,13 +59,10 @@
     - Import custom Grafana board via yaml
 * Configure graph panel preferences
 
-<<<<<<< HEAD
+
 ### [Prometheus and Meshery]({{ site.baseurl }}/guides/meshery-metrics#expose-prometheus-service)
-Meshery allows users to connect to one or more Prometheus instances in order to gather telemetric data (in the form of metrics). These metrics may pertain to service meshes, Kubernetes, applications on the mesh or really... any metric that Prometheus has collected.
-=======
-### [Prometheus and Meshery](/docs/guides/meshery-metrics#expose-prometheus-service)
+
 Meshery allows users to connect to one or more Prometheus instances in order to gather telemetric data (in the form of metrics). These metrics may pertain to service meshes, Kubernetes, applications on the mesh or any other metric that Prometheus has collected.
->>>>>>> d3fc197d
 
 Once you have connected Meshery to your Prometheus deployment(s), you may perform ad-hoc connectivity tests to verify communication between Meshery and Prometheus.
 
