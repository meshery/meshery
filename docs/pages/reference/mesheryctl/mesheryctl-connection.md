--- conflicted
+++ resolved
@@ -34,12 +34,7 @@
 
 <pre class='codeblock-pre'>
 <div class='codeblock'>
-<<<<<<< HEAD
 mesheryctl connection --count
-=======
-mesheryctl exp connection --count
-
->>>>>>> 6ba71fe8
 </div>
 </pre>
 
@@ -51,13 +46,9 @@
 
 <pre class='codeblock-pre'>
 <div class='codeblock'>
-<<<<<<< HEAD
 mesheryctl connection list
 </div>
 </pre>
-=======
-mesheryctl exp connection list
->>>>>>> 6ba71fe8
 
 Example output:
 <pre class='codeblock-pre'>
@@ -77,13 +68,9 @@
 
 <pre class='codeblock-pre'>
 <div class='codeblock'>
-<<<<<<< HEAD
-mesheryctl connection delete 4f3a2c9e
+mesheryctl connection delete [connection_id]
 </div>
 </pre>
-=======
-mesheryctl exp connection delete [connection_id]
->>>>>>> 6ba71fe8
 
 Successful deletion confirmation:
 <pre class='codeblock-pre'>
