---
layout: page
title: Build & Release (CI)
permalink: project/contributing/build-and-release
description: Details of Meshery's build and release strategy.
language: en
type: project
category: contributing
---

Meshery’s build and release system incorporates many tools, organized into different workflows each triggered by different events. Meshery’s build and release system does not run on a schedule, but is event-driven. GitHub Actions are used to define Meshery’s CI workflows. New builds of Meshery and its various components are automatically generated upon push, release, and other similar events, typically in relation to their respective master branches.

## Artifacts

Today, Meshery and Meshery adapters are released as Docker container images, available on Docker Hub. Meshery adapters are out-of-process adapters (meaning not compiled into the main Meshery binary), and as such, are independent build artifacts and Helm charts.The process of creating Docker images, tagging with the git commit SHA and pushing to Docker Hub is being done automatically using GitHub Actions. And When the contribution includes content of Helm chart of Meshery and Meshery Adapter was lint and merged, it will be pushing and release to [meshery.io](https://github.com/meshery/meshery.io) Github page by GitHub Action automatically.

### Artifact Repositories

Artifacts produced in the build processes are published and persisted in different public repositories and in different formats.

| Location      | Project       | Repository    |
| ------------- | ------------- | ------------- |
| Docker Hub    | Meshery       | [https://hub.docker.com/r/layer5/meshery](https://hub.docker.com/r/layer5/meshery) |
| GitHub        | mesheryctl    | [https://github.com/layer5io/meshery/releases](https://github.com/layer5io/meshery/releases) |
| Docker Hub    | Meshery Adapter for \<service-mesh\> | https://hub.docker.com/r/layer5/meshery-\<service-mesh\> |
| Docs          | Meshery Documentation | [https://docs.meshery.io](https://docs.meshery.io) |
| GitHub        | [Service Mesh Performance](https://smp-spec.io) | [https://github.com/layer5io/service-mesh-performance](https://github.com/layer5io/service-mesh-performance) |
| Github        | Helm charts   | [https://github.com/meshery/meshery.io/tree/master/charts](https://github.com/meshery/meshery.io/tree/master/charts) |

## Secrets

Some portions of the workflow require secrets to accomplish their tasks. These secrets are defined within the respective repositories and accessible to workflows during runtime. Currently defined secrets include:

- `DOCKER_USERNAME`: Username of the Docker Hub user with the right privileges to push images
- `DOCKER_PASSWORD`: Password for the Docker Hub user
- `GO_VERSION`: As of July 21st 2021 it is 1.16
- `IMAGE_NAME`: appropriate image name for each of the Docker container images. All are under the `layer5io` org.
- `SLACK_BOT_TOKEN`: Used for notification of new GitHub stars given to the Meshery repo.
- `CYPRESS_RECORD_KEY`: Used for integration with the Layer5 account on Cypress.
- `GLOBAL_TOKEN`: Used for securely transmitting performance test results for the None Provider.

The Docker Hub user, `mesheryci`, belongs to the "ciusers" team in Docker Hub and acts as the service account under which these automated builds are being pushed. Every time a new Docker Hub repository is created we have to grant “Admin” (in order to update the README in the Docker Hub repository) permissions to the ciusers team.

## Checks and Tests
Meshery’s CI workflow incorporates several checks (partial list below) during merges and/or commits to any branches and pull requests to master branch to prevent broken code from being merged into master. 

Collectively, Meshery repositories will generally have CI workflow for commits and pull requests that consist of the following actions:

- Lint check (golint)
- Static analysis check (staticcheck)
- Vet (govet)
- Security checks (gosec)
- Unit tests (go tests)
- Build (go build)
- Release binaries through GoReleaser (only for mesheryctl in the Meshery repository)
- Docker build, tag and push
- Helm charts lint (helm)
- Helm charts release, tag and push(stefanprodan/helm-gh-pages@master)

## Tests for adapters
All Meshery adapters use a central workflow that is referenced in each of their test workflows which get triggered every time a pull request is made. These
tests in adapters are end-to-end tests and use patternfile. The reusable workflow is present in .github/workflows in Meshery repository with the workflow name "Test for Meshery adapters using patternfile"



### The pre-requisite of referencing this workflow is -
1. Using actions/upload-artifact@v2 a patternfile has to be uploaded as an artifact with the name as "patternfile".
2. The name of the uploaded patterfile should be passed in

---
      ...
      with:
          patternfile_name: < name of the patternfile which is uploaded >


3. Note: This Job is pre-run to the actual test. This is done in order to create patternfiles dynamically and use them. Therefore name of this jobs has to be passed as

---
      ...
      needs: 
         < Name of the pre-requisite job >


4. There should be an infinite token passed in: (Or else local provider will be used)

---
      ...
      secrets:
        token: ${{ secrets.PROVIDER_TOKEN }}


### The central workflow functionally does -
1. Checks out the code of the repository(on the ref of latest commit of branch which made the PR) in which it is referenced.
2. Starts a minikube cluster
3. Builds a docker image of the adapter and sets minikube to use docker's registry.
4. Starts the adapter and meshery server (The url to deployment and service yaml of adapter are configurable).
 NOTE: The service mesh name( whose adapter we are testing ) has to passed in:

 ---
      ...
      with:
         adapter_name: < NAME OF THE SERVICE MESH >

5. The uploaded patternfile is deployed.
6. Workflow sleeps for some time.
7. Then the assertion is made that the pods passed in-

---
      ...
      with:
         expected_pods: < pod1,pod2,pod3 >  #comma separated pod names that will be expected to be present after patternfile is deployed
8. And these pods are present in their respective namespaces passed in-

--- 
      ...
      with:
         expected_pods_namespaces: < pod1ns, pod2ns , pod3ns >


### Expected inputs of this workflow 

---
    inputs:
      expected_pods:
        required: true
        type: string
      expected_pods_namespaces:
        required: true
        type: string
      service_url:
        required: true
        type: string
      deployment_url:
        required: true
        type: string
      adapter_name:
        required: true
        type: string   
      patternfile_name:
        required: true
        type: string   
      provider: 
        required: false
        type: string   
    secrets:
      token:

### Expected outputs of this workflow
 The pods passed in “expected_pods” are running in the subsequent namespaces passed in “expected_pods_namespaces”. If not, the workflow fails
## Automated Builds

All Meshery GitHub repositories are configured with GitHub Actions. Everytime a pull request is submitted against the master branch of any repository, that repository’s GitHub Actions will be invoked (whether the PR is merged or not). Workflows defined in Meshery repository will generally (but not always) perform the following actions:

1. trigger a Docker build to build a Docker container image
1. generate two Docker tags: 
   1. a tag containing the git merge SHA
   1. a tag containing that particular release’s git tag (if one is present)
1. assign each of these two tags to the new container image as well as the latest tag.
1. push the new Docker tags and image to Docker Hub.

### Building `mesheryctl`

As a special case, the meshery repository contains an additional artifact produced during each build. This artifact is mesheryctl which is built as an executable binary. In order to make the job of building mesheryctl easier for a combination of different platform architectures and operating systems, we are using [GoReleaser](https://goreleaser.com). Irrespective of branch, for every git commit and git push to the meshery repository, GoReleaser will execute and generate the OS and arch-specific binaries ( but will NOT publish them to GitHub). Even though mesheryctl binaries are built each time a pull request is merged to master, only stable channel artifacts are published (persisted).

### Releasing `mesheryctl` to GitHub

Only when a git tag containing  a semantic version number is present (is a commit in the master branch) will GoReleaser execute, generate the archives, and also publish the archives to [Meshery’s GitHub releases](https://github.com/layer5io/meshery/releases) automatically. GoReleaser is configured to generate artifacts for the following OS, ARCH combination:

- Darwin - i386, x86_64
- Linux - i386, x86_64
- Windows - i386, x86_64
- FreeBSD - i386, x86_64

The artifacts will be made available as a tar.gz archive for all the operating systems. mesheryctl is bundled into packages for commonly used package managers: homebrew and scoop.

#### Homebrew

GoReleaser facilitates the creation of a brew formula for mesheryctl. The [homebrew-tap](https://github.com/layer5io/homebrew-tap) repository is the location for Layer5’s brew formulas.

#### Scoop

GoReleaser facilitates the creation of a Scoop app for mesheryctl. The [scoop-bucket](https://github.com/layer5io/scoop-bucket) repository is the location of Layer5’s Scoop bucket.

## Helm Charts Lint Check, Build, and Release

The charts lint check, charts build, and charts release workflows are all triggered by GitHub events. Sometimes this event is the opening, updating, or merging of a branch, or sometimes a manual invocation, or a GitHub release event.
### Check Helm Charts

Every PR which includes changes to the files under `install/kubernetes/` directory in the `meshery/meshery` will trigger a Github Action to check for any mistakes in Helm charts using the `helm lint` command.

### Release Helm Charts to Github and Artifact Hub

New Meshery Helm charts are published upon trigger of a release event in the `meshery/meshery` repo. New versions of Meshery's Helm charts are published to [Meshery's Helm charts release page](https://github.com/meshery/meshery.io/tree/master/charts). [Artifact Hub] (https://artifacthub.io/packages/helm/meshery/meshery) syncs with these updated Meshery Helm charts.

## Release Versioning

Meshery and its components follow the commonly used, semantic versioning for its release numbering scheme. Given a version number MAJOR.MINOR.PATCH.BUILD, increment the:

- MAJOR version - major changes with rare potential for incompatible API changes.
- MINOR version - add functionality in a backwards-compatible manner.
- PATCH version - mostly for bug and security fixes.
- AlPHA/BETA/RC - used to facilitate early testing of an upcoming release.

### Component Versioning

Meshery comprises a number of components including a server, adapters, UI, and CLI. As an application, Meshery is a composition of these different functional components. While all of Meshery’s components generally deploy as a collective unit (together), each component is versioned independently, so as to allow them to be loosely coupled and iterate on functionality independently.  Some of the components must be upgraded simultaneously, while others may be upgraded independently. See [Upgrading Meshery](/guide/upgrade) for more information.

GitHub release tags will contain a semantic version number. Semantic version numbers will have to be managed manually by tagging a relevant commit in the master branch with a semantic version number (example: v1.2.3). 

## Release Process

Documentation of Meshery releases contains a table of releases and release notes and should be updated with each release.

### Automated Releases

Releases are manually triggered by a member of the release team publishing a release. Release names and release tags need to be assigned by the publishing team member. GitHub Action workflows will trigger and take care of running the required steps and publishing all artifacts (e.g., binary and docker images).

### Workflow Triggers

The following events will trigger one or more workflows:

1. Tagged Release
1. Commit pushed to the master branch
1. PR opened or commit pushed to PR branch
1. PR merged to the master branch

### Release Notes

While use of GitHub Actions facilitates automated builds, ReleaseDrafter is helping with facilitating automated release notes and versioning. 
### Generating Release Notes

ReleaseDrafter generates a GitHub tag and release draft. ReleaseDrafter action will trigger and will automatically draft release notes according to the configuration set-up. ReleaseDrafter drafts releases as soon as a commit is made into master after the previous release. The GitHub Action, ReleaseDrafter, is compatible with semantic releases and is used to auto-increment the semantic version number by looking at the previous release version. 

#### Automated Release Notes Publishing

The publishing of release notes to Meshery Docs is automated. Triggered by a release event, a workflow will checkout the Meshery repo, copy the auto-drafted release notes into a Jekyll collection in Meshery Docs, and generate a pull request.

#### Automated Release Notes Sending

The sending of release notes is now automated as a step in the stable release channel workflow. The release notes are automatically sent to the [developers@meshery.io mailing list](https://groups.google.com/a/meshery.io/g/developers).

#### Automated Pull Request Labeler

A GitHub Issue labeler bot is configured to automatically assign labels to issues based on which files have changed in which directories. For example, a pull request with changes to files in the “/docs/**” folder will receive the “area/docs” label. Presence of the “area/docs” label is used to trigger documentation builds and Netlify builds of the Meshery Docs. Similar labels are assigned and used to trigger workflows or used as conditional flags in workflows to determine which workflows or which steps in a workflows to run. 

## Release Channels

Artifacts of the builds for Meshery and its components are published under two different release channels, so that improved controls may be provided to both Meshery users and Meshery developers. The two release channels are *edge* and *stable* release channels.

Relative to stable releases, edge releases occur much more frequently. Edge releases are made with each merge to master, unless that merge to master is for a stable release. Stable releases are made with each merge to master when a GitHub release tag is also present in the workflow.

### Stable Channel

The following is an example of the release channels and the docker tags used to differentiate them. The latest tag will be applied only to images in the stable release channel. Here are two releases with two different images.

**Latest Stable Image**

- layer5/meshery:stable-latest
- layer5/meshery:stable-v0.4.1
- layer5/meshery:stable-324vdgb (sha)

**Older Stable Image**

- layer5/meshery:stable-v0.4.0
- layer5/meshery:stable-289d02 (sha)

Every docker image built receives either the edge tags or the stable tabs. Which set of image tags assigned is determined by whether a release tag is present or not. In other words, stable channel docker images get the “stable” tags only in the presence of a release tag (e.g. v0.4.1).

### Edge Channel

The edge release channel generally contains code less tested, less “baked”. The primary reason for "edge" is to allow contributors and advanced users to get at features sooner than later. Some features need testing that is best facilitated by letting users with tolerance and patience try them out.

Stable and edge releases are both published to the same Docker Hub repository. Docker Hub repositories differentiate release channels by image tag. The following Docker images tagging convention is followed:

**Latest Edge Image**

- layer5/meshery:edge-latest
- layer5/meshery:edge-289d02 (sha)

**Older Edge Image**

- layer5/meshery:edge-324vdgb (sha)


### Switching Between Meshery Release Channels

Users are empowered to switch between release channels at their leisure.

#### Switching Release Channels Using mesheryctl

Users can use mesheryctl to switch between release channels, e.g. `mesheryctl system channel [stable|edge]`.  Alternatively, users can manually switch between channels by updating the docker image tags in their meshery.yaml / Kubernetes manifest files. This command generates a meshery.yml (a docker-compose file) with release channel-appropriate tags for the different Docker container images.

#### Viewing Release Channel and Version Information in Meshery UI

Users are shown their Meshery deployment’s release channel subscription enient new setting in the Preferences area of the Meshery UI, so that people can alternatively use the UI to switch between channels if they like. Version numbers for Meshery adapters are also shown in the UI.

## Release Cadence

Minor releases of the Meshery project are release frequently (on a monthly basis on average) with patch releases made on-demand in-between those times. The project does not have long term releases that are sustained with bug fixes, yet. Bug fixes and patches will be released as needed on the latest release version.

### Release Support

General community support and commercial support from Layer5 is available. Separately, third parties and partners may offer longer-term support solutions.

#### Pre v1.0

Project focuses on functionality, quality and adoption, while retaining the flexibility for shifts in architecture. 

#### Post v1.0

Once a 1.0 release has been made, Around once a month or so, the project maintainers will take one of these daily builds and run it through a number of additional qualification tests and tag the build as a Stable release. Around once a quarter or so, the project maintainers take one of these Stable releases, run through a bunch more tests and tag the build as a Long Term Support (LTS) release. Finally, if we find something wrong with an LTS release, we issue patches.

The different types (Daily, Stable, LTS) represent different product quality levels and different levels of support from the Meshery team. In this context, support means that we will produce patch releases for critical issues and offer technical assistance. 

## Versioning Documentation 
### For new major release

The structure which the docs follow right now is, The main `docs` folder has the most recent version of documentation, while there are sub-folders for previous versions, v0.x (x being the last major release).
On release of a new major version, the static html files for the most recent version is generated and is renamed as the release version (v0.x). 

##### Steps:
After cloning the Meshery repository
1. `cd docs` > `bundle install` > `make docs`
1. On executing `make docs` a `_site` folder is created which has static html files. 
1. The `_site` folder is renamed to `v0.x`. 
1. This `v0.x` folder is now the latest version of docs. 

##### _In the `v0.x` folder_
1. Search and replace all the instances where there is a direct path is defined to include the version name in the path, i.e, all paths to intra-page links and images should start with `/v0.x/`.
- Look for `href="/` and replace with `href="/0.x/`
- Look for `src="/`and replace with `src="/0.x/` <br/><br/>
<a href="{{ site.baseurl }}/assets/img/versioning-guide/search-and-replace.png">
  <img src="{{ site.baseurl }}/assets/img/versioning-guide/search-and-replace.png" />
</a>


### For old release

For older releases we have to travel back in time. Using the `Tags` in github we go to a previous release, `v0.X.x`, the `.x` here should be the latest version of the archived docs. 

##### Steps: 
1. Copy the commit ID for that release. <br/><br/>
<a href="{{ site.baseurl }}/assets/img/versioning-guide/commit-ID.png">
  <img src="{{ site.baseurl }}/assets/img/versioning-guide/commit-ID.png" />
</a>

1. `git checkout <commit ID>` > `cd docs` > `bundle install` > `make docs`
1.  On executing `make docs` a `_site` folder is created which has static html files. 
1.  The `_site` folder is renamed to `v0.X` and is copied into the `docs` folder of the present version. 

<<<<<<< HEAD
The above [steps]({{site.baseurl}}/project/build-and-release#in-the-v0x-folder) for replacing all the instances of direct path are to be followed. 

## Bi-weekly Meetings

If you are passionate about ci/cd pipelines and DevOps-related works, or if you want to learn how to use Meshery and its features, you are invited to join the bi-weekly meetings hosted by the Meshery community. The meetings are held every other Thursday at 10:00 AM UTC. You can find the meeting details and agenda in the [Meshery calendar](https://meshery.io/calendar) and the [meeting minutes document](https://docs.google.com/document/d/1GrVdGHZAYeu6wHNLLoiaKNqBtk7enXE9XeDRCvdA4bY/edit#). The meetings are open to everyone and recorded for later viewing. We hope to see you there!
=======
The above [steps]({{site.baseurl}}/project/build-and-release#in-the-v0x-folder) for replacing all the instances of direct path are to be followed. 
>>>>>>> a25a558f
<|MERGE_RESOLUTION|>--- conflicted
+++ resolved
@@ -348,12 +348,8 @@
 1.  On executing `make docs` a `_site` folder is created which has static html files. 
 1.  The `_site` folder is renamed to `v0.X` and is copied into the `docs` folder of the present version. 
 
-<<<<<<< HEAD
-The above [steps]({{site.baseurl}}/project/build-and-release#in-the-v0x-folder) for replacing all the instances of direct path are to be followed. 
-
-## Bi-weekly Meetings
-
-If you are passionate about ci/cd pipelines and DevOps-related works, or if you want to learn how to use Meshery and its features, you are invited to join the bi-weekly meetings hosted by the Meshery community. The meetings are held every other Thursday at 10:00 AM UTC. You can find the meeting details and agenda in the [Meshery calendar](https://meshery.io/calendar) and the [meeting minutes document](https://docs.google.com/document/d/1GrVdGHZAYeu6wHNLLoiaKNqBtk7enXE9XeDRCvdA4bY/edit#). The meetings are open to everyone and recorded for later viewing. We hope to see you there!
-=======
-The above [steps]({{site.baseurl}}/project/build-and-release#in-the-v0x-folder) for replacing all the instances of direct path are to be followed. 
->>>>>>> a25a558f
+## Bi-Weekly Meetings
+
+If you are passionate about CI/CD pipelines, DevOps, automated testing, managing deployments, or if you want to learn how to use Meshery and its features, you are invited to join the bi-weekly Build and Release meetings. Find meeting details and agenda in the [community calendar](https://meshery.io/calendar) and the [meeting minutes document](https://docs.google.com/document/d/1GrVdGHZAYeu6wHNLLoiaKNqBtk7enXE9XeDRCvdA4bY/edit#). The meetings are open to everyone and recorded for later viewing. We hope to see you there!
+
+These [steps]({{site.baseurl}}/project/build-and-release#in-the-v0x-folder) for replacing all the instances of direct path are to be followed. 
