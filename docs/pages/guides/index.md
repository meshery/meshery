--- conflicted
+++ resolved
@@ -1,55 +1,43 @@
----
-layout: default
-title: Operation Guides
-permalink: guides
-language: en
-lang: en
-categories: en
-list: exclude
----
-
-<<<<<<< HEAD
-Guides to using Meshery's various features and components. 
-=======
-Guides to using Meshery's various features and components.
->>>>>>> eeee05d7
-
-{% assign sorted_guides = site.pages | sort: "type" | reverse %}
-
-<ul>
-    {% for item in sorted_guides %}
-<<<<<<< HEAD
-    {% if item.type=="Guides" and item.lang=="en"  -%}
-=======
-    {% if item.type=="Guides" -%}
->>>>>>> eeee05d7
-      <li><a href="{{ site.baseurl }}{{ item.url }}">{{ item.title }}</a></li>
-      {% endif %}
-    {% endfor %}
-</ul>
-
-{% include toc.html page=Guides %}
-
-{:toc}
-
-<!-- {% comment %}
-#
-#  Change date order by adding '| reversed'
-#  To sort by title or other variables use {% assign sorted_posts = category[1] | sort: 'title' %}
-#
-{% endcomment %}
-
-{% for guide in site.adapter %}
-<h2 id="{{guide[0] | uri_escape | downcase }}">{{guide[0] | capitalize}}1</h2>
-
-{% endfor %}
-
-{% assign sorted_guides = site.guides | sort %}
-{% for guide in sorted_guides %}
-<h2 id="{{guide[0] | uri_escape | downcase }}">{{guide[0] | capitalize}}</h2>
-
-<<<<<<< HEAD
-{% endfor %} -->
-=======
-{% endfor %} -->
->>>>>>> eeee05d7
+---
+layout: default
+title: Operation Guides
+permalink: guides
+language: en
+lang: en
+categories: en
+list: exclude
+---
+
+Guides to using Meshery's various features and components.
+
+{% assign sorted_guides = site.pages | sort: "type" | reverse %}
+
+<ul>
+    {% for item in sorted_guides %}
+    {% if item.type=="Guides" and item.lang=="en"  -%}
+      <li><a href="{{ site.baseurl }}{{ item.url }}">{{ item.title }}</a></li>
+      {% endif %}
+    {% endfor %}
+</ul>
+
+{% include toc.html page=Guides %}
+
+{:toc}
+
+<!-- {% comment %}
+#
+#  Change date order by adding '| reversed'
+#  To sort by title or other variables use {% assign sorted_posts = category[1] | sort: 'title' %}
+#
+{% endcomment %}
+
+{% for guide in site.adapter %}
+<h2 id="{{guide[0] | uri_escape | downcase }}">{{guide[0] | capitalize}}1</h2>
+
+{% endfor %}
+
+{% assign sorted_guides = site.guides | sort %}
+{% for guide in sorted_guides %}
+<h2 id="{{guide[0] | uri_escape | downcase }}">{{guide[0] | capitalize}}</h2>
+
+{% endfor %} -->