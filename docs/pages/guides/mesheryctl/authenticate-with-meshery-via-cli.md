--- conflicted
+++ resolved
@@ -26,14 +26,7 @@
   To get the token through `mesheryctl` you would have to use the following command and the path to token for authenticating to Meshery API (default "auth.json").
   <br/>
   <pre class="codeblock-pre">
-<<<<<<< HEAD
-  <div class="codeblock"><div class="clipboardjs">mesheryctl system config [aks|eks|gke|minikube] --token [path-to-file]</div></div>
-=======
-  <div class="codeblock"><div class="clipboardjs">
-  mesheryctl system login
-  
-  </div></div>
->>>>>>> 6d2eb1ae
+  <div class="codeblock"><div class="clipboardjs"> mesheryctl system login</div></div>
   </pre>
   <br />
 
