--- conflicted
+++ resolved
@@ -1,262 +1,130 @@
-<<<<<<< HEAD
----
-layout: default
-title: Upgrade `mesheryctl` and Meshery
-description: How to Meshery and all of its components
-permalink: guides/upgrade
-display-title: "false"
-type: Guides
-language: en
-lang: en
-categories: en
----
-# Upgrading Meshery
-
-## Upgrading Meshery Server, Adapters, and UI
-
-Various components of Meshery will need to be upgraded as new releases become available. Meshery is comprised of a number of components including a server, adapters, UI, and CLI. As an application, Meshery is a composition of different functional components.
-
-<a href="{{site.baseurl}}/assets/img/architecture/upgrading-meshery.svg">
-    <img src="{{site.baseurl}}/assets/img/architecture/upgrading-meshery.svg" width="20%" />
-</a>
-
-Some of the components must be upgraded simultaneously, while others may be upgraded independently. The following table depicts components, their versions, and deployment units (deployment groups).
-
-### Versioning of Meshery components
-
-<table class="mesherycomponents">
-    <tr>
-        <th>Components</th>
-        <th>Sub-component</th>
-        <th>Considering or Updating</th>
-    </tr>
-    <tr>
-        <td class="childcomponent">Meshery Adapters</td>
-        <td>Any and All Adapters</td>
-        <td>Docker Deployment: Watchtower updates this component in accordance with the user’s release channel subscription.</td>
-    </tr>
-    <tr>
-        <td rowspan="3" class="childcomponent">Meshery Server</td>
-        <td>Meshery UI</td>
-        <td rowspan="3">Manages lifecycle of Meshery Operator; Adapters, UI, Load Generators, Database.<br /><br />
-Docker Deployment: Watchtower updates this component in accordance with the user’s release channel subscription.</td>
-    </tr>
-    <tr>
-        <td>Load Generators</td>
-    </tr>
-    <tr>
-        <td>Database</td>
-    </tr>
-    <tr>
-        <td rowspan="2" class="childcomponent">Meshery Operator</td>
-        <td>MeshSync</td>
-        <td>Meshery Operator manages the lifecycle of this component and its sub-components.</td>
-    </tr>
-    <tr>
-        <td>Meshery Broker</td>
-        <td>Meshery Operator manages the lifecycle of this event bus component.</td>
-    </tr>
-    <tr>
-        <td class="childcomponent">`mesheryctl`</td>
-        <td></td>
-        <td><code>mesheryctl</code> manages the lifecycle of Meshery Server. <br /><br />
-        <ul> 
-            <li><code>system start</code> calls system update by default, which updates server and existing adapters, but doesn’t update meshery.yaml.</li>
-            <li><code>system reset</code> retrieving docker-compose.yaml from GitHub (use git tag to reset to the right Meshery version).</li>
-            <li><code>system context</code> manages config.yaml, which manages meshery.yaml. </li>
-            <li><code>mesheryctl</code> should generally be checking for latest release and informing user.</li>
-        </ul>
-        </td>
-    </tr>
-    <tr>
-        <td rowspan="2" class="childcomponent"><a style="color:white;" ref="/extensibility/providers">Remote Providers</a></td>
-        <td>Meshery Cloud</td>
-        <td>Process Extension: Integrators manage the lifecycle of their Remote Providers. Process is unique per provider.</td>
-    </tr>
-    <tr>
-        <td>Meshery Cloud</td>
-        <td> Static Extension: Integrators manage the lifecycle of their Meshery Extensions. Process is unique per provider.</td>
-    </tr>
-</table>
-
-Sub-components deploy as a unit, however, they do not share the same version number.
-
-### Meshery Docker Deployments
-
-In order to upgrade Meshery Server, Adapters, and UI, execute the following command:
-
- <pre class="codeblock-pre"><div class="codeblock">
- <div class="clipboardjs">
- mesheryctl system upgrade
- </div></div>
- </pre>
-
-### Meshery Kubernetes Deployments
-
-Use `kubectl apply` or `helm` to upgrade the Meshery application manifests in your Kubernetes cluster.
-
-## Upgrading `mesheryctl`
-
-The Meshery command line client is available in different package managers. Use the instructions relevant to your environment.
-
-### Upgrading `mesheryctl` using Homebrew
-
-<p>To upgrade `mesheryctl`, execute the following command:</p>
-
- <pre class="codeblock-pre"><div class="codeblock">
- <div class="clipboardjs">
- brew upgrade mesheryctl
- </div></div>
- </pre>
-
-### Upgrading `mesheryctl` using Bash
-
-Upgrade `mesheryctl` and run Meshery on Mac or Linux with this script:
-
- <pre class="codeblock-pre">
- <div class="codeblock"><div class="clipboardjs">
- curl -L https://git.io/meshery | bash -
- </div></div>
- </pre>
-
-### Upgrading `mesheryctl` using Scoop
-
-To upgrade `mesheryctl`, execute the following command:
-
- <pre class="codeblock-pre">
- <div class="codeblock"><div class="clipboardjs">
- scoop update mesheryctl
- </div></div>
- </pre>
-=======
----
-layout: default
-title: Upgrade `mesheryctl` and Meshery
-description: How to Meshery and all of its components
-permalink: guides/upgrade
-display-title: "false"
-type: Guides
----
-# Upgrade Guide
-
-## Upgrading Meshery Server, Adapters, and UI
-
-Various components of Meshery will need to be upgraded as new releases become available. Meshery is comprised of a number of components including a server, adapters, UI, and CLI. As an application, Meshery is a composition of different functional components.
-<p style="text-align:center">
-<a href="{{site.baseurl}}/assets/img/architecture/upgrading-meshery.svg">
-    <img src="{{site.baseurl}}/assets/img/architecture/upgrading-meshery.svg" style="margin: 1rem;" width="50%" />
-</a><br /><i><small>Figure: Meshery components</small></i>
-</p>
-
-Some of the components must be upgraded simultaneously, while others may be upgraded independently. The following table depicts components, their versions, and deployment units (deployment groups).
-
-
-
-### Versioning of Meshery components
-
-<table class="mesherycomponents">
-    <tr>
-        <th>Components</th>
-        <th>Sub-component</th>
-        <th>Considering or Updating</th>
-    </tr>
-    <tr>
-        <td class="childcomponent">Meshery Adapters</td>
-        <td>Any and All Adapters</td>
-        <td>Docker Deployment: Watchtower updates this component in accordance with the user’s release channel subscription.</td>
-    </tr>
-    <tr>
-        <td rowspan="3" class="childcomponent">Meshery Server</td>
-        <td>Meshery UI</td>
-        <td rowspan="3">Manages lifecycle of Meshery Operator; Adapters, UI, Load Generators, Database.<br /><br />
-Docker Deployment: Watchtower updates this component in accordance with the user’s release channel subscription.</td>
-    </tr>
-    <tr>
-        <td>Load Generators</td>
-    </tr>
-    <tr>
-        <td>Database</td>
-    </tr>
-    <tr>
-        <td rowspan="2" class="childcomponent">Meshery Operator</td>
-        <td>MeshSync</td>
-        <td>Meshery Operator manages the lifecycle of this component and its sub-components.</td>
-    </tr>
-    <tr>
-        <td>Meshery Broker</td>
-        <td>Meshery Operator manages the lifecycle of this event bus component.</td>
-    </tr>
-    <tr>
-        <td class="childcomponent">`mesheryctl`</td>
-        <td></td>
-        <td><code>mesheryctl</code> manages the lifecycle of Meshery Server. <br /><br />
-        <ul> 
-            <li><code>system start</code> calls system update by default, which updates server and existing adapters, but doesn’t update meshery.yaml.</li>
-            <li><code>system reset</code> retrieving docker-compose.yaml from GitHub (use git tag to reset to the right Meshery version).</li>
-            <li><code>system context</code> manages config.yaml, which manages meshery.yaml. </li>
-            <li><code>mesheryctl</code> should generally be checking for latest release and informing user.</li>
-        </ul>
-        </td>
-    </tr>
-    <tr>
-        <td rowspan="2" class="childcomponent"><a style="color:white;" ref="/extensibility/providers">Remote Providers</a></td>
-        <td>Meshery Cloud</td>
-        <td>Process Extension: Integrators manage the lifecycle of their Remote Providers. Process is unique per provider.</td>
-    </tr>
-    <tr>
-        <td>Meshery Cloud</td>
-        <td> Static Extension: Integrators manage the lifecycle of their Meshery Extensions. Process is unique per provider.</td>
-    </tr>
-</table>
-
-
-Sub-components deploy as a unit, however, they do not share the same version number.
-
-### Meshery Docker Deployments
-
-In order to upgrade Meshery Server, Adapters, and UI, execute the following command:
-
- <pre class="codeblock-pre"><div class="codeblock">
- <div class="clipboardjs">
- mesheryctl system update
- </div></div>
- </pre>
-
-### Meshery Kubernetes Deployments
-
-Use `kubectl apply` or `helm` to upgrade the Meshery application manifests in your Kubernetes cluster.
-
-## Upgrading Meshery CLI
-
-The Meshery command line client, `mesheryctl`, is available in different package managers. Use the instructions relevant to your environment.
-
-### Upgrading `mesheryctl` using Homebrew
-
-<p>To upgrade `mesheryctl`, execute the following command:</p>
-
- <pre class="codeblock-pre"><div class="codeblock">
- <div class="clipboardjs">
- brew upgrade mesheryctl
- </div></div>
- </pre>
-
-### Upgrading `mesheryctl` using Bash
-
-Upgrade `mesheryctl` and run Meshery on Mac or Linux with this script:
-
- <pre class="codeblock-pre">
- <div class="codeblock"><div class="clipboardjs">
- curl -L https://git.io/meshery | bash -
- </div></div>
- </pre>
-
-### Upgrading `mesheryctl` using Scoop
-
-To upgrade `mesheryctl`, execute the following command:
-
- <pre class="codeblock-pre">
- <div class="codeblock"><div class="clipboardjs">
- scoop update mesheryctl
- </div></div>
- </pre>
->>>>>>> 59688fad
+---
+layout: default
+title: Upgrade `mesheryctl` and Meshery
+description: How to Meshery and all of its components
+permalink: guides/upgrade
+display-title: "false"
+type: Guides
+language: en
+lang: en
+categories: en
+---
+
+# Upgrading Meshery
+
+## Upgrading Meshery Server, Adapters, and UI
+
+Various components of Meshery will need to be upgraded as new releases become available. Meshery is comprised of a number of components including a server, adapters, UI, and CLI. As an application, Meshery is a composition of different functional components.
+
+<a href="{{site.baseurl}}/assets/img/architecture/upgrading-meshery.svg">
+    <img src="{{site.baseurl}}/assets/img/architecture/upgrading-meshery.svg" width="20%" />
+</a>
+
+Some of the components must be upgraded simultaneously, while others may be upgraded independently. The following table depicts components, their versions, and deployment units (deployment groups).
+
+### Versioning of Meshery components
+
+<table class="mesherycomponents">
+    <tr>
+        <th>Components</th>
+        <th>Sub-component</th>
+        <th>Considering or Updating</th>
+    </tr>
+    <tr>
+        <td class="childcomponent">Meshery Adapters</td>
+        <td>Any and All Adapters</td>
+        <td>Docker Deployment: Watchtower updates this component in accordance with the user’s release channel subscription.</td>
+    </tr>
+    <tr>
+        <td rowspan="3" class="childcomponent">Meshery Server</td>
+        <td>Meshery UI</td>
+        <td rowspan="3">Manages lifecycle of Meshery Operator; Adapters, UI, Load Generators, Database.<br /><br />
+Docker Deployment: Watchtower updates this component in accordance with the user’s release channel subscription.</td>
+    </tr>
+    <tr>
+        <td>Load Generators</td>
+    </tr>
+    <tr>
+        <td>Database</td>
+    </tr>
+    <tr>
+        <td rowspan="2" class="childcomponent">Meshery Operator</td>
+        <td>MeshSync</td>
+        <td>Meshery Operator manages the lifecycle of this component and its sub-components.</td>
+    </tr>
+    <tr>
+        <td>Meshery Broker</td>
+        <td>Meshery Operator manages the lifecycle of this event bus component.</td>
+    </tr>
+    <tr>
+        <td class="childcomponent">`mesheryctl`</td>
+        <td></td>
+        <td><code>mesheryctl</code> manages the lifecycle of Meshery Server. <br /><br />
+        <ul> 
+            <li><code>system start</code> calls system update by default, which updates server and existing adapters, but doesn’t update meshery.yaml.</li>
+            <li><code>system reset</code> retrieving docker-compose.yaml from GitHub (use git tag to reset to the right Meshery version).</li>
+            <li><code>system context</code> manages config.yaml, which manages meshery.yaml. </li>
+            <li><code>mesheryctl</code> should generally be checking for latest release and informing user.</li>
+        </ul>
+        </td>
+    </tr>
+    <tr>
+        <td rowspan="2" class="childcomponent"><a style="color:white;" ref="/extensibility/providers">Remote Providers</a></td>
+        <td>Meshery Cloud</td>
+        <td>Process Extension: Integrators manage the lifecycle of their Remote Providers. Process is unique per provider.</td>
+    </tr>
+    <tr>
+        <td>Meshery Cloud</td>
+        <td> Static Extension: Integrators manage the lifecycle of their Meshery Extensions. Process is unique per provider.</td>
+    </tr>
+</table>
+
+Sub-components deploy as a unit, however, they do not share the same version number.
+
+### Meshery Docker Deployments
+
+In order to upgrade Meshery Server, Adapters, and UI, execute the following command:
+
+ <pre class="codeblock-pre"><div class="codeblock">
+ <div class="clipboardjs">
+ mesheryctl system upgrade
+ </div></div>
+ </pre>
+
+### Meshery Kubernetes Deployments
+
+Use `kubectl apply` or `helm` to upgrade the Meshery application manifests in your Kubernetes cluster.
+
+## Upgrading `mesheryctl`
+
+The Meshery command line client is available in different package managers. Use the instructions relevant to your environment.
+
+### Upgrading `mesheryctl` using Homebrew
+
+<p>To upgrade `mesheryctl`, execute the following command:</p>
+
+ <pre class="codeblock-pre"><div class="codeblock">
+ <div class="clipboardjs">
+ brew upgrade mesheryctl
+ </div></div>
+ </pre>
+
+### Upgrading `mesheryctl` using Bash
+
+Upgrade `mesheryctl` and run Meshery on Mac or Linux with this script:
+
+ <pre class="codeblock-pre">
+ <div class="codeblock"><div class="clipboardjs">
+ curl -L https://git.io/meshery | bash -
+ </div></div>
+ </pre>
+
+### Upgrading `mesheryctl` using Scoop
+
+To upgrade `mesheryctl`, execute the following command:
+
+ <pre class="codeblock-pre">
+ <div class="codeblock"><div class="clipboardjs">
+ scoop update mesheryctl
+ </div></div>
+ </pre>