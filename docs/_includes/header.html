<header>
        <nav class="js-navbar-scroll navbar navbar-expand navbar-dark flex-column flex-md-row td-navbar">
        <a class="navbar-brand" href="{{ site.baseurl }}/">
<<<<<<< HEAD
            <span class="navbar-logo"></span>{% include logo1.svg %}<span class="text-uppercase font-weight-bold">{{ site.title }}</span>
=======
            <span class="navbar-logo">{% include meshery-logo-text.svg %}</span><span class="font-weight-bold">{{ site.title }}</span>
>>>>>>> 6e12667a
	</a>
	<div class="td-navbar-nav-scroll ml-md-auto" id="main_navbar">
		<ul class="navbar-nav mt-2 mt-lg-0">
      {% if site.repo %}
			<li class="nav-item mr-4 mb-2 mb-lg-0">
        <a class="nav-link" href="{{ site.repo }}" target="_blank"><span>GitHub</span></a>
      </li>{% endif %} 



      <!-- Internal links -->
      {% for link in site.data.navigation %}
			<li class="nav-item mr-4 mb-2 mb-lg-0">
        <a class="nav-link" href="{% if link.url %}{{ site.baseurl }}/{{ link.url }}{% else %}{{ link.external_url }}{% endif %}" ><span>{{ link.title }}</span></a>
			</li>{% endfor %}
		</ul>
	</div>
	<div class="navbar-nav d-none d-lg-block">
 <input type="search" class="form-control td-search-input" placeholder="&#xf002 Search this site…" aria-label="Search this site…" autocomplete="off">
        </div>

<!-- meshery-custom-begin

	<div class="navbar-nav d-none d-lg-block">
          <a class="gh-source" data-gh-source="github" href="{{ site.repo }}" title="Go to repository" data-md-state="done">
          <div class="gh-source__repository">
            <i class="fab fa fa-github fa-2x" style='padding-right:20px; float:left; margin-top:5px'></i>
            {{ site.github_user }}/{{ site.github_repo }}
          <ul class="gh-source__facts"><li class="gh-source__fact" id='stars'></li><li id="forks" class="gh-source__fact"></li></ul></div></a>
        </div>
      </div>

meshery-custom-end -->

</nav>
</header>

<!-- meshery-custom-begin

<script>
$(document).ready(function() {
  var url = "https://api.github.com/search/repositories?q={{ site.github_user }}/{{ site.github_repo }}";
  fetch(url, { 
      headers: {"Accept":"application/vnd.github.preview"}
  }).then(function(e) {
    return e.json()
  }).then(function(r) {
     console.log(r.items[0])
     stars = r.items[0]['stargazers_count']
     forks = r.items[0]['forks_count']
     $('#stars').text(stars + " Stars")
     $('#forks').text(forks + " Forks")
  });
});
</script>

meshery-custom-end --><|MERGE_RESOLUTION|>--- conflicted
+++ resolved
@@ -1,11 +1,7 @@
 <header>
         <nav class="js-navbar-scroll navbar navbar-expand navbar-dark flex-column flex-md-row td-navbar">
         <a class="navbar-brand" href="{{ site.baseurl }}/">
-<<<<<<< HEAD
-            <span class="navbar-logo"></span>{% include logo1.svg %}<span class="text-uppercase font-weight-bold">{{ site.title }}</span>
-=======
             <span class="navbar-logo">{% include meshery-logo-text.svg %}</span><span class="font-weight-bold">{{ site.title }}</span>
->>>>>>> 6e12667a
 	</a>
 	<div class="td-navbar-nav-scroll ml-md-auto" id="main_navbar">
 		<ul class="navbar-nav mt-2 mt-lg-0">
