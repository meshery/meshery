### END-TO-END TESTS

<<<<<<< HEAD
- Testing started at: December 2nd 2025, 10:51:29 am

**📦 Test Result Summary**

- ✅ 82 passed
- ❌ 2 failed
- ⚠️ 1 flaked
- ⏩ 6 skipped

⌛ _Duration: 7 minutes and 29 seconds_
=======
- Testing started at: December 3rd 2025, 11:50:36 pm

**📦 Test Result Summary**

- ✅ 81 passed
- ❌ 2 failed
- ⚠️ 2 flaked
- ⏩ 6 skipped

⌛ _Duration: 9 minutes and 23 seconds_
>>>>>>> 04350d6d

**Overall Result**: 👎 Some tests failed.



<details>
    <summary>[Show/Hide] Test Result Details</summary>
    <div markdown="1">

| Test | Browser | Test Case | Tags | Result |
| :---: | :---: | :--- | :---: | :---: |
<<<<<<< HEAD
| 1 | chromium-meshery-provider | Add a cluster connection by uploading kubeconfig file |  | ⚠️ |
| 2 | chromium-meshery-provider | Transition to disconnected state and then back to connected state |  | ❌ |
| 3 | chromium-meshery-provider | Transition to ignored state and then back to connected state |  | ➖ |
| 4 | chromium-meshery-provider | Transition to not found state and then back to connected state |  | ➖ |
| 5 | chromium-meshery-provider | Delete Kubernetes cluster connections |  | ➖ |
=======
| 1 | chromium-meshery-provider | Transition to disconnected state and then back to connected state |  | ❌ |
| 2 | chromium-meshery-provider | Transition to ignored state and then back to connected state |  | ➖ |
| 3 | chromium-meshery-provider | Transition to not found state and then back to connected state |  | ➖ |
| 4 | chromium-meshery-provider | Delete Kubernetes cluster connections |  | ➖ |
| 5 | chromium-meshery-provider | deletes a published design from the list |  | ⚠️ |
>>>>>>> 04350d6d
| 6 | chromium-local-provider | Transition to disconnected state and then back to connected state |  | ❌ |
| 7 | chromium-local-provider | Transition to ignored state and then back to connected state |  | ➖ |
| 8 | chromium-local-provider | Transition to not found state and then back to connected state |  | ➖ |
| 9 | chromium-local-provider | Delete Kubernetes cluster connections |  | ➖ |
<<<<<<< HEAD
=======
| 10 | chromium-local-provider | deploys a published design to a connected cluster |  | ⚠️ |
>>>>>>> 04350d6d

</div>
</details>


<!-- To see the full report, please visit our CI/CD pipeline with reporter. --><|MERGE_RESOLUTION|>--- conflicted
+++ resolved
@@ -1,17 +1,5 @@
 ### END-TO-END TESTS
 
-<<<<<<< HEAD
-- Testing started at: December 2nd 2025, 10:51:29 am
-
-**📦 Test Result Summary**
-
-- ✅ 82 passed
-- ❌ 2 failed
-- ⚠️ 1 flaked
-- ⏩ 6 skipped
-
-⌛ _Duration: 7 minutes and 29 seconds_
-=======
 - Testing started at: December 3rd 2025, 11:50:36 pm
 
 **📦 Test Result Summary**
@@ -22,7 +10,6 @@
 - ⏩ 6 skipped
 
 ⌛ _Duration: 9 minutes and 23 seconds_
->>>>>>> 04350d6d
 
 **Overall Result**: 👎 Some tests failed.
 
@@ -34,27 +21,16 @@
 
 | Test | Browser | Test Case | Tags | Result |
 | :---: | :---: | :--- | :---: | :---: |
-<<<<<<< HEAD
-| 1 | chromium-meshery-provider | Add a cluster connection by uploading kubeconfig file |  | ⚠️ |
-| 2 | chromium-meshery-provider | Transition to disconnected state and then back to connected state |  | ❌ |
-| 3 | chromium-meshery-provider | Transition to ignored state and then back to connected state |  | ➖ |
-| 4 | chromium-meshery-provider | Transition to not found state and then back to connected state |  | ➖ |
-| 5 | chromium-meshery-provider | Delete Kubernetes cluster connections |  | ➖ |
-=======
 | 1 | chromium-meshery-provider | Transition to disconnected state and then back to connected state |  | ❌ |
 | 2 | chromium-meshery-provider | Transition to ignored state and then back to connected state |  | ➖ |
 | 3 | chromium-meshery-provider | Transition to not found state and then back to connected state |  | ➖ |
 | 4 | chromium-meshery-provider | Delete Kubernetes cluster connections |  | ➖ |
 | 5 | chromium-meshery-provider | deletes a published design from the list |  | ⚠️ |
->>>>>>> 04350d6d
 | 6 | chromium-local-provider | Transition to disconnected state and then back to connected state |  | ❌ |
 | 7 | chromium-local-provider | Transition to ignored state and then back to connected state |  | ➖ |
 | 8 | chromium-local-provider | Transition to not found state and then back to connected state |  | ➖ |
 | 9 | chromium-local-provider | Delete Kubernetes cluster connections |  | ➖ |
-<<<<<<< HEAD
-=======
 | 10 | chromium-local-provider | deploys a published design to a connected cluster |  | ⚠️ |
->>>>>>> 04350d6d
 
 </div>
 </details>
