--- conflicted
+++ resolved
@@ -1,17 +1,5 @@
 ### END-TO-END TESTS
 
-<<<<<<< HEAD
-- Testing started at: September 30th 2025, 7:29:04 am
-
-**📦 Test Result Summary**
-
-- ✅ 87 passed
-- ❌ 1 failed
-- ⚠️ 3 flaked
-- ⏩ 0 skipped
-
-⌛ _Duration: 10 minutes and 10 seconds_
-=======
 - Testing started at: October 3rd 2025, 11:51:09 pm
 
 **📦 Test Result Summary**
@@ -22,7 +10,6 @@
 - ⏩ 0 skipped
 
 ⌛ _Duration: 8 minutes and 21 seconds_
->>>>>>> c7b17e0e
 
 **Overall Result**: 👍 All tests passed.
 
@@ -34,15 +21,8 @@
 
 | Test | Browser | Test Case | Tags | Result |
 | :---: | :---: | :--- | :---: | :---: |
-<<<<<<< HEAD
-| 1 | chromium-meshery-provider | deploys a published design to a connected cluster |  | ❌ |
-| 2 | chromium-local-provider | imports design via File |  | ⚠️ |
-| 3 | chromium-local-provider | Transition to not found state and then back to connected state |  | ⚠️ |
-| 4 | chromium-local-provider | deploys a published design to a connected cluster |  | ⚠️ |
-=======
 | 1 | chromium-local-provider | Transition to ignored state and then back to connected state |  | ⚠️ |
 | 2 | chromium-local-provider | deploys a published design to a connected cluster |  | ⚠️ |
->>>>>>> c7b17e0e
 
 </div>
 </details>
