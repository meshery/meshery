--- conflicted
+++ resolved
@@ -1,27 +1,15 @@
 ### END-TO-END TESTS
 
-<<<<<<< HEAD
-- Testing started at: October 11th 2025, 12:32:23 am
-
-**📦 Test Result Summary**
-
-- ✅ 88 passed
-=======
 - Testing started at: October 12th 2025, 4:56:49 pm
 
 **📦 Test Result Summary**
 
 - ✅ 86 passed
->>>>>>> 2ea6f8e0
 - ❌ 1 failed
 - ⚠️ 2 flaked
 - ⏩ 0 skipped
 
-<<<<<<< HEAD
-⌛ _Duration: 8 minutes and 49 seconds_
-=======
 ⌛ _Duration: 8 minutes and 51 seconds_
->>>>>>> 2ea6f8e0
 
 **Overall Result**: 👎 Some tests failed.
 
@@ -33,15 +21,9 @@
 
 | Test | Browser | Test Case | Tags | Result |
 | :---: | :---: | :--- | :---: | :---: |
-<<<<<<< HEAD
-| 1 | chromium-meshery-provider | deploys a published design to a connected cluster |  | ❌ |
-| 2 | chromium-local-provider | imports design via File |  | ⚠️ |
-| 3 | chromium-local-provider | Transition to not found state and then back to connected state |  | ⚠️ |
-=======
 | 1 | chromium-meshery-provider | Transition to disconnected state and then back to connected state |  | ⚠️ |
 | 2 | chromium-meshery-provider | deploys a published design to a connected cluster |  | ❌ |
 | 3 | chromium-local-provider | deploys a published design to a connected cluster |  | ⚠️ |
->>>>>>> 2ea6f8e0
 
 </div>
 </details>
